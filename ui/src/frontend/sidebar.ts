--- conflicted
+++ resolved
@@ -47,12 +47,7 @@
 import {formatHotkey} from '../base/hotkeys';
 import {assetSrc} from '../base/assets';
 
-<<<<<<< HEAD
-const GITILES_URL =
-  'https://android.googlesource.com/platform/external/perfetto';
-=======
 const GITILES_URL = 'https://github.com/google/perfetto';
->>>>>>> dc046ead
 
 function getBugReportUrl(): string {
   if (globals.isInternalUser) {
@@ -321,11 +316,7 @@
         m(
           'a',
           {
-<<<<<<< HEAD
-            href: `${GITILES_URL}/+/${SCM_REVISION}/ui`,
-=======
             href: `${GITILES_URL}/tree/${SCM_REVISION}/ui`,
->>>>>>> dc046ead
             title: `Channel: ${getCurrentChannel()}`,
             target: '_blank',
           },
