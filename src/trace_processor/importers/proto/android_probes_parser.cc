--- conflicted
+++ resolved
@@ -57,10 +57,6 @@
 #include "protos/perfetto/trace/power/android_entity_state_residency.pbzero.h"
 #include "protos/perfetto/trace/power/battery_counters.pbzero.h"
 #include "protos/perfetto/trace/power/power_rails.pbzero.h"
-<<<<<<< HEAD
-#include "protos/perfetto/trace/android/bluetooth_trace.pbzero.h"
-=======
->>>>>>> dc046ead
 
 namespace perfetto::trace_processor {
 
@@ -73,19 +69,11 @@
           context_->storage->InternString("energy_consumer_id")),
       consumer_type_id_(context_->storage->InternString("consumer_type")),
       ordinal_id_(context_->storage->InternString("ordinal")),
-<<<<<<< HEAD
-      bt_trace_event_id_(context_->storage->InternString("BluetoothTraceEvent")),
-      bt_packet_type_id_(context_->storage->InternString("TracePacketType")),
-      bt_count_id_(context_->storage->InternString("Count")),
-      bt_length_id_(context_->storage->InternString("Length")),
-      bt_duration_id_(context_->storage->InternString("Duration")),
-=======
       bt_trace_event_id_(
           context_->storage->InternString("BluetoothTraceEvent")),
       bt_packet_type_id_(context_->storage->InternString("TracePacketType")),
       bt_count_id_(context_->storage->InternString("Count")),
       bt_length_id_(context_->storage->InternString("Length")),
->>>>>>> dc046ead
       bt_op_code_id_(context_->storage->InternString("Op Code")),
       bt_event_code_id_(context_->storage->InternString("Event Code")),
       bt_subevent_code_id_(context_->storage->InternString("Subevent Code")),
@@ -527,67 +515,6 @@
   }
 }
 
-<<<<<<< HEAD
-void AndroidProbesParser::ParseBtTraceEvent(int64_t ts,
-                                            ConstBytes blob) {
-  protos::pbzero::BluetoothTraceEvent::Decoder evt(blob);
-
-  static constexpr auto kBluetoothTraceEventBlueprint =
-    tracks::SliceBlueprint("bluetooth_trace_event",
-                           tracks::DimensionBlueprints(),
-                           tracks::StaticNameBlueprint("BluetoothTraceEvent"));
-
-  TrackId track_id = context_->track_tracker->InternTrack(
-      kBluetoothTraceEventBlueprint);
-
-  context_->slice_tracker->Scoped(ts, track_id, kNullStringId,
-    bt_trace_event_id_, 0, [&evt, this](ArgsTracker::BoundInserter* inserter) {
-      if (evt.has_packet_type()) {
-        StringId packet_type_str = context_->storage->InternString(
-          protos::pbzero::BluetoothTracePacketType_Name(
-            static_cast<::perfetto::protos::pbzero::BluetoothTracePacketType>(
-              evt.packet_type())));
-        inserter->AddArg(
-          bt_packet_type_id_,
-          Variadic::String(packet_type_str));
-      }
-      if (evt.has_count()) {
-        inserter->AddArg(
-          bt_count_id_,
-          Variadic::UnsignedInteger(evt.count()));
-      }
-      if (evt.has_length()) {
-        inserter->AddArg(
-          bt_length_id_,
-          Variadic::UnsignedInteger(evt.length()));
-      }
-      if (evt.has_duration()) {
-        inserter->AddArg(
-          bt_duration_id_,
-          Variadic::UnsignedInteger(evt.duration()));
-      }
-      if (evt.has_op_code()) {
-        inserter->AddArg(
-          bt_op_code_id_,
-          Variadic::UnsignedInteger(evt.op_code()));
-      }
-      if (evt.has_event_code()) {
-        inserter->AddArg(
-          bt_event_code_id_,
-          Variadic::UnsignedInteger(evt.event_code()));
-      }
-      if (evt.has_subevent_code()) {
-        inserter->AddArg(
-          bt_subevent_code_id_,
-          Variadic::UnsignedInteger(evt.subevent_code()));
-      }
-      if (evt.has_connection_handle()) {
-        inserter->AddArg(
-          bt_handle_id_,
-          Variadic::UnsignedInteger(evt.connection_handle()));
-      }
-    });
-=======
 void AndroidProbesParser::ParseBtTraceEvent(int64_t ts, ConstBytes blob) {
   protos::pbzero::BluetoothTraceEvent::Decoder evt(blob);
 
@@ -635,7 +562,6 @@
                            Variadic::UnsignedInteger(evt.connection_handle()));
         }
       });
->>>>>>> dc046ead
 }
 
 }  // namespace perfetto::trace_processor