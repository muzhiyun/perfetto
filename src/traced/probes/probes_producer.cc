--- conflicted
+++ resolved
@@ -18,10 +18,7 @@
 #include <stdio.h>
 #include <sys/stat.h>
 
-<<<<<<< HEAD
-=======
 #include <memory>
->>>>>>> 883878f1
 #include <string>
 
 #include "perfetto/base/logging.h"
@@ -214,17 +211,6 @@
 
 template <>
 std::unique_ptr<ProbesDataSource>
-ProbesProducer::CreateDSInstance<AndroidKernelWakelocksDataSource>(
-    TracingSessionID session_id,
-    const DataSourceConfig& config) {
-  auto buffer_id = static_cast<BufferID>(config.target_buffer());
-  return std::unique_ptr<ProbesDataSource>(new AndroidKernelWakelocksDataSource(
-      config, task_runner_, session_id,
-      endpoint_->CreateTraceWriter(buffer_id)));
-}
-
-template <>
-std::unique_ptr<ProbesDataSource>
 ProbesProducer::CreateDSInstance<AndroidLogDataSource>(
     TracingSessionID session_id,
     const DataSourceConfig& config) {
@@ -533,11 +519,7 @@
     if (it == data_sources_.end() || !it->second->started)
       continue;
     pending_flushes_.emplace(flush_request_id, ds_id);
-<<<<<<< HEAD
-    ds_to_flush.emplace_back(std::make_pair(ds_id, it->second.get()));
-=======
     ds_to_flush.emplace_back(ds_id, it->second.get());
->>>>>>> 883878f1
   }
 
   // If there is nothing to flush, ack immediately.
