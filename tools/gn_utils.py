# Copyright (C) 2019 The Android Open Source Project
#
# Licensed under the Apache License, Version 2.0 (the "License");
# you may not use this file except in compliance with the License.
# You may obtain a copy of the License at
#
#      http://www.apache.org/licenses/LICENSE-2.0
#
# Unless required by applicable law or agreed to in writing, software
# distributed under the License is distributed on an "AS IS" BASIS,
# WITHOUT WARRANTIES OR CONDITIONS OF ANY KIND, either express or implied.
# See the License for the specific language governing permissions and
# limitations under the License.

# A collection of utilities for extracting build rule information from GN
# projects.

from __future__ import print_function
import collections
from compat import iteritems
import errno
import filecmp
import json
import os
import re
import shutil
import subprocess
import sys
from typing import Dict
from typing import List
from typing import Optional
from typing import Set
from typing import Tuple

BUILDFLAGS_TARGET = '//gn:gen_buildflags'
GEN_VERSION_TARGET = '//src/base:version_gen_h'
TARGET_TOOLCHAIN = '//gn/standalone/toolchain:gcc_like_host'
HOST_TOOLCHAIN = '//gn/standalone/toolchain:gcc_like_host'
LINKER_UNIT_TYPES = ('executable', 'shared_library', 'static_library')

# TODO(primiano): investigate these, they require further componentization.
ODR_VIOLATION_IGNORE_TARGETS = {
    '//test/cts:perfetto_cts_deps',
    '//:perfetto_integrationtests',
}


def _check_command_output(cmd, cwd):
  try:
    output = subprocess.check_output(cmd, stderr=subprocess.STDOUT, cwd=cwd)
  except subprocess.CalledProcessError as e:
    print(
        'Command "{}" failed in {}:'.format(' '.join(cmd), cwd),
        file=sys.stderr)
    print(e.output.decode(), file=sys.stderr)
    sys.exit(1)
  else:
    return output.decode()


def repo_root():
  """Returns an absolute path to the repository root."""
  return os.path.join(
      os.path.realpath(os.path.dirname(__file__)), os.path.pardir)


def _tool_path(name, system_buildtools=False):
  # Pass-through to use name if the caller requests to use the system
  # toolchain.
  if system_buildtools:
    return [name]
  wrapper = os.path.abspath(
      os.path.join(repo_root(), 'tools', 'run_buildtools_binary.py'))
  return ['python3', wrapper, name]


def prepare_out_directory(gn_args,
                          name,
                          root=repo_root(),
                          system_buildtools=False):
  """Creates the JSON build description by running GN.

    Returns (path, desc) where |path| is the location of the output directory
    and |desc| is the JSON build description.
    """
  out = os.path.join(root, 'out', name)
  try:
    os.makedirs(out)
  except OSError as e:
    if e.errno != errno.EEXIST:
      raise
  _check_command_output(
      _tool_path('gn', system_buildtools) +
      ['gen', out, '--args=%s' % gn_args],
      cwd=repo_root())
  return out


def load_build_description(out, system_buildtools=False):
  """Creates the JSON build description by running GN."""
  desc = _check_command_output(
      _tool_path('gn', system_buildtools) +
      ['desc', out, '--format=json', '--all-toolchains', '//*'],
      cwd=repo_root())
  return json.loads(desc)


def create_build_description(gn_args, root=repo_root()):
  """Prepares a GN out directory and loads the build description from it.

    The temporary out directory is automatically deleted.
    """
  out = prepare_out_directory(gn_args, 'tmp.gn_utils', root=root)
  try:
    return load_build_description(out)
  finally:
    shutil.rmtree(out)


def build_targets(out, targets, quiet=False, system_buildtools=False):
  """Runs ninja to build a list of GN targets in the given out directory.

    Compiling these targets is required so that we can include any generated
    source files in the amalgamated result.
    """
  targets = [t.replace('//', '') for t in targets]
  with open(os.devnull, 'w', newline='\n') as devnull:
    stdout = devnull if quiet else None
    cmd = _tool_path('ninja', system_buildtools) + targets
    subprocess.check_call(cmd, cwd=os.path.abspath(out), stdout=stdout)


def compute_source_dependencies(out, system_buildtools=False):
  """For each source file, computes a set of headers it depends on."""
  ninja_deps = _check_command_output(
      _tool_path('ninja', system_buildtools) + ['-t', 'deps'], cwd=out)
  deps = {}
  current_source = None
  for line in ninja_deps.split('\n'):
    filename = os.path.relpath(os.path.join(out, line.strip()), repo_root())
    # Sanitizer builds may have a dependency of ignorelist.txt. Just skip it.
    if filename.endswith('gn/standalone/sanitizers/ignorelist.txt'):
      continue
    if not line or line[0] != ' ':
      current_source = None
      continue
    elif not current_source:
      # We're assuming the source file is always listed before the
      # headers.
      assert os.path.splitext(line)[1] in ['.c', '.cc', '.cpp', '.S']
      current_source = filename
      deps[current_source] = []
    else:
      assert current_source
      deps[current_source].append(filename)
  return deps


def label_to_path(label):
  """Turn a GN output label (e.g., //some_dir/file.cc) into a path."""
  assert label.startswith('//')
  return label[2:]


def label_without_toolchain(label):
  """Strips the toolchain from a GN label.

    Return a GN label (e.g //buildtools:protobuf(//gn/standalone/toolchain:
    gcc_like_host) without the parenthesised toolchain part.
    """
  return label.split('(')[0]


def label_to_target_name_with_path(label):
  """
  Turn a GN label into a target name involving the full path.
  e.g., //src/perfetto:tests -> src_perfetto_tests
  """
  name = re.sub(r'^//:?', '', label)
  name = re.sub(r'[^a-zA-Z0-9_]', '_', name)
  return name


def gen_buildflags(gn_args, target_file):
  """Generates the perfetto_build_flags.h for the given config.

    target_file: the path, relative to the repo root, where the generated
        buildflag header will be copied into.
    """
  tmp_out = prepare_out_directory(gn_args, 'tmp.gen_buildflags')
  build_targets(tmp_out, [BUILDFLAGS_TARGET], quiet=True)
  src = os.path.join(tmp_out, 'gen', 'build_config', 'perfetto_build_flags.h')
  shutil.copy(src, os.path.join(repo_root(), target_file))
  shutil.rmtree(tmp_out)


def check_or_commit_generated_files(tmp_files, check):
  """Checks that gen files are unchanged or renames them to the final location

    Takes in input a list of 'xxx.swp' files that have been written.
    If check == False, it renames xxx.swp -> xxx.
    If check == True, it just checks that the contents of 'xxx.swp' == 'xxx'.
    Returns 0 if no diff was detected, 1 otherwise (to be used as exit code).
    """
  res = 0
  for tmp_file in tmp_files:
    assert (tmp_file.endswith('.swp'))
    target_file = os.path.relpath(tmp_file[:-4])
    if check:
      if not filecmp.cmp(tmp_file, target_file):
        sys.stderr.write('%s needs to be regenerated\n' % target_file)
        res = 1
      os.unlink(tmp_file)
    else:
      os.replace(tmp_file, target_file)
  return res


class ODRChecker(object):
  """Detects ODR violations in linker units

  When we turn GN source sets into Soong & Bazel file groups, there is the risk
  to create ODR violations by including the same file group into different
  linker unit (this is because other build systems don't have a concept
  equivalent to GN's source_set). This class navigates the transitive
  dependencies (mostly static libraries) of a target and detects if multiple
  paths end up including the same file group. This is to avoid situations like:

  traced.exe -> base(file group)
  traced.exe -> libperfetto(static lib) -> base(file group)
  """

  def __init__(self, gn: 'GnParser', target_name: str):
    self.gn = gn
    self.root = gn.get_target(target_name)
    self.source_sets: Dict[str, Set[str]] = collections.defaultdict(set)
    self.deps_visited = set()
    self.source_set_hdr_only = {}

    self._visit(target_name)
    num_violations = 0
    if target_name in ODR_VIOLATION_IGNORE_TARGETS:
      return
    for sset, paths in self.source_sets.items():
      if self.is_header_only(sset):
        continue
      if len(paths) != 1:
        num_violations += 1
        print(
            'ODR violation in target %s, multiple paths include %s:\n  %s' %
            (target_name, sset, '\n  '.join(paths)),
            file=sys.stderr)
    if num_violations > 0:
      raise Exception('%d ODR violations detected. Build generation aborted' %
                      num_violations)

  def _visit(self, target_name: str, parent_path=''):
    target = self.gn.get_target(target_name)
    path = ((parent_path + ' > ') if parent_path else '') + target_name
    if not target:
      raise Exception('Cannot find target %s' % target_name)
    for ssdep in target.transitive_source_set_deps():
      name_and_path = '%s (via %s)' % (target_name, path)
      self.source_sets[ssdep.name].add(name_and_path)
    deps = set(target.non_proto_or_source_set_deps()).union(
        target.transitive_proto_deps()) - self.deps_visited
    for dep in deps:
      if dep.type == 'executable':
        continue  # Execs are strong boundaries and don't cause ODR violations.
      # static_library dependencies should reset the path. It doesn't matter if
      # we get to a source file via:
      # source_set1 > static_lib > source.cc OR
      # source_set1 > source_set2 > static_lib > source.cc
      # This is NOT an ODR violation because source.cc is linked from the same
      # static library
      next_parent_path = path if dep.type != 'static_library' else ''
      self.deps_visited.add(dep.name)
      self._visit(dep.name, next_parent_path)

  def is_header_only(self, source_set_name: str):
    cached = self.source_set_hdr_only.get(source_set_name)
    if cached is not None:
      return cached
    target = self.gn.get_target(source_set_name)
    if target.type != 'source_set':
      raise TypeError('%s is not a source_set' % source_set_name)
    res = all(src.endswith('.h') for src in target.sources)
    self.source_set_hdr_only[source_set_name] = res
    return res


class GnParser(object):
  """A parser with some cleverness for GN json desc files

    The main goals of this parser are:
    1) Deal with the fact that other build systems don't have an equivalent
       notion to GN's source_set. Conversely to Bazel's and Soong's filegroups,
       GN source_sets expect that dependencies, cflags and other source_set
       properties propagate up to the linker unit (static_library, executable or
       shared_library). This parser simulates the same behavior: when a
       source_set is encountered, some of its variables (cflags and such) are
       copied up to the dependent targets. This is to allow gen_xxx to create
       one filegroup for each source_set and then squash all the other flags
       onto the linker unit.
    2) Detect and special-case protobuf targets, figuring out the protoc-plugin
       being used.
    """

  class Target(object):
    """Reperesents A GN target.

        Maked properties are propagated up the dependency chain when a
        source_set dependency is encountered.
        """

    def __init__(self, name, type):
      self.name = name  # e.g. //src/ipc:ipc

      VALID_TYPES = ('static_library', 'shared_library', 'executable', 'group',
                     'action', 'source_set', 'proto_library', 'generated_file')
      assert (type in VALID_TYPES)
      self.type = type
      self.testonly = False
      self.toolchain = None

      # These are valid only for type == proto_library.
      # This is typically: 'proto', 'protozero', 'ipc'.
      self.proto_plugin: Optional[str] = None
      self.proto_paths = set()
      self.proto_exports = set()

      self.sources = set()
      # TODO(primiano): consider whether the public section should be part of
      # bubbled-up sources.
      self.public_headers = set()  # 'public'

      self.metadata: Dict[str, List[str]] = dict()

      # These are valid only for type == 'action'
      self.data = set()
      self.inputs = set()
      self.outputs = set()
      self.script = None
      self.args = []
      self.custom_action_type = None
      self.python_main = None
      # Used only when custom_action_type
      # in ['perfetto_android_library', 'perfetto_android_app']
      self.manifest: Optional[str] = None
      # Used only when custom_action_type == 'perfetto_android_app'
      self.resource_files: Optional[str] = None
      # Used only when custom_action_type == 'perfetto_android_app'
      self.instruments: Optional[str] = None
<<<<<<< HEAD
=======
      # Used only when custom_action_type == 'perfetto_android_library'
      self.android_bp_generate_java_target = False
>>>>>>> 3a84f0d3
      # Used only when
      # custom_action_type == 'perfetto_android_instrumentation_test'
      self.a_i_t_app: Optional[str] = None
      self.a_i_t_test_app: Optional[str] = None
      self.a_i_t_android_bp_test_manifest: Optional[str] = None
      self.a_i_t_android_bp_test_config: Optional[str] = None

      # These variables are propagated up when encountering a dependency
      # on a source_set target.
      self.cflags = set()
      self.defines = set()
      self.deps: Set[GnParser.Target] = set()
      self.transitive_deps: Set[GnParser.Target] = set()
      self.libs = set()
      self.include_dirs = set()
      self.ldflags = set()

      # Deps on //gn:xxx have this flag set to True. These dependencies
      # are special because they pull third_party code from buildtools/.
      # We don't want to keep recursing into //buildtools in generators,
      # this flag is used to stop the recursion and create an empty
      # placeholder target once we hit //gn:protoc or similar.
      self.is_third_party_dep_ = False

    def non_proto_or_source_set_deps(self):
      return set(d for d in self.deps
                 if d.type != 'proto_library' and d.type != 'source_set')

    def proto_deps(self):
      return set(d for d in self.deps if d.type == 'proto_library')

    def transitive_proto_deps(self):
      return set(d for d in self.transitive_deps if d.type == 'proto_library')

    def transitive_cpp_proto_deps(self):
      return set(
          d for d in self.transitive_deps if d.type == 'proto_library' and
          d.proto_plugin != 'descriptor' and d.proto_plugin != 'source_set')

    def transitive_source_set_deps(self):
      return set(d for d in self.transitive_deps if d.type == 'source_set')

    def custom_target_type(self) -> Optional[str]:
      custom_bazel_type = self.metadata.get('perfetto_custom_target_type')
      return custom_bazel_type[0] if custom_bazel_type else None

    def linkopts(self) -> List[str]:
      return self.metadata.get('perfetto_bazel_argument_linkopts', [])

    def binary_name(self) -> Optional[str]:
      binary_name = self.metadata.get('perfetto_argument_binary_name')
      return binary_name[0] if binary_name else None

    def __lt__(self, other):
      if isinstance(other, self.__class__):
        return self.name < other.name
      raise TypeError(
          '\'<\' not supported between instances of \'%s\' and \'%s\'' %
          (type(self).__name__, type(other).__name__))

    def __repr__(self):
      serializable_dict = dict()
      # 'set' is not serializable type, so we convert sets to the sorted lists
      # 'deps' and 'transitive_deps' fields are 'Set[Target]', we don't want to
      # recursively dump all Targets, so we convert them to the list of names.
      for (k, v) in iteritems(self.__dict__):
        vv = v
        if k == "deps" or k == "transitive_deps":
          vv = sorted([target.name for target in v])
        if isinstance(vv, set):
          vv = sorted(vv)
        serializable_dict[k] = vv
      return json.dumps(serializable_dict, indent=4, sort_keys=True)

    def update(self, other):
      for key in ('cflags', 'data', 'defines', 'deps', 'include_dirs',
                  'ldflags', 'transitive_deps', 'libs', 'proto_paths'):
        self.__dict__[key].update(other.__dict__.get(key, []))

  def __init__(self, gn_desc):
    self.gn_desc_ = gn_desc
    self.all_targets = {}
    self.linker_units = {}  # Executables, shared or static libraries.
    self.source_sets = {}
    self.actions = {}
    self.proto_libs = {}

  def get_target(self, gn_target_name: str) -> Target:
    """Returns a Target object from the fully qualified GN target name.

        It bubbles up variables from source_set dependencies as described in the
        class-level comments.
        """
    target = self.all_targets.get(gn_target_name)
    if target is not None:
      return target  # Target already processed.

    desc = self.gn_desc_.get(gn_target_name)
    if not desc:
      return None

    target = GnParser.Target(gn_target_name, desc['type'])
    target.testonly = desc.get('testonly', False)
    target.toolchain = desc.get('toolchain', None)
    self.all_targets[gn_target_name] = target

    # We should never have GN targets directly depend on buidtools. They
    # should hop via //gn:xxx, so we can give generators an opportunity to
    # override them.
    assert (not gn_target_name.startswith('//buildtools'))

    # Don't descend further into third_party targets. Genrators are supposed
    # to either ignore them or route to other externally-provided targets.
    if gn_target_name.startswith('//gn'):
      target.is_third_party_dep_ = True
      return target

    target.metadata = desc.get('metadata', {})

    proto_target_type, proto_desc = self.get_proto_target_type(target)
    if proto_target_type:
      assert proto_desc
      self.proto_libs[target.name] = target
      target.type = 'proto_library'
      target.proto_plugin = proto_target_type
      target.proto_paths.update(self.get_proto_paths(proto_desc))
      target.proto_exports.update(self.get_proto_exports(proto_desc))
      target.sources.update(
          self.get_proto_sources(proto_target_type, proto_desc))
      assert (all(x.endswith('.proto') for x in target.sources))
    elif target.type == 'source_set':
      self.source_sets[gn_target_name] = target
      target.sources.update(desc.get('sources', []))
      target.inputs.update(desc.get('inputs', []))
    elif target.type in LINKER_UNIT_TYPES:
      self.linker_units[gn_target_name] = target
      target.sources.update(desc.get('sources', []))
    elif target.type == 'action':
      self.actions[gn_target_name] = target
      target.data.update(target.metadata.get('perfetto_data', []))
      target.inputs.update(desc.get('inputs', []))
      target.sources.update(desc.get('sources', []))
      outs = [re.sub('^//out/.+?/gen/', '', x) for x in desc['outputs']]
      target.outputs.update(outs)
      target.script = desc['script']
      # Args are typically relative to the root build dir (../../xxx)
      # because root build dir is typically out/xxx/).
      target.args = [re.sub('^../../', '//', x) for x in desc['args']]
      action_types = target.metadata.get('perfetto_action_type_for_generator')
      target.custom_action_type = action_types[0] if action_types else None
      python_main = target.metadata.get('perfetto_python_main')
      target.python_main = python_main[0] if python_main else None
      manifest = target.metadata.get('perfetto_android_manifest')
      if manifest:
        target.manifest = manifest[0]
      resource_files = target.metadata.get(
          'perfetto_android_resource_files_glob')
      if resource_files:
        target.resource_files = resource_files[0]
        assert (target.resource_files.endswith('/**/*'))
<<<<<<< HEAD
=======
      generate_java_target = target.metadata.get(
          'perfetto_android_library_android_bp_generate_java_target')
      if generate_java_target:
        target.android_bp_generate_java_target = bool(generate_java_target[0])
>>>>>>> 3a84f0d3
      a_i_t_app = target.metadata.get('perfetto_android_a_i_t_app')
      target.a_i_t_app = a_i_t_app[0] if a_i_t_app else None
      a_i_t_test_app = target.metadata.get('perfetto_android_a_i_t_test_app')
      target.a_i_t_test_app = a_i_t_test_app[0] if a_i_t_test_app else None
      a_i_t_android_bp_test_manifest = target.metadata.get(
          'perfetto_android_a_i_t_android_bp_test_manifest')
      target.a_i_t_android_bp_test_manifest = a_i_t_android_bp_test_manifest[
          0] if a_i_t_android_bp_test_manifest else None
      a_i_t_android_bp_test_config = target.metadata.get(
          'perfetto_android_a_i_t_android_bp_test_config')
      target.a_i_t_android_bp_test_config = a_i_t_android_bp_test_config[
          0] if a_i_t_android_bp_test_config else None

    # Default for 'public' is //* - all headers in 'sources' are public.
    # TODO(primiano): if a 'public' section is specified (even if empty), then
    # the rest of 'sources' is considered inaccessible by gn. Consider
    # emulating that, so that generated build files don't end up with overly
    # accessible headers.
    public_headers = [x for x in desc.get('public', []) if x != '*']
    target.public_headers.update(public_headers)

    target.cflags.update(desc.get('cflags', []) + desc.get('cflags_cc', []))
    target.libs.update(desc.get('libs', []))
    target.ldflags.update(desc.get('ldflags', []))
    target.defines.update(desc.get('defines', []))
    target.include_dirs.update(desc.get('include_dirs', []))

    # Recurse in dependencies.
    for dep_name in desc.get('deps', []):
      dep = self.get_target(dep_name)

      # generated_file targets only exist for GN builds: we can safely ignore
      # them.
      if dep.type == 'generated_file':
        continue

      # When a proto_library depends on an action, that is always the "_gen"
      # rule of the action which is "private" to the proto_library rule.
      # therefore, just ignore it for dep tracking purposes.
      if dep.type == 'action' and proto_target_type is not None:
        target_no_toolchain = label_without_toolchain(target.name)
        dep_no_toolchain = label_without_toolchain(dep.name)
        assert (dep_no_toolchain == f'{target_no_toolchain}_gen')
        continue

      # Non-third party groups are only used for bubbling cflags etc so don't
      # add a dep.
      if dep.type == 'group' and not dep.is_third_party_dep_:
        target.update(dep)  # Bubble up groups's cflags/ldflags etc.
        continue

      # Linker units act as a hard boundary making all their internal deps
      # opaque to the outside world. For this reason, do not propogate deps
      # transitively across them.
      if dep.type in LINKER_UNIT_TYPES:
        target.deps.add(dep)
        continue

      if dep.type == 'source_set':
        target.update(dep)  # Bubble up source set's cflags/ldflags etc.
      elif dep.type == 'proto_library':
        target.proto_paths.update(dep.proto_paths)

      if (target.custom_action_type == 'perfetto_android_library' or
          target.custom_action_type == 'perfetto_android_app'):
        jni_library = dep.type == 'shared_library' and dep.custom_target_type(
        ) == 'perfetto_android_jni_library'
        android_lib = dep.custom_action_type == 'perfetto_android_library'
        assert (jni_library or android_lib or dep.is_third_party_dep_)

      if target.custom_action_type == 'perfetto_android_instrumentation_test':
        assert (dep.custom_action_type == 'perfetto_android_app')
        assert (dep.name == target.a_i_t_app or
                dep.name == target.a_i_t_test_app)
        if dep.name == target.a_i_t_test_app:
          dep.instruments = target.a_i_t_app

      target.deps.add(dep)
      target.transitive_deps.add(dep)
      target.transitive_deps.update(dep.transitive_deps)

    return target

  def get_proto_exports(self, proto_desc):
    # exports in metadata will be available for source_set targets.
    metadata = proto_desc.get('metadata', {})
    return metadata.get('exports', [])

  def get_proto_paths(self, proto_desc):
    metadata = proto_desc.get('metadata', {})
    return metadata.get('proto_import_dirs', [])

  def get_proto_sources(self, proto_target_type, proto_desc):
    if proto_target_type == 'source_set':
      metadata = proto_desc.get('metadata', {})
      return metadata.get('proto_library_sources', [])
    return proto_desc.get('sources', [])

  def get_proto_target_type(
      self, target: Target) -> Tuple[Optional[str], Optional[Dict]]:
    """ Checks if the target is a proto library and return the plugin.

        Returns:
            (None, None): if the target is not a proto library.
            (plugin, proto_desc) where |plugin| is 'proto' in the default (lite)
            case or 'protozero' or 'ipc' or 'descriptor'; |proto_desc| is the GN
            json desc of the target with the .proto sources (_gen target for
            non-descriptor types or the target itself for descriptor type).
        """
    parts = target.name.split('(', 1)
    name = parts[0]
    toolchain = '(' + parts[1] if len(parts) > 1 else ''

    # Descriptor targets don't have a _gen target; instead we look for the
    # characteristic flag in the args of the target itself.
    desc = self.gn_desc_.get(target.name)
    if '--descriptor_set_out' in desc.get('args', []):
      return 'descriptor', desc

    # Source set proto targets have a non-empty proto_library_sources in the
    # metadata of the description.
    metadata = desc.get('metadata', {})
    if 'proto_library_sources' in metadata:
      return 'source_set', desc

    # In all other cases, we want to look at the _gen target as that has the
    # important information.
    gen_desc = self.gn_desc_.get('%s_gen%s' % (name, toolchain))
    if gen_desc is None or gen_desc['type'] != 'action':
      return None, None
    args = gen_desc.get('args', [])
    if '/protoc' not in args[0]:
      return None, None
    plugin = 'proto'
    for arg in (arg for arg in args if arg.startswith('--plugin=')):
      # |arg| at this point looks like:
      #  --plugin=protoc-gen-plugin=gcc_like_host/protozero_plugin
      # or
      #  --plugin=protoc-gen-plugin=protozero_plugin
      plugin = arg.split('=')[-1].split('/')[-1].replace('_plugin', '')
    return plugin, gen_desc<|MERGE_RESOLUTION|>--- conflicted
+++ resolved
@@ -351,11 +351,8 @@
       self.resource_files: Optional[str] = None
       # Used only when custom_action_type == 'perfetto_android_app'
       self.instruments: Optional[str] = None
-<<<<<<< HEAD
-=======
       # Used only when custom_action_type == 'perfetto_android_library'
       self.android_bp_generate_java_target = False
->>>>>>> 3a84f0d3
       # Used only when
       # custom_action_type == 'perfetto_android_instrumentation_test'
       self.a_i_t_app: Optional[str] = None
@@ -516,13 +513,10 @@
       if resource_files:
         target.resource_files = resource_files[0]
         assert (target.resource_files.endswith('/**/*'))
-<<<<<<< HEAD
-=======
       generate_java_target = target.metadata.get(
           'perfetto_android_library_android_bp_generate_java_target')
       if generate_java_target:
         target.android_bp_generate_java_target = bool(generate_java_target[0])
->>>>>>> 3a84f0d3
       a_i_t_app = target.metadata.get('perfetto_android_a_i_t_app')
       target.a_i_t_app = a_i_t_app[0] if a_i_t_app else None
       a_i_t_test_app = target.metadata.get('perfetto_android_a_i_t_test_app')
