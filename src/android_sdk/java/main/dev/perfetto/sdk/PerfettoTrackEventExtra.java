/*
 * Copyright (C) 2024 The Android Open Source Project
 *
 * Licensed under the Apache License, Version 2.0 (the "License");
 * you may not use this file except in compliance with the License.
 * You may obtain a copy of the License at
 *
 *      http://www.apache.org/licenses/LICENSE-2.0
 *
 * Unless required by applicable law or agreed to in writing, software
 * distributed under the License is distributed on an "AS IS" BASIS,
 * WITHOUT WARRANTIES OR CONDITIONS OF ANY KIND, either express or implied.
 * See the License for the specific language governing permissions and
 * limitations under the License.
 */

package dev.perfetto.sdk;

import dalvik.annotation.optimization.CriticalNative;
import dalvik.annotation.optimization.FastNative;
import java.util.concurrent.atomic.AtomicLong;

/**
 * Holds extras to be passed to Perfetto track events in {@link PerfettoTrace}.
 *
 * @hide
 */
final class PerfettoTrackEventExtra {
  private static final AtomicLong sNamedTrackId = new AtomicLong();

  //@VisibleForTesting
  public static final PerfettoNativeMemoryCleaner memoryCleaner = new PerfettoNativeMemoryCleaner();

<<<<<<< HEAD
  /** Represents a native pointer to a Perfetto C SDK struct. E.g. PerfettoTeHlExtra. */
  public interface PerfettoPointer {
    /** Returns the perfetto struct native pointer. */
    long getPtr();
  }

  /** Container for {@link Field} instances. */
  public interface FieldContainer {
    /** Add {@link Field} to the container. */
    void addField(PerfettoPointer field);
  }

  /**
   * RingBuffer implemented on top of a SparseArray.
   *
   * <p>Bounds a SparseArray with a FIFO algorithm.
   */
  private static final class RingBuffer<T> {
    private final int mCapacity;
    private final int[] mKeyArray;
    private final T[] mValueArray;
    private int mWriteEnd = 0;

    RingBuffer(int capacity) {
      mCapacity = capacity;
      mKeyArray = new int[capacity];
      mValueArray = (T[]) new Object[capacity];
    }

    public void put(int key, T value) {
      mKeyArray[mWriteEnd] = key;
      mValueArray[mWriteEnd] = value;
      mWriteEnd = (mWriteEnd + 1) % mCapacity;
    }

    public T get(int key) {
      for (int i = 0; i < mCapacity; i++) {
        if (mKeyArray[i] == key) {
          return mValueArray[i];
        }
      }
      return null;
    }
  }

  private static final class Pool<T> {
    private final int mCapacity;
    private final T[] mValueArray;
    private int mIdx = 0;

    Pool(int capacity) {
      mCapacity = capacity;
      mValueArray = (T[]) new Object[capacity];
    }

    public void reset() {
      mIdx = 0;
    }

    public T get(Supplier<T> supplier) {
      if (mIdx >= mCapacity) {
        return supplier.get();
      }
      if (mValueArray[mIdx] == null) {
        mValueArray[mIdx] = supplier.get();
      }
      return mValueArray[mIdx++];
    }
  }

  /** Builder for Perfetto track event extras. */
  public static final class Builder {
    // For performance reasons, we hold a reference to mExtra as a holder for
    // perfetto pointers being added. This way, we avoid an additional list to hold
    // the pointers in Java and we can pass them down directly to native code.
    private final PerfettoTrackEventExtra mExtra;

    private int mTraceType;
    private PerfettoTrace.Category mCategory;
    private String mEventName;
    private boolean mIsBuilt;

    private Builder mParent;
    private FieldContainer mCurrentContainer;

    private final boolean mIsCategoryEnabled;
    private final CounterInt64 mCounterInt64;
    private final CounterDouble mCounterDouble;
    private final Proto mProto;
    private final Flow mFlow;
    private final Flow mTerminatingFlow;

    private final RingBuffer<NamedTrack> mNamedTrackCache;
    private final RingBuffer<CounterTrack> mCounterTrackCache;
    private final RingBuffer<ArgInt64> mArgInt64Cache;
    private final RingBuffer<ArgBool> mArgBoolCache;
    private final RingBuffer<ArgDouble> mArgDoubleCache;
    private final RingBuffer<ArgString> mArgStringCache;

    private final Pool<FieldInt64> mFieldInt64Cache;
    private final Pool<FieldDouble> mFieldDoubleCache;
    private final Pool<FieldString> mFieldStringCache;
    private final Pool<FieldNested> mFieldNestedCache;
    private final Pool<Builder> mBuilderCache;

    private Builder() {
      this(sTrackEventExtra.get(), true);
    }

    public Builder(PerfettoTrackEventExtra extra, boolean isCategoryEnabled) {
      mIsCategoryEnabled = isCategoryEnabled;
      mExtra = extra;
      mNamedTrackCache = mExtra == null ? null : mExtra.mNamedTrackCache;
      mCounterTrackCache = mExtra == null ? null : mExtra.mCounterTrackCache;
      mArgInt64Cache = mExtra == null ? null : mExtra.mArgInt64Cache;
      mArgDoubleCache = mExtra == null ? null : mExtra.mArgDoubleCache;
      mArgBoolCache = mExtra == null ? null : mExtra.mArgBoolCache;
      mArgStringCache = mExtra == null ? null : mExtra.mArgStringCache;
      mFieldInt64Cache = mExtra == null ? null : mExtra.mFieldInt64Cache;
      mFieldDoubleCache = mExtra == null ? null : mExtra.mFieldDoubleCache;
      mFieldStringCache = mExtra == null ? null : mExtra.mFieldStringCache;
      mFieldNestedCache = mExtra == null ? null : mExtra.mFieldNestedCache;
      mBuilderCache = mExtra == null ? null : mExtra.mBuilderCache;

      mCounterInt64 = mExtra == null ? null : mExtra.getCounterInt64();
      mCounterDouble = mExtra == null ? null : mExtra.getCounterDouble();
      mProto = mExtra == null ? null : mExtra.getProto();
      mFlow = mExtra == null ? null : mExtra.getFlow();
      mTerminatingFlow = mExtra == null ? null : mExtra.getTerminatingFlow();
    }

    /** Emits the track event. */
    public void emit() {
      if (!mIsCategoryEnabled) {
        return;
      }
      if (DEBUG) {
        checkParent();
      }

      mIsBuilt = true;
      native_emit(mTraceType, mCategory.getPtr(), mEventName, mExtra.getPtr());
    }

    /** Initialize the builder for a new trace event. */
    public Builder init(int traceType, PerfettoTrace.Category category) {
      if (!mIsCategoryEnabled) {
        return this;
      }

      mTraceType = traceType;
      mCategory = category;
      mEventName = "";
      mFieldInt64Cache.reset();
      mFieldDoubleCache.reset();
      mFieldStringCache.reset();
      mFieldNestedCache.reset();
      mBuilderCache.reset();

      mExtra.reset();
      // Reset after on init in case the thread created builders without calling emit
      return initInternal(this, null);
    }

    /** Sets the event name for the track event. */
    public Builder setEventName(String eventName) {
      mEventName = eventName;
      return this;
    }

    /** Adds a debug arg with key {@code name} and value {@code val}. */
    public Builder addArg(String name, long val) {
      if (!mIsCategoryEnabled) {
        return this;
      }
      if (DEBUG) {
        checkParent();
      }
      ArgInt64 arg = mArgInt64Cache.get(name.hashCode());
      if (arg == null || !arg.getName().equals(name)) {
        arg = new ArgInt64(name);
        mArgInt64Cache.put(name.hashCode(), arg);
      }
      arg.setValue(val);
      mExtra.addPerfettoPointer(arg);
      return this;
    }

    /** Adds a debug arg with key {@code name} and value {@code val}. */
    public Builder addArg(String name, boolean val) {
      if (!mIsCategoryEnabled) {
        return this;
      }
      if (DEBUG) {
        checkParent();
      }
      ArgBool arg = mArgBoolCache.get(name.hashCode());
      if (arg == null || !arg.getName().equals(name)) {
        arg = new ArgBool(name);
        mArgBoolCache.put(name.hashCode(), arg);
      }
      arg.setValue(val);
      mExtra.addPerfettoPointer(arg);
      return this;
    }

    /** Adds a debug arg with key {@code name} and value {@code val}. */
    public Builder addArg(String name, double val) {
      if (!mIsCategoryEnabled) {
        return this;
      }
      if (DEBUG) {
        checkParent();
      }
      ArgDouble arg = mArgDoubleCache.get(name.hashCode());
      if (arg == null || !arg.getName().equals(name)) {
        arg = new ArgDouble(name);
        mArgDoubleCache.put(name.hashCode(), arg);
      }
      arg.setValue(val);
      mExtra.addPerfettoPointer(arg);
      return this;
    }

    /** Adds a debug arg with key {@code name} and value {@code val}. */
    public Builder addArg(String name, String val) {
      if (!mIsCategoryEnabled) {
        return this;
      }
      if (DEBUG) {
        checkParent();
      }
      ArgString arg = mArgStringCache.get(name.hashCode());
      if (arg == null || !arg.getName().equals(name)) {
        arg = new ArgString(name);
        mArgStringCache.put(name.hashCode(), arg);
      }
      arg.setValue(val);
      mExtra.addPerfettoPointer(arg);
      return this;
    }

    /** Adds a flow with {@code id}. */
    public Builder setFlow(long id) {
      if (!mIsCategoryEnabled) {
        return this;
      }
      if (DEBUG) {
        checkParent();
      }
      mFlow.setProcessFlow(id);
      mExtra.addPerfettoPointer(mFlow);
      return this;
    }

    /** Adds a terminating flow with {@code id}. */
    public Builder setTerminatingFlow(long id) {
      if (!mIsCategoryEnabled) {
        return this;
      }
      if (DEBUG) {
        checkParent();
      }
      mTerminatingFlow.setProcessTerminatingFlow(id);
      mExtra.addPerfettoPointer(mTerminatingFlow);
      return this;
    }

    /** Adds the events to a named track instead of the thread track where the event occurred. */
    public Builder usingNamedTrack(long parentUuid, String name) {
      if (!mIsCategoryEnabled) {
        return this;
      }
      if (DEBUG) {
        checkParent();
      }

      NamedTrack track = mNamedTrackCache.get(name.hashCode());
      if (track == null || !track.getName().equals(name)) {
        track = new NamedTrack(name, parentUuid);
        mNamedTrackCache.put(name.hashCode(), track);
      }
      mExtra.addPerfettoPointer(track);
      return this;
    }

    /**
     * Adds the events to a process scoped named track instead of the thread track where the event
     * occurred.
     */
    public Builder usingProcessNamedTrack(String name) {
      if (!mIsCategoryEnabled) {
        return this;
      }
      return usingNamedTrack(PerfettoTrace.getProcessTrackUuid(), name);
    }

    /**
     * Adds the events to a thread scoped named track instead of the thread track where the event
     * occurred.
     */
    public Builder usingThreadNamedTrack(long tid, String name) {
      if (!mIsCategoryEnabled) {
        return this;
      }
      return usingNamedTrack(PerfettoTrace.getThreadTrackUuid(tid), name);
    }

    /** Adds the events to a counter track instead. This is required for setting counter values. */
    public Builder usingCounterTrack(long parentUuid, String name) {
      if (!mIsCategoryEnabled) {
        return this;
      }
      if (DEBUG) {
        checkParent();
      }

      CounterTrack track = mCounterTrackCache.get(name.hashCode());
      if (track == null || !track.getName().equals(name)) {
        track = new CounterTrack(name, parentUuid);
        mCounterTrackCache.put(name.hashCode(), track);
      }
      mExtra.addPerfettoPointer(track);
      return this;
    }

    /**
     * Adds the events to a process scoped counter track instead. This is required for setting
     * counter values.
     */
    public Builder usingProcessCounterTrack(String name) {
      if (!mIsCategoryEnabled) {
        return this;
      }
      return usingCounterTrack(PerfettoTrace.getProcessTrackUuid(), name);
    }

    /**
     * Adds the events to a thread scoped counter track instead. This is required for setting
     * counter values.
     */
    public Builder usingThreadCounterTrack(long tid, String name) {
      if (!mIsCategoryEnabled) {
        return this;
      }
      return usingCounterTrack(PerfettoTrace.getThreadTrackUuid(tid), name);
    }

    /** Sets a long counter value on the event. */
    public Builder setCounter(long val) {
      if (!mIsCategoryEnabled) {
        return this;
      }
      if (DEBUG) {
        checkParent();
      }
      mCounterInt64.setValue(val);
      mExtra.addPerfettoPointer(mCounterInt64);
      return this;
    }

    /** Sets a double counter value on the event. */
    public Builder setCounter(double val) {
      if (!mIsCategoryEnabled) {
        return this;
      }
      if (DEBUG) {
        checkParent();
      }
      mCounterDouble.setValue(val);
      mExtra.addPerfettoPointer(mCounterDouble);
      return this;
    }

    /** Adds a proto field with field id {@code id} and value {@code val}. */
    public Builder addField(long id, long val) {
      if (!mIsCategoryEnabled) {
        return this;
      }
      if (DEBUG) {
        checkContainer();
      }
      FieldInt64 field = mFieldInt64Cache.get(sFieldInt64Supplier);
      field.setValue(id, val);
      mExtra.addPerfettoPointer(mCurrentContainer, field);
      return this;
    }

    /** Adds a proto field with field id {@code id} and value {@code val}. */
    public Builder addField(long id, double val) {
      if (!mIsCategoryEnabled) {
        return this;
      }
      if (DEBUG) {
        checkContainer();
      }
      FieldDouble field = mFieldDoubleCache.get(sFieldDoubleSupplier);
      field.setValue(id, val);
      mExtra.addPerfettoPointer(mCurrentContainer, field);
      return this;
    }

    /** Adds a proto field with field id {@code id} and value {@code val}. */
    public Builder addField(long id, String val) {
      if (!mIsCategoryEnabled) {
        return this;
      }
      if (DEBUG) {
        checkContainer();
      }
      FieldString field = mFieldStringCache.get(sFieldStringSupplier);
      field.setValue(id, val);
      mExtra.addPerfettoPointer(mCurrentContainer, field);
      return this;
    }

    /**
     * Begins a proto field. Fields can be added from this point and there must be a corresponding
     * {@link endProto}.
     *
     * <p>The proto field is a singleton and all proto fields get added inside the one {@link
     * beginProto} and {@link endProto} within the {@link Builder}.
     */
    public Builder beginProto() {
      if (!mIsCategoryEnabled) {
        return this;
      }
      if (DEBUG) {
        checkParent();
      }
      mProto.clearFields();
      mExtra.addPerfettoPointer(mProto);
      return mBuilderCache.get(sBuilderSupplier).initInternal(this, mProto);
    }

    /** Ends a proto field. */
    public Builder endProto() {
      if (!mIsCategoryEnabled) {
        return this;
      }
      if (mParent == null || mCurrentContainer == null) {
        throw new IllegalStateException("No proto to end");
      }
      return mParent;
    }

    /**
     * Begins a nested proto field with field id {@code id}. Fields can be added from this point and
     * there must be a corresponding {@link endNested}.
     */
    public Builder beginNested(long id) {
      if (!mIsCategoryEnabled) {
        return this;
      }
      if (DEBUG) {
        checkContainer();
      }
      FieldNested field = mFieldNestedCache.get(sFieldNestedSupplier);
      field.setId(id);
      mExtra.addPerfettoPointer(mCurrentContainer, field);
      return mBuilderCache.get(sBuilderSupplier).initInternal(this, field);
    }

    /** Ends a nested proto field. */
    public Builder endNested() {
      if (!mIsCategoryEnabled) {
        return this;
      }
      if (mParent == null || mCurrentContainer == null) {
        throw new IllegalStateException("No nested field to end");
      }
      return mParent;
    }

    private Builder initInternal(Builder parent, FieldContainer field) {
      mParent = parent;
      mCurrentContainer = field;
      mIsBuilt = false;

      return this;
    }

    private void checkState() {
      if (mIsBuilt) {
        throw new IllegalStateException(
            "This builder has already been used. Create a new builder for another event.");
      }
    }

    private void checkParent() {
      checkState();
      if (!this.equals(mParent)) {
        throw new IllegalStateException("Operation not supported for proto");
      }
    }

    private void checkContainer() {
      checkState();
      if (mCurrentContainer == null) {
        throw new IllegalStateException(
            "Field operations must be within beginProto/endProto block");
      }
    }
  }

  /** Start a {@link Builder} to build a {@link PerfettoTrackEventExtra}. */
  public static Builder builder(boolean isCategoryEnabled) {
    if (isCategoryEnabled) {
      return sTrackEventExtra.get().mBuilderCache.get(sBuilderSupplier).initInternal(null, null);
    }
    return NO_OP_BUILDER;
  }

  private final RingBuffer<NamedTrack> mNamedTrackCache = new RingBuffer(DEFAULT_EXTRA_CACHE_SIZE);
  private final RingBuffer<CounterTrack> mCounterTrackCache =
      new RingBuffer(DEFAULT_EXTRA_CACHE_SIZE);

  private final RingBuffer<ArgInt64> mArgInt64Cache = new RingBuffer(DEFAULT_EXTRA_CACHE_SIZE);
  private final RingBuffer<ArgBool> mArgBoolCache = new RingBuffer(DEFAULT_EXTRA_CACHE_SIZE);
  private final RingBuffer<ArgDouble> mArgDoubleCache = new RingBuffer(DEFAULT_EXTRA_CACHE_SIZE);
  private final RingBuffer<ArgString> mArgStringCache = new RingBuffer(DEFAULT_EXTRA_CACHE_SIZE);

  private final Pool<FieldInt64> mFieldInt64Cache = new Pool(DEFAULT_EXTRA_CACHE_SIZE);
  private final Pool<FieldDouble> mFieldDoubleCache = new Pool(DEFAULT_EXTRA_CACHE_SIZE);
  private final Pool<FieldString> mFieldStringCache = new Pool(DEFAULT_EXTRA_CACHE_SIZE);
  private final Pool<FieldNested> mFieldNestedCache = new Pool(DEFAULT_EXTRA_CACHE_SIZE);
  private final Pool<Builder> mBuilderCache = new Pool(DEFAULT_EXTRA_CACHE_SIZE);
=======
  private static final NativeAllocationRegistry sRegistry =
      NativeAllocationRegistry.createMalloced(
          PerfettoTrackEventExtra.class.getClassLoader(), native_delete());
>>>>>>> dc046ead

  private final long mPtr;

  PerfettoTrackEventExtra() {
    mPtr = native_init();
  }

  /** Returns the native pointer. */
  public long getPtr() {
    return mPtr;
  }

  /** Adds a pointer representing a track event parameter. */
  public void addPerfettoPointer(PerfettoPointer extra) {
    native_add_arg(mPtr, extra.getPtr());
  }

  /** Resets the track event extra. */
  public void reset() {
    native_clear_args(mPtr);
  }

  @CriticalNative
  private static native long native_init();

  @CriticalNative
  private static native long native_delete();

  @CriticalNative
  private static native void native_add_arg(long ptr, long extraPtr);

  @CriticalNative
  private static native void native_clear_args(long ptr);

  @FastNative
  public static native void native_emit(int type, long tag, String name, long ptr);

  /** Represents a native pointer to a Perfetto C SDK struct. E.g. PerfettoTeHlExtra. */
  interface PerfettoPointer {
    /** Returns the perfetto struct native pointer. */
    long getPtr();
  }

  /** Container for {@link Field} instances. */
  interface FieldContainer {
    /** Add {@link Field} to the container. */
    void addField(PerfettoPointer field);
  }

  static final class Flow implements PerfettoPointer {
    private final long mPtr;
    private final long mExtraPtr;

    Flow() {
      mPtr = native_init();
      mExtraPtr = native_get_extra_ptr(mPtr);
      memoryCleaner.registerNativeAllocation(this, mPtr, native_delete());
    }

    public void setProcessFlow(long type) {
      native_set_process_flow(mPtr, type);
    }

    public void setProcessTerminatingFlow(long id) {
      native_set_process_terminating_flow(mPtr, id);
    }

    @Override
    public long getPtr() {
      return mExtraPtr;
    }

    @CriticalNative
    private static native long native_init();

    @CriticalNative
    private static native long native_delete();

    @CriticalNative
    private static native void native_set_process_flow(long ptr, long type);

    @CriticalNative
    private static native void native_set_process_terminating_flow(long ptr, long id);

    @CriticalNative
    private static native long native_get_extra_ptr(long ptr);
  }

<<<<<<< HEAD
  private static class NamedTrack implements PerfettoPointer {
=======
  static final class NamedTrack implements PerfettoPointer {
    private static final NativeAllocationRegistry sRegistry =
        NativeAllocationRegistry.createMalloced(NamedTrack.class.getClassLoader(), native_delete());

>>>>>>> dc046ead
    private final long mPtr;
    private final long mExtraPtr;
    private final String mName;

    NamedTrack(String name, long parentUuid) {
      mPtr = native_init(sNamedTrackId.incrementAndGet(), name, parentUuid);
      mExtraPtr = native_get_extra_ptr(mPtr);
      mName = name;
      memoryCleaner.registerNativeAllocation(this, mPtr, native_delete());
    }

    @Override
    public long getPtr() {
      return mExtraPtr;
    }

    public String getName() {
      return mName;
    }

    @FastNative
    private static native long native_init(long id, String name, long parentUuid);

    @CriticalNative
    private static native long native_delete();

    @CriticalNative
    private static native long native_get_extra_ptr(long ptr);
  }

<<<<<<< HEAD
  private static final class CounterTrack implements PerfettoPointer {
=======
  static final class CounterTrack implements PerfettoPointer {
    private static final NativeAllocationRegistry sRegistry =
        NativeAllocationRegistry.createMalloced(
            CounterTrack.class.getClassLoader(), native_delete());

>>>>>>> dc046ead
    private final long mPtr;
    private final long mExtraPtr;
    private final String mName;

    CounterTrack(String name, long parentUuid) {
      mPtr = native_init(name, parentUuid);
      mExtraPtr = native_get_extra_ptr(mPtr);
      mName = name;
      memoryCleaner.registerNativeAllocation(this, mPtr, native_delete());
    }

    @Override
    public long getPtr() {
      return mExtraPtr;
    }

    public String getName() {
      return mName;
    }

    @FastNative
    private static native long native_init(String name, long parentUuid);

    @CriticalNative
    private static native long native_delete();

    @CriticalNative
    private static native long native_get_extra_ptr(long ptr);
  }

<<<<<<< HEAD
  private static final class CounterInt64 implements PerfettoPointer {
=======
  static final class CounterInt64 implements PerfettoPointer {
    private static final NativeAllocationRegistry sRegistry =
        NativeAllocationRegistry.createMalloced(
            CounterInt64.class.getClassLoader(), native_delete());

>>>>>>> dc046ead
    private final long mPtr;
    private final long mExtraPtr;

    CounterInt64() {
      mPtr = native_init();
      mExtraPtr = native_get_extra_ptr(mPtr);
      memoryCleaner.registerNativeAllocation(this, mPtr, native_delete());
    }

    @Override
    public long getPtr() {
      return mExtraPtr;
    }

    public void setValue(long value) {
      native_set_value(mPtr, value);
    }

    @CriticalNative
    private static native long native_init();

    @CriticalNative
    private static native long native_delete();

    @CriticalNative
    private static native void native_set_value(long ptr, long value);

    @CriticalNative
    private static native long native_get_extra_ptr(long ptr);
  }

<<<<<<< HEAD
  private static final class CounterDouble implements PerfettoPointer {
=======
  static final class CounterDouble implements PerfettoPointer {
    private static final NativeAllocationRegistry sRegistry =
        NativeAllocationRegistry.createMalloced(
            CounterDouble.class.getClassLoader(), native_delete());

>>>>>>> dc046ead
    private final long mPtr;
    private final long mExtraPtr;

    CounterDouble() {
      mPtr = native_init();
      mExtraPtr = native_get_extra_ptr(mPtr);
      memoryCleaner.registerNativeAllocation(this, mPtr, native_delete());
    }

    @Override
    public long getPtr() {
      return mExtraPtr;
    }

    public void setValue(double value) {
      native_set_value(mPtr, value);
    }

    @CriticalNative
    private static native long native_init();

    @CriticalNative
    private static native long native_delete();

    @CriticalNative
    private static native void native_set_value(long ptr, double value);

    @CriticalNative
    private static native long native_get_extra_ptr(long ptr);
  }

<<<<<<< HEAD
  private static final class ArgInt64 implements PerfettoPointer {
=======
  static final class ArgInt64 implements PerfettoPointer {
    private static final NativeAllocationRegistry sRegistry =
        NativeAllocationRegistry.createMalloced(ArgInt64.class.getClassLoader(), native_delete());

>>>>>>> dc046ead
    // Private pointer holding Perfetto object with metadata
    private final long mPtr;

    // Public pointer to Perfetto object itself
    private final long mExtraPtr;

    private final String mName;

    ArgInt64(String name) {
      mPtr = native_init(name);
      mExtraPtr = native_get_extra_ptr(mPtr);
      mName = name;
      memoryCleaner.registerNativeAllocation(this, mPtr, native_delete());
    }

    @Override
    public long getPtr() {
      return mExtraPtr;
    }

    public String getName() {
      return mName;
    }

    public void setValue(long val) {
      native_set_value(mPtr, val);
    }

    @FastNative
    private static native long native_init(String name);

    @CriticalNative
    private static native long native_delete();

    @CriticalNative
    private static native long native_get_extra_ptr(long ptr);

    @CriticalNative
    private static native void native_set_value(long ptr, long val);
  }

<<<<<<< HEAD
  private static final class ArgBool implements PerfettoPointer {
=======
  static final class ArgBool implements PerfettoPointer {
    private static final NativeAllocationRegistry sRegistry =
        NativeAllocationRegistry.createMalloced(ArgBool.class.getClassLoader(), native_delete());

>>>>>>> dc046ead
    // Private pointer holding Perfetto object with metadata
    private final long mPtr;

    // Public pointer to Perfetto object itself
    private final long mExtraPtr;

    private final String mName;

    ArgBool(String name) {
      mPtr = native_init(name);
      mExtraPtr = native_get_extra_ptr(mPtr);
      mName = name;
      memoryCleaner.registerNativeAllocation(this, mPtr, native_delete());
    }

    @Override
    public long getPtr() {
      return mExtraPtr;
    }

    public String getName() {
      return mName;
    }

    public void setValue(boolean val) {
      native_set_value(mPtr, val);
    }

    @FastNative
    private static native long native_init(String name);

    @CriticalNative
    private static native long native_delete();

    @CriticalNative
    private static native long native_get_extra_ptr(long ptr);

    @CriticalNative
    private static native void native_set_value(long ptr, boolean val);
  }

<<<<<<< HEAD
  private static final class ArgDouble implements PerfettoPointer {
=======
  static final class ArgDouble implements PerfettoPointer {
    private static final NativeAllocationRegistry sRegistry =
        NativeAllocationRegistry.createMalloced(ArgDouble.class.getClassLoader(), native_delete());

>>>>>>> dc046ead
    // Private pointer holding Perfetto object with metadata
    private final long mPtr;

    // Public pointer to Perfetto object itself
    private final long mExtraPtr;

    private final String mName;

    ArgDouble(String name) {
      mPtr = native_init(name);
      mExtraPtr = native_get_extra_ptr(mPtr);
      mName = name;
      memoryCleaner.registerNativeAllocation(this, mPtr, native_delete());
    }

    @Override
    public long getPtr() {
      return mExtraPtr;
    }

    public String getName() {
      return mName;
    }

    public void setValue(double val) {
      native_set_value(mPtr, val);
    }

    @FastNative
    private static native long native_init(String name);

    @CriticalNative
    private static native long native_delete();

    @CriticalNative
    private static native long native_get_extra_ptr(long ptr);

    @CriticalNative
    private static native void native_set_value(long ptr, double val);
  }

<<<<<<< HEAD
  private static final class ArgString implements PerfettoPointer {
=======
  static final class ArgString implements PerfettoPointer {
    private static final NativeAllocationRegistry sRegistry =
        NativeAllocationRegistry.createMalloced(ArgString.class.getClassLoader(), native_delete());

>>>>>>> dc046ead
    // Private pointer holding Perfetto object with metadata
    private final long mPtr;

    // Public pointer to Perfetto object itself
    private final long mExtraPtr;

    private final String mName;

    ArgString(String name) {
      mPtr = native_init(name);
      mExtraPtr = native_get_extra_ptr(mPtr);
      mName = name;
      memoryCleaner.registerNativeAllocation(this, mPtr, native_delete());
    }

    @Override
    public long getPtr() {
      return mExtraPtr;
    }

    public String getName() {
      return mName;
    }

    public void setValue(String val) {
      native_set_value(mPtr, val);
    }

    @FastNative
    private static native long native_init(String name);

    @CriticalNative
    private static native long native_delete();

    @CriticalNative
    private static native long native_get_extra_ptr(long ptr);

    @FastNative
    private static native void native_set_value(long ptr, String val);
  }

<<<<<<< HEAD
  private static final class Proto implements PerfettoPointer, FieldContainer {
=======
  static final class Proto implements PerfettoPointer, FieldContainer {
    private static final NativeAllocationRegistry sRegistry =
        NativeAllocationRegistry.createMalloced(Proto.class.getClassLoader(), native_delete());

>>>>>>> dc046ead
    // Private pointer holding Perfetto object with metadata
    private final long mPtr;

    // Public pointer to Perfetto object itself
    private final long mExtraPtr;

    Proto() {
      mPtr = native_init();
      mExtraPtr = native_get_extra_ptr(mPtr);
      memoryCleaner.registerNativeAllocation(this, mPtr, native_delete());
    }

    @Override
    public long getPtr() {
      return mExtraPtr;
    }

    @Override
    public void addField(PerfettoPointer field) {
      native_add_field(mPtr, field.getPtr());
    }

    public void clearFields() {
      native_clear_fields(mPtr);
    }

    @CriticalNative
    private static native long native_init();

    @CriticalNative
    private static native long native_delete();

    @CriticalNative
    private static native long native_get_extra_ptr(long ptr);

    @CriticalNative
    private static native void native_add_field(long ptr, long extraPtr);

    @CriticalNative
    private static native void native_clear_fields(long ptr);
  }

<<<<<<< HEAD
  private static final class FieldInt64 implements PerfettoPointer {
=======
  static final class FieldInt64 implements PerfettoPointer {
    private static final NativeAllocationRegistry sRegistry =
        NativeAllocationRegistry.createMalloced(FieldInt64.class.getClassLoader(), native_delete());

>>>>>>> dc046ead
    // Private pointer holding Perfetto object with metadata
    private final long mPtr;

    // Public pointer to Perfetto object itself
    private final long mFieldPtr;

    FieldInt64() {
      mPtr = native_init();
      mFieldPtr = native_get_extra_ptr(mPtr);
      memoryCleaner.registerNativeAllocation(this, mPtr, native_delete());
    }

    @Override
    public long getPtr() {
      return mFieldPtr;
    }

    public void setValue(long id, long val) {
      native_set_value(mPtr, id, val);
    }

    @CriticalNative
    private static native long native_init();

    @CriticalNative
    private static native long native_delete();

    @CriticalNative
    private static native long native_get_extra_ptr(long ptr);

    @CriticalNative
    private static native void native_set_value(long ptr, long id, long val);
  }

<<<<<<< HEAD
  private static final class FieldDouble implements PerfettoPointer {
=======
  static final class FieldDouble implements PerfettoPointer {
    private static final NativeAllocationRegistry sRegistry =
        NativeAllocationRegistry.createMalloced(
            FieldDouble.class.getClassLoader(), native_delete());

>>>>>>> dc046ead
    // Private pointer holding Perfetto object with metadata
    private final long mPtr;

    // Public pointer to Perfetto object itself
    private final long mFieldPtr;

    FieldDouble() {
      mPtr = native_init();
      mFieldPtr = native_get_extra_ptr(mPtr);
      memoryCleaner.registerNativeAllocation(this, mPtr, native_delete());
    }

    @Override
    public long getPtr() {
      return mFieldPtr;
    }

    public void setValue(long id, double val) {
      native_set_value(mPtr, id, val);
    }

    @CriticalNative
    private static native long native_init();

    @CriticalNative
    private static native long native_delete();

    @CriticalNative
    private static native long native_get_extra_ptr(long ptr);

    @CriticalNative
    private static native void native_set_value(long ptr, long id, double val);
  }

<<<<<<< HEAD
  private static final class FieldString implements PerfettoPointer {
=======
  static final class FieldString implements PerfettoPointer {
    private static final NativeAllocationRegistry sRegistry =
        NativeAllocationRegistry.createMalloced(
            FieldString.class.getClassLoader(), native_delete());

>>>>>>> dc046ead
    // Private pointer holding Perfetto object with metadata
    private final long mPtr;

    // Public pointer to Perfetto object itself
    private final long mFieldPtr;

    FieldString() {
      mPtr = native_init();
      mFieldPtr = native_get_extra_ptr(mPtr);
      memoryCleaner.registerNativeAllocation(this, mPtr, native_delete());
    }

    @Override
    public long getPtr() {
      return mFieldPtr;
    }

    public void setValue(long id, String val) {
      native_set_value(mPtr, id, val);
    }

    @CriticalNative
    private static native long native_init();

    @CriticalNative
    private static native long native_delete();

    @CriticalNative
    private static native long native_get_extra_ptr(long ptr);

    @FastNative
    private static native void native_set_value(long ptr, long id, String val);
  }

<<<<<<< HEAD
  private static final class FieldNested implements PerfettoPointer, FieldContainer {
=======
  static final class FieldNested implements PerfettoPointer, FieldContainer {
    private static final NativeAllocationRegistry sRegistry =
        NativeAllocationRegistry.createMalloced(
            FieldNested.class.getClassLoader(), native_delete());

>>>>>>> dc046ead
    // Private pointer holding Perfetto object with metadata
    private final long mPtr;

    // Public pointer to Perfetto object itself
    private final long mFieldPtr;

    FieldNested() {
      mPtr = native_init();
      mFieldPtr = native_get_extra_ptr(mPtr);
      memoryCleaner.registerNativeAllocation(this, mPtr, native_delete());
    }

    @Override
    public long getPtr() {
      return mFieldPtr;
    }

    @Override
    public void addField(PerfettoPointer field) {
      native_add_field(mPtr, field.getPtr());
    }

    public void setId(long id) {
      native_set_id(mPtr, id);
    }

    @CriticalNative
    private static native long native_init();

    @CriticalNative
    private static native long native_delete();

    @CriticalNative
    private static native long native_get_extra_ptr(long ptr);

    @CriticalNative
    private static native void native_add_field(long ptr, long extraPtr);

    @CriticalNative
    private static native void native_set_id(long ptr, long id);
  }
}<|MERGE_RESOLUTION|>--- conflicted
+++ resolved
@@ -31,544 +31,11 @@
   //@VisibleForTesting
   public static final PerfettoNativeMemoryCleaner memoryCleaner = new PerfettoNativeMemoryCleaner();
 
-<<<<<<< HEAD
-  /** Represents a native pointer to a Perfetto C SDK struct. E.g. PerfettoTeHlExtra. */
-  public interface PerfettoPointer {
-    /** Returns the perfetto struct native pointer. */
-    long getPtr();
-  }
-
-  /** Container for {@link Field} instances. */
-  public interface FieldContainer {
-    /** Add {@link Field} to the container. */
-    void addField(PerfettoPointer field);
-  }
-
-  /**
-   * RingBuffer implemented on top of a SparseArray.
-   *
-   * <p>Bounds a SparseArray with a FIFO algorithm.
-   */
-  private static final class RingBuffer<T> {
-    private final int mCapacity;
-    private final int[] mKeyArray;
-    private final T[] mValueArray;
-    private int mWriteEnd = 0;
-
-    RingBuffer(int capacity) {
-      mCapacity = capacity;
-      mKeyArray = new int[capacity];
-      mValueArray = (T[]) new Object[capacity];
-    }
-
-    public void put(int key, T value) {
-      mKeyArray[mWriteEnd] = key;
-      mValueArray[mWriteEnd] = value;
-      mWriteEnd = (mWriteEnd + 1) % mCapacity;
-    }
-
-    public T get(int key) {
-      for (int i = 0; i < mCapacity; i++) {
-        if (mKeyArray[i] == key) {
-          return mValueArray[i];
-        }
-      }
-      return null;
-    }
-  }
-
-  private static final class Pool<T> {
-    private final int mCapacity;
-    private final T[] mValueArray;
-    private int mIdx = 0;
-
-    Pool(int capacity) {
-      mCapacity = capacity;
-      mValueArray = (T[]) new Object[capacity];
-    }
-
-    public void reset() {
-      mIdx = 0;
-    }
-
-    public T get(Supplier<T> supplier) {
-      if (mIdx >= mCapacity) {
-        return supplier.get();
-      }
-      if (mValueArray[mIdx] == null) {
-        mValueArray[mIdx] = supplier.get();
-      }
-      return mValueArray[mIdx++];
-    }
-  }
-
-  /** Builder for Perfetto track event extras. */
-  public static final class Builder {
-    // For performance reasons, we hold a reference to mExtra as a holder for
-    // perfetto pointers being added. This way, we avoid an additional list to hold
-    // the pointers in Java and we can pass them down directly to native code.
-    private final PerfettoTrackEventExtra mExtra;
-
-    private int mTraceType;
-    private PerfettoTrace.Category mCategory;
-    private String mEventName;
-    private boolean mIsBuilt;
-
-    private Builder mParent;
-    private FieldContainer mCurrentContainer;
-
-    private final boolean mIsCategoryEnabled;
-    private final CounterInt64 mCounterInt64;
-    private final CounterDouble mCounterDouble;
-    private final Proto mProto;
-    private final Flow mFlow;
-    private final Flow mTerminatingFlow;
-
-    private final RingBuffer<NamedTrack> mNamedTrackCache;
-    private final RingBuffer<CounterTrack> mCounterTrackCache;
-    private final RingBuffer<ArgInt64> mArgInt64Cache;
-    private final RingBuffer<ArgBool> mArgBoolCache;
-    private final RingBuffer<ArgDouble> mArgDoubleCache;
-    private final RingBuffer<ArgString> mArgStringCache;
-
-    private final Pool<FieldInt64> mFieldInt64Cache;
-    private final Pool<FieldDouble> mFieldDoubleCache;
-    private final Pool<FieldString> mFieldStringCache;
-    private final Pool<FieldNested> mFieldNestedCache;
-    private final Pool<Builder> mBuilderCache;
-
-    private Builder() {
-      this(sTrackEventExtra.get(), true);
-    }
-
-    public Builder(PerfettoTrackEventExtra extra, boolean isCategoryEnabled) {
-      mIsCategoryEnabled = isCategoryEnabled;
-      mExtra = extra;
-      mNamedTrackCache = mExtra == null ? null : mExtra.mNamedTrackCache;
-      mCounterTrackCache = mExtra == null ? null : mExtra.mCounterTrackCache;
-      mArgInt64Cache = mExtra == null ? null : mExtra.mArgInt64Cache;
-      mArgDoubleCache = mExtra == null ? null : mExtra.mArgDoubleCache;
-      mArgBoolCache = mExtra == null ? null : mExtra.mArgBoolCache;
-      mArgStringCache = mExtra == null ? null : mExtra.mArgStringCache;
-      mFieldInt64Cache = mExtra == null ? null : mExtra.mFieldInt64Cache;
-      mFieldDoubleCache = mExtra == null ? null : mExtra.mFieldDoubleCache;
-      mFieldStringCache = mExtra == null ? null : mExtra.mFieldStringCache;
-      mFieldNestedCache = mExtra == null ? null : mExtra.mFieldNestedCache;
-      mBuilderCache = mExtra == null ? null : mExtra.mBuilderCache;
-
-      mCounterInt64 = mExtra == null ? null : mExtra.getCounterInt64();
-      mCounterDouble = mExtra == null ? null : mExtra.getCounterDouble();
-      mProto = mExtra == null ? null : mExtra.getProto();
-      mFlow = mExtra == null ? null : mExtra.getFlow();
-      mTerminatingFlow = mExtra == null ? null : mExtra.getTerminatingFlow();
-    }
-
-    /** Emits the track event. */
-    public void emit() {
-      if (!mIsCategoryEnabled) {
-        return;
-      }
-      if (DEBUG) {
-        checkParent();
-      }
-
-      mIsBuilt = true;
-      native_emit(mTraceType, mCategory.getPtr(), mEventName, mExtra.getPtr());
-    }
-
-    /** Initialize the builder for a new trace event. */
-    public Builder init(int traceType, PerfettoTrace.Category category) {
-      if (!mIsCategoryEnabled) {
-        return this;
-      }
-
-      mTraceType = traceType;
-      mCategory = category;
-      mEventName = "";
-      mFieldInt64Cache.reset();
-      mFieldDoubleCache.reset();
-      mFieldStringCache.reset();
-      mFieldNestedCache.reset();
-      mBuilderCache.reset();
-
-      mExtra.reset();
-      // Reset after on init in case the thread created builders without calling emit
-      return initInternal(this, null);
-    }
-
-    /** Sets the event name for the track event. */
-    public Builder setEventName(String eventName) {
-      mEventName = eventName;
-      return this;
-    }
-
-    /** Adds a debug arg with key {@code name} and value {@code val}. */
-    public Builder addArg(String name, long val) {
-      if (!mIsCategoryEnabled) {
-        return this;
-      }
-      if (DEBUG) {
-        checkParent();
-      }
-      ArgInt64 arg = mArgInt64Cache.get(name.hashCode());
-      if (arg == null || !arg.getName().equals(name)) {
-        arg = new ArgInt64(name);
-        mArgInt64Cache.put(name.hashCode(), arg);
-      }
-      arg.setValue(val);
-      mExtra.addPerfettoPointer(arg);
-      return this;
-    }
-
-    /** Adds a debug arg with key {@code name} and value {@code val}. */
-    public Builder addArg(String name, boolean val) {
-      if (!mIsCategoryEnabled) {
-        return this;
-      }
-      if (DEBUG) {
-        checkParent();
-      }
-      ArgBool arg = mArgBoolCache.get(name.hashCode());
-      if (arg == null || !arg.getName().equals(name)) {
-        arg = new ArgBool(name);
-        mArgBoolCache.put(name.hashCode(), arg);
-      }
-      arg.setValue(val);
-      mExtra.addPerfettoPointer(arg);
-      return this;
-    }
-
-    /** Adds a debug arg with key {@code name} and value {@code val}. */
-    public Builder addArg(String name, double val) {
-      if (!mIsCategoryEnabled) {
-        return this;
-      }
-      if (DEBUG) {
-        checkParent();
-      }
-      ArgDouble arg = mArgDoubleCache.get(name.hashCode());
-      if (arg == null || !arg.getName().equals(name)) {
-        arg = new ArgDouble(name);
-        mArgDoubleCache.put(name.hashCode(), arg);
-      }
-      arg.setValue(val);
-      mExtra.addPerfettoPointer(arg);
-      return this;
-    }
-
-    /** Adds a debug arg with key {@code name} and value {@code val}. */
-    public Builder addArg(String name, String val) {
-      if (!mIsCategoryEnabled) {
-        return this;
-      }
-      if (DEBUG) {
-        checkParent();
-      }
-      ArgString arg = mArgStringCache.get(name.hashCode());
-      if (arg == null || !arg.getName().equals(name)) {
-        arg = new ArgString(name);
-        mArgStringCache.put(name.hashCode(), arg);
-      }
-      arg.setValue(val);
-      mExtra.addPerfettoPointer(arg);
-      return this;
-    }
-
-    /** Adds a flow with {@code id}. */
-    public Builder setFlow(long id) {
-      if (!mIsCategoryEnabled) {
-        return this;
-      }
-      if (DEBUG) {
-        checkParent();
-      }
-      mFlow.setProcessFlow(id);
-      mExtra.addPerfettoPointer(mFlow);
-      return this;
-    }
-
-    /** Adds a terminating flow with {@code id}. */
-    public Builder setTerminatingFlow(long id) {
-      if (!mIsCategoryEnabled) {
-        return this;
-      }
-      if (DEBUG) {
-        checkParent();
-      }
-      mTerminatingFlow.setProcessTerminatingFlow(id);
-      mExtra.addPerfettoPointer(mTerminatingFlow);
-      return this;
-    }
-
-    /** Adds the events to a named track instead of the thread track where the event occurred. */
-    public Builder usingNamedTrack(long parentUuid, String name) {
-      if (!mIsCategoryEnabled) {
-        return this;
-      }
-      if (DEBUG) {
-        checkParent();
-      }
-
-      NamedTrack track = mNamedTrackCache.get(name.hashCode());
-      if (track == null || !track.getName().equals(name)) {
-        track = new NamedTrack(name, parentUuid);
-        mNamedTrackCache.put(name.hashCode(), track);
-      }
-      mExtra.addPerfettoPointer(track);
-      return this;
-    }
-
-    /**
-     * Adds the events to a process scoped named track instead of the thread track where the event
-     * occurred.
-     */
-    public Builder usingProcessNamedTrack(String name) {
-      if (!mIsCategoryEnabled) {
-        return this;
-      }
-      return usingNamedTrack(PerfettoTrace.getProcessTrackUuid(), name);
-    }
-
-    /**
-     * Adds the events to a thread scoped named track instead of the thread track where the event
-     * occurred.
-     */
-    public Builder usingThreadNamedTrack(long tid, String name) {
-      if (!mIsCategoryEnabled) {
-        return this;
-      }
-      return usingNamedTrack(PerfettoTrace.getThreadTrackUuid(tid), name);
-    }
-
-    /** Adds the events to a counter track instead. This is required for setting counter values. */
-    public Builder usingCounterTrack(long parentUuid, String name) {
-      if (!mIsCategoryEnabled) {
-        return this;
-      }
-      if (DEBUG) {
-        checkParent();
-      }
-
-      CounterTrack track = mCounterTrackCache.get(name.hashCode());
-      if (track == null || !track.getName().equals(name)) {
-        track = new CounterTrack(name, parentUuid);
-        mCounterTrackCache.put(name.hashCode(), track);
-      }
-      mExtra.addPerfettoPointer(track);
-      return this;
-    }
-
-    /**
-     * Adds the events to a process scoped counter track instead. This is required for setting
-     * counter values.
-     */
-    public Builder usingProcessCounterTrack(String name) {
-      if (!mIsCategoryEnabled) {
-        return this;
-      }
-      return usingCounterTrack(PerfettoTrace.getProcessTrackUuid(), name);
-    }
-
-    /**
-     * Adds the events to a thread scoped counter track instead. This is required for setting
-     * counter values.
-     */
-    public Builder usingThreadCounterTrack(long tid, String name) {
-      if (!mIsCategoryEnabled) {
-        return this;
-      }
-      return usingCounterTrack(PerfettoTrace.getThreadTrackUuid(tid), name);
-    }
-
-    /** Sets a long counter value on the event. */
-    public Builder setCounter(long val) {
-      if (!mIsCategoryEnabled) {
-        return this;
-      }
-      if (DEBUG) {
-        checkParent();
-      }
-      mCounterInt64.setValue(val);
-      mExtra.addPerfettoPointer(mCounterInt64);
-      return this;
-    }
-
-    /** Sets a double counter value on the event. */
-    public Builder setCounter(double val) {
-      if (!mIsCategoryEnabled) {
-        return this;
-      }
-      if (DEBUG) {
-        checkParent();
-      }
-      mCounterDouble.setValue(val);
-      mExtra.addPerfettoPointer(mCounterDouble);
-      return this;
-    }
-
-    /** Adds a proto field with field id {@code id} and value {@code val}. */
-    public Builder addField(long id, long val) {
-      if (!mIsCategoryEnabled) {
-        return this;
-      }
-      if (DEBUG) {
-        checkContainer();
-      }
-      FieldInt64 field = mFieldInt64Cache.get(sFieldInt64Supplier);
-      field.setValue(id, val);
-      mExtra.addPerfettoPointer(mCurrentContainer, field);
-      return this;
-    }
-
-    /** Adds a proto field with field id {@code id} and value {@code val}. */
-    public Builder addField(long id, double val) {
-      if (!mIsCategoryEnabled) {
-        return this;
-      }
-      if (DEBUG) {
-        checkContainer();
-      }
-      FieldDouble field = mFieldDoubleCache.get(sFieldDoubleSupplier);
-      field.setValue(id, val);
-      mExtra.addPerfettoPointer(mCurrentContainer, field);
-      return this;
-    }
-
-    /** Adds a proto field with field id {@code id} and value {@code val}. */
-    public Builder addField(long id, String val) {
-      if (!mIsCategoryEnabled) {
-        return this;
-      }
-      if (DEBUG) {
-        checkContainer();
-      }
-      FieldString field = mFieldStringCache.get(sFieldStringSupplier);
-      field.setValue(id, val);
-      mExtra.addPerfettoPointer(mCurrentContainer, field);
-      return this;
-    }
-
-    /**
-     * Begins a proto field. Fields can be added from this point and there must be a corresponding
-     * {@link endProto}.
-     *
-     * <p>The proto field is a singleton and all proto fields get added inside the one {@link
-     * beginProto} and {@link endProto} within the {@link Builder}.
-     */
-    public Builder beginProto() {
-      if (!mIsCategoryEnabled) {
-        return this;
-      }
-      if (DEBUG) {
-        checkParent();
-      }
-      mProto.clearFields();
-      mExtra.addPerfettoPointer(mProto);
-      return mBuilderCache.get(sBuilderSupplier).initInternal(this, mProto);
-    }
-
-    /** Ends a proto field. */
-    public Builder endProto() {
-      if (!mIsCategoryEnabled) {
-        return this;
-      }
-      if (mParent == null || mCurrentContainer == null) {
-        throw new IllegalStateException("No proto to end");
-      }
-      return mParent;
-    }
-
-    /**
-     * Begins a nested proto field with field id {@code id}. Fields can be added from this point and
-     * there must be a corresponding {@link endNested}.
-     */
-    public Builder beginNested(long id) {
-      if (!mIsCategoryEnabled) {
-        return this;
-      }
-      if (DEBUG) {
-        checkContainer();
-      }
-      FieldNested field = mFieldNestedCache.get(sFieldNestedSupplier);
-      field.setId(id);
-      mExtra.addPerfettoPointer(mCurrentContainer, field);
-      return mBuilderCache.get(sBuilderSupplier).initInternal(this, field);
-    }
-
-    /** Ends a nested proto field. */
-    public Builder endNested() {
-      if (!mIsCategoryEnabled) {
-        return this;
-      }
-      if (mParent == null || mCurrentContainer == null) {
-        throw new IllegalStateException("No nested field to end");
-      }
-      return mParent;
-    }
-
-    private Builder initInternal(Builder parent, FieldContainer field) {
-      mParent = parent;
-      mCurrentContainer = field;
-      mIsBuilt = false;
-
-      return this;
-    }
-
-    private void checkState() {
-      if (mIsBuilt) {
-        throw new IllegalStateException(
-            "This builder has already been used. Create a new builder for another event.");
-      }
-    }
-
-    private void checkParent() {
-      checkState();
-      if (!this.equals(mParent)) {
-        throw new IllegalStateException("Operation not supported for proto");
-      }
-    }
-
-    private void checkContainer() {
-      checkState();
-      if (mCurrentContainer == null) {
-        throw new IllegalStateException(
-            "Field operations must be within beginProto/endProto block");
-      }
-    }
-  }
-
-  /** Start a {@link Builder} to build a {@link PerfettoTrackEventExtra}. */
-  public static Builder builder(boolean isCategoryEnabled) {
-    if (isCategoryEnabled) {
-      return sTrackEventExtra.get().mBuilderCache.get(sBuilderSupplier).initInternal(null, null);
-    }
-    return NO_OP_BUILDER;
-  }
-
-  private final RingBuffer<NamedTrack> mNamedTrackCache = new RingBuffer(DEFAULT_EXTRA_CACHE_SIZE);
-  private final RingBuffer<CounterTrack> mCounterTrackCache =
-      new RingBuffer(DEFAULT_EXTRA_CACHE_SIZE);
-
-  private final RingBuffer<ArgInt64> mArgInt64Cache = new RingBuffer(DEFAULT_EXTRA_CACHE_SIZE);
-  private final RingBuffer<ArgBool> mArgBoolCache = new RingBuffer(DEFAULT_EXTRA_CACHE_SIZE);
-  private final RingBuffer<ArgDouble> mArgDoubleCache = new RingBuffer(DEFAULT_EXTRA_CACHE_SIZE);
-  private final RingBuffer<ArgString> mArgStringCache = new RingBuffer(DEFAULT_EXTRA_CACHE_SIZE);
-
-  private final Pool<FieldInt64> mFieldInt64Cache = new Pool(DEFAULT_EXTRA_CACHE_SIZE);
-  private final Pool<FieldDouble> mFieldDoubleCache = new Pool(DEFAULT_EXTRA_CACHE_SIZE);
-  private final Pool<FieldString> mFieldStringCache = new Pool(DEFAULT_EXTRA_CACHE_SIZE);
-  private final Pool<FieldNested> mFieldNestedCache = new Pool(DEFAULT_EXTRA_CACHE_SIZE);
-  private final Pool<Builder> mBuilderCache = new Pool(DEFAULT_EXTRA_CACHE_SIZE);
-=======
-  private static final NativeAllocationRegistry sRegistry =
-      NativeAllocationRegistry.createMalloced(
-          PerfettoTrackEventExtra.class.getClassLoader(), native_delete());
->>>>>>> dc046ead
-
   private final long mPtr;
 
   PerfettoTrackEventExtra() {
     mPtr = native_init();
+    memoryCleaner.registerNativeAllocation(this, mPtr, native_delete());
   }
 
   /** Returns the native pointer. */
@@ -652,14 +119,7 @@
     private static native long native_get_extra_ptr(long ptr);
   }
 
-<<<<<<< HEAD
-  private static class NamedTrack implements PerfettoPointer {
-=======
   static final class NamedTrack implements PerfettoPointer {
-    private static final NativeAllocationRegistry sRegistry =
-        NativeAllocationRegistry.createMalloced(NamedTrack.class.getClassLoader(), native_delete());
-
->>>>>>> dc046ead
     private final long mPtr;
     private final long mExtraPtr;
     private final String mName;
@@ -690,15 +150,7 @@
     private static native long native_get_extra_ptr(long ptr);
   }
 
-<<<<<<< HEAD
-  private static final class CounterTrack implements PerfettoPointer {
-=======
   static final class CounterTrack implements PerfettoPointer {
-    private static final NativeAllocationRegistry sRegistry =
-        NativeAllocationRegistry.createMalloced(
-            CounterTrack.class.getClassLoader(), native_delete());
-
->>>>>>> dc046ead
     private final long mPtr;
     private final long mExtraPtr;
     private final String mName;
@@ -729,15 +181,7 @@
     private static native long native_get_extra_ptr(long ptr);
   }
 
-<<<<<<< HEAD
-  private static final class CounterInt64 implements PerfettoPointer {
-=======
   static final class CounterInt64 implements PerfettoPointer {
-    private static final NativeAllocationRegistry sRegistry =
-        NativeAllocationRegistry.createMalloced(
-            CounterInt64.class.getClassLoader(), native_delete());
-
->>>>>>> dc046ead
     private final long mPtr;
     private final long mExtraPtr;
 
@@ -769,15 +213,7 @@
     private static native long native_get_extra_ptr(long ptr);
   }
 
-<<<<<<< HEAD
-  private static final class CounterDouble implements PerfettoPointer {
-=======
   static final class CounterDouble implements PerfettoPointer {
-    private static final NativeAllocationRegistry sRegistry =
-        NativeAllocationRegistry.createMalloced(
-            CounterDouble.class.getClassLoader(), native_delete());
-
->>>>>>> dc046ead
     private final long mPtr;
     private final long mExtraPtr;
 
@@ -809,14 +245,7 @@
     private static native long native_get_extra_ptr(long ptr);
   }
 
-<<<<<<< HEAD
-  private static final class ArgInt64 implements PerfettoPointer {
-=======
   static final class ArgInt64 implements PerfettoPointer {
-    private static final NativeAllocationRegistry sRegistry =
-        NativeAllocationRegistry.createMalloced(ArgInt64.class.getClassLoader(), native_delete());
-
->>>>>>> dc046ead
     // Private pointer holding Perfetto object with metadata
     private final long mPtr;
 
@@ -858,14 +287,7 @@
     private static native void native_set_value(long ptr, long val);
   }
 
-<<<<<<< HEAD
-  private static final class ArgBool implements PerfettoPointer {
-=======
   static final class ArgBool implements PerfettoPointer {
-    private static final NativeAllocationRegistry sRegistry =
-        NativeAllocationRegistry.createMalloced(ArgBool.class.getClassLoader(), native_delete());
-
->>>>>>> dc046ead
     // Private pointer holding Perfetto object with metadata
     private final long mPtr;
 
@@ -907,14 +329,7 @@
     private static native void native_set_value(long ptr, boolean val);
   }
 
-<<<<<<< HEAD
-  private static final class ArgDouble implements PerfettoPointer {
-=======
   static final class ArgDouble implements PerfettoPointer {
-    private static final NativeAllocationRegistry sRegistry =
-        NativeAllocationRegistry.createMalloced(ArgDouble.class.getClassLoader(), native_delete());
-
->>>>>>> dc046ead
     // Private pointer holding Perfetto object with metadata
     private final long mPtr;
 
@@ -956,14 +371,7 @@
     private static native void native_set_value(long ptr, double val);
   }
 
-<<<<<<< HEAD
-  private static final class ArgString implements PerfettoPointer {
-=======
   static final class ArgString implements PerfettoPointer {
-    private static final NativeAllocationRegistry sRegistry =
-        NativeAllocationRegistry.createMalloced(ArgString.class.getClassLoader(), native_delete());
-
->>>>>>> dc046ead
     // Private pointer holding Perfetto object with metadata
     private final long mPtr;
 
@@ -1005,14 +413,7 @@
     private static native void native_set_value(long ptr, String val);
   }
 
-<<<<<<< HEAD
-  private static final class Proto implements PerfettoPointer, FieldContainer {
-=======
   static final class Proto implements PerfettoPointer, FieldContainer {
-    private static final NativeAllocationRegistry sRegistry =
-        NativeAllocationRegistry.createMalloced(Proto.class.getClassLoader(), native_delete());
-
->>>>>>> dc046ead
     // Private pointer holding Perfetto object with metadata
     private final long mPtr;
 
@@ -1055,14 +456,7 @@
     private static native void native_clear_fields(long ptr);
   }
 
-<<<<<<< HEAD
-  private static final class FieldInt64 implements PerfettoPointer {
-=======
   static final class FieldInt64 implements PerfettoPointer {
-    private static final NativeAllocationRegistry sRegistry =
-        NativeAllocationRegistry.createMalloced(FieldInt64.class.getClassLoader(), native_delete());
-
->>>>>>> dc046ead
     // Private pointer holding Perfetto object with metadata
     private final long mPtr;
 
@@ -1097,15 +491,7 @@
     private static native void native_set_value(long ptr, long id, long val);
   }
 
-<<<<<<< HEAD
-  private static final class FieldDouble implements PerfettoPointer {
-=======
   static final class FieldDouble implements PerfettoPointer {
-    private static final NativeAllocationRegistry sRegistry =
-        NativeAllocationRegistry.createMalloced(
-            FieldDouble.class.getClassLoader(), native_delete());
-
->>>>>>> dc046ead
     // Private pointer holding Perfetto object with metadata
     private final long mPtr;
 
@@ -1140,15 +526,7 @@
     private static native void native_set_value(long ptr, long id, double val);
   }
 
-<<<<<<< HEAD
-  private static final class FieldString implements PerfettoPointer {
-=======
   static final class FieldString implements PerfettoPointer {
-    private static final NativeAllocationRegistry sRegistry =
-        NativeAllocationRegistry.createMalloced(
-            FieldString.class.getClassLoader(), native_delete());
-
->>>>>>> dc046ead
     // Private pointer holding Perfetto object with metadata
     private final long mPtr;
 
@@ -1183,15 +561,7 @@
     private static native void native_set_value(long ptr, long id, String val);
   }
 
-<<<<<<< HEAD
-  private static final class FieldNested implements PerfettoPointer, FieldContainer {
-=======
   static final class FieldNested implements PerfettoPointer, FieldContainer {
-    private static final NativeAllocationRegistry sRegistry =
-        NativeAllocationRegistry.createMalloced(
-            FieldNested.class.getClassLoader(), native_delete());
-
->>>>>>> dc046ead
     // Private pointer holding Perfetto object with metadata
     private final long mPtr;
 
