--- conflicted
+++ resolved
@@ -58,10 +58,6 @@
     "../../common:parser_types",
     "../../proto:minimal",
     "../../proto:packet_sequence_state_generation_hdr",
-<<<<<<< HEAD
-    "../../../util:winscope_proto_mapping"
-=======
->>>>>>> 6540d290
   ]
 }
 
