/*
 * Copyright (C) 2018 The Android Open Source Project
 *
 * Licensed under the Apache License, Version 2.0 (the "License");
 * you may not use this file except in compliance with the License.
 * You may obtain a copy of the License at
 *
 *      http://www.apache.org/licenses/LICENSE-2.0
 *
 * Unless required by applicable law or agreed to in writing, software
 * distributed under the License is distributed on an "AS IS" BASIS,
 * WITHOUT WARRANTIES OR CONDITIONS OF ANY KIND, either express or implied.
 * See the License for the specific language governing permissions and
 * limitations under the License.
 */

#include <fcntl.h>
#include <sys/stat.h>
#include <algorithm>
#include <cctype>
#include <cerrno>
#include <chrono>
#include <cinttypes>
#include <cstdint>
#include <cstdio>
#include <cstdlib>
#include <cstring>
#include <memory>
#include <optional>
#include <string>
#include <string_view>
#include <unordered_set>
#include <utility>
#include <vector>

#include <google/protobuf/compiler/parser.h>
#include <google/protobuf/descriptor.pb.h>
#include <google/protobuf/dynamic_message.h>
#include <google/protobuf/io/tokenizer.h>
#include <google/protobuf/io/zero_copy_stream_impl.h>
#include <google/protobuf/text_format.h>

#include "perfetto/base/build_config.h"
#include "perfetto/base/logging.h"
#include "perfetto/base/status.h"
#include "perfetto/base/time.h"
#include "perfetto/ext/base/file_utils.h"
#include "perfetto/ext/base/getopt.h"  // IWYU pragma: keep
#include "perfetto/ext/base/scoped_file.h"
#include "perfetto/ext/base/scoped_mmap.h"
#include "perfetto/ext/base/status_or.h"
#include "perfetto/ext/base/string_splitter.h"
#include "perfetto/ext/base/string_utils.h"
#include "perfetto/ext/base/version.h"
#include "perfetto/trace_processor/basic_types.h"
#include "perfetto/trace_processor/iterator.h"
#include "perfetto/trace_processor/metatrace_config.h"
#include "perfetto/trace_processor/read_trace.h"
#include "perfetto/trace_processor/trace_blob.h"
#include "perfetto/trace_processor/trace_blob_view.h"
#include "perfetto/trace_processor/trace_processor.h"
#include "src/profiling/deobfuscator.h"
#include "src/profiling/symbolizer/local_symbolizer.h"
#include "src/profiling/symbolizer/symbolize_database.h"
#include "src/profiling/symbolizer/symbolizer.h"
#include "src/trace_processor/metrics/all_chrome_metrics.descriptor.h"
#include "src/trace_processor/metrics/all_webview_metrics.descriptor.h"
#include "src/trace_processor/metrics/metrics.descriptor.h"
#include "src/trace_processor/read_trace_internal.h"
#include "src/trace_processor/rpc/stdiod.h"
#include "src/trace_processor/util/sql_modules.h"
#include "src/trace_processor/util/status_macros.h"

#include "protos/perfetto/trace_processor/trace_processor.pbzero.h"

#if PERFETTO_BUILDFLAG(PERFETTO_TP_HTTPD)
#include "src/trace_processor/rpc/httpd.h"
#endif

#if PERFETTO_BUILDFLAG(PERFETTO_OS_LINUX) ||   \
    PERFETTO_BUILDFLAG(PERFETTO_OS_ANDROID) || \
    PERFETTO_BUILDFLAG(PERFETTO_OS_APPLE)
#define PERFETTO_HAS_SIGNAL_H() 1
#else
#define PERFETTO_HAS_SIGNAL_H() 0
#endif

#if PERFETTO_BUILDFLAG(PERFETTO_TP_LINENOISE)
#include <linenoise.h>
#include <pwd.h>
#include <sys/types.h>
#endif

#if PERFETTO_HAS_SIGNAL_H()
#include <signal.h>
#endif

#if PERFETTO_BUILDFLAG(PERFETTO_OS_WIN)
#include <io.h>
#define ftruncate _chsize
#else
#include <dirent.h>
#endif

#if PERFETTO_BUILDFLAG(PERFETTO_TP_LINENOISE) && \
    !PERFETTO_BUILDFLAG(PERFETTO_OS_WIN)
#include <unistd.h>  // For getuid() in GetConfigPath().
#endif

namespace perfetto::trace_processor {

namespace {
TraceProcessor* g_tp;

#if PERFETTO_BUILDFLAG(PERFETTO_TP_LINENOISE)

bool EnsureDir(const std::string& path) {
  return base::Mkdir(path) || errno == EEXIST;
}

bool EnsureFile(const std::string& path) {
  return base::OpenFile(path, O_RDONLY | O_CREAT, 0644).get() != -1;
}

std::string GetConfigPath() {
  const char* homedir = getenv("HOME");
#if PERFETTO_BUILDFLAG(PERFETTO_OS_LINUX) ||   \
    PERFETTO_BUILDFLAG(PERFETTO_OS_ANDROID) || \
    PERFETTO_BUILDFLAG(PERFETTO_OS_APPLE)
  if (homedir == nullptr)
    homedir = getpwuid(getuid())->pw_dir;
#elif PERFETTO_BUILDFLAG(PERFETTO_OS_WIN)
  if (homedir == nullptr)
    homedir = getenv("USERPROFILE");
#endif
  if (homedir == nullptr)
    return "";
  return std::string(homedir) + "/.config";
}

std::string GetPerfettoPath() {
  std::string config = GetConfigPath();
  if (config.empty())
    return "";
  return config + "/perfetto";
}

std::string GetHistoryPath() {
  std::string perfetto = GetPerfettoPath();
  if (perfetto.empty())
    return "";
  return perfetto + "/.trace_processor_shell_history";
}

void SetupLineEditor() {
  linenoiseSetMultiLine(true);
  linenoiseHistorySetMaxLen(1000);

  bool success = !GetHistoryPath().empty();
  success = success && EnsureDir(GetConfigPath());
  success = success && EnsureDir(GetPerfettoPath());
  success = success && EnsureFile(GetHistoryPath());
  success = success && linenoiseHistoryLoad(GetHistoryPath().c_str()) != -1;
  if (!success) {
    PERFETTO_PLOG("Could not load history from %s", GetHistoryPath().c_str());
  }
}

struct LineDeleter {
  void operator()(char* p) const {
    linenoiseHistoryAdd(p);
    linenoiseHistorySave(GetHistoryPath().c_str());
    linenoiseFree(p);
  }
};

using ScopedLine = std::unique_ptr<char, LineDeleter>;

ScopedLine GetLine(const char* prompt) {
  errno = 0;
  auto line = ScopedLine(linenoise(prompt));
  // linenoise returns a nullptr both for CTRL-C and CTRL-D, however in the
  // former case it sets errno to EAGAIN.
  // If the user press CTRL-C return "" instead of nullptr. We don't want the
  // main loop to quit in that case as that is inconsistent with the behavior
  // "CTRL-C interrupts the current query" and frustrating when hitting that
  // a split second after the query is done.
  if (!line && errno == EAGAIN)
    return ScopedLine(strdup(""));
  return line;
}

#else

void SetupLineEditor() {}

using ScopedLine = std::unique_ptr<char>;

ScopedLine GetLine(const char* prompt) {
  printf("\r%80s\r%s", "", prompt);
  fflush(stdout);
  ScopedLine line(new char[1024]);
  if (!fgets(line.get(), 1024 - 1, stdin))
    return nullptr;
  if (strlen(line.get()) > 0)
    line.get()[strlen(line.get()) - 1] = 0;
  return line;
}

#endif  // PERFETTO_TP_LINENOISE

base::Status PrintStats() {
  auto it = g_tp->ExecuteQuery(
      "SELECT name, idx, source, value from stats "
      "where severity IN ('error', 'data_loss') and value > 0");

  bool first = true;
  while (it.Next()) {
    if (first) {
      fprintf(stderr, "Error stats for this trace:\n");

      for (uint32_t i = 0; i < it.ColumnCount(); i++)
        fprintf(stderr, "%40s ", it.GetColumnName(i).c_str());
      fprintf(stderr, "\n");

      for (uint32_t i = 0; i < it.ColumnCount(); i++)
        fprintf(stderr, "%40s ", "----------------------------------------");
      fprintf(stderr, "\n");

      first = false;
    }

    for (uint32_t c = 0; c < it.ColumnCount(); c++) {
      auto value = it.Get(c);
      switch (value.type) {
        case SqlValue::Type::kNull:
          fprintf(stderr, "%-40.40s", "[NULL]");
          break;
        case SqlValue::Type::kDouble:
          fprintf(stderr, "%40f", value.double_value);
          break;
        case SqlValue::Type::kLong:
          fprintf(stderr, "%40" PRIi64, value.long_value);
          break;
        case SqlValue::Type::kString:
          fprintf(stderr, "%-40.40s", value.string_value);
          break;
        case SqlValue::Type::kBytes:
          printf("%-40.40s", "<raw bytes>");
          break;
      }
      fprintf(stderr, " ");
    }
    fprintf(stderr, "\n");
  }

  base::Status status = it.Status();
  if (!status.ok()) {
    return base::ErrStatus("Error while iterating stats (%s)",
                           status.c_message());
  }
  return base::OkStatus();
}

base::Status ExportTraceToDatabase(const std::string& output_name) {
  PERFETTO_CHECK(output_name.find('\'') == std::string::npos);
  {
    base::ScopedFile fd(base::OpenFile(output_name, O_CREAT | O_RDWR, 0600));
    if (!fd)
      return base::ErrStatus("Failed to create file: %s", output_name.c_str());
    int res = ftruncate(fd.get(), 0);
    PERFETTO_CHECK(res == 0);
  }

  std::string attach_sql =
      "ATTACH DATABASE '" + output_name + "' AS perfetto_export";
  auto attach_it = g_tp->ExecuteQuery(attach_sql);
  bool attach_has_more = attach_it.Next();
  PERFETTO_DCHECK(!attach_has_more);

  RETURN_IF_ERROR(attach_it.Status());

  // Export real and virtual tables.
  auto tables_it = g_tp->ExecuteQuery("SELECT name FROM perfetto_tables");
  while (tables_it.Next()) {
    std::string table_name = tables_it.Get(0).string_value;
    PERFETTO_CHECK(!base::Contains(table_name, '\''));
    std::string export_sql = "CREATE TABLE perfetto_export." + table_name +
                             " AS SELECT * FROM " + table_name;

    auto export_it = g_tp->ExecuteQuery(export_sql);
    bool export_has_more = export_it.Next();
    PERFETTO_DCHECK(!export_has_more);
    RETURN_IF_ERROR(export_it.Status());
  }
  RETURN_IF_ERROR(tables_it.Status());

  // Export views.
  auto views_it =
      g_tp->ExecuteQuery("SELECT sql FROM sqlite_master WHERE type='view'");
  while (views_it.Next()) {
    std::string sql = views_it.Get(0).string_value;
    // View statements are of the form "CREATE VIEW name AS stmt". We need to
    // rewrite name to point to the exported db.
    const std::string kPrefix = "CREATE VIEW ";
    PERFETTO_CHECK(sql.find(kPrefix) == 0);
    sql = sql.substr(0, kPrefix.size()) + "perfetto_export." +
          sql.substr(kPrefix.size());

    auto export_it = g_tp->ExecuteQuery(sql);
    bool export_has_more = export_it.Next();
    PERFETTO_DCHECK(!export_has_more);
    RETURN_IF_ERROR(export_it.Status());
  }
  RETURN_IF_ERROR(views_it.Status());

  auto detach_it = g_tp->ExecuteQuery("DETACH DATABASE perfetto_export");
  bool detach_has_more = attach_it.Next();
  PERFETTO_DCHECK(!detach_has_more);
  return detach_it.Status();
}

class ErrorPrinter : public google::protobuf::io::ErrorCollector {
  void AddError(int line, int col, const std::string& msg) override {
    PERFETTO_ELOG("%d:%d: %s", line, col, msg.c_str());
  }

  void AddWarning(int line, int col, const std::string& msg) override {
    PERFETTO_ILOG("%d:%d: %s", line, col, msg.c_str());
  }
};

// This function returns an identifier for a metric suitable for use
// as an SQL table name (i.e. containing no forward or backward slashes).
std::string BaseName(std::string metric_path) {
  std::replace(metric_path.begin(), metric_path.end(), '\\', '/');
  auto slash_idx = metric_path.rfind('/');
  return slash_idx == std::string::npos ? metric_path
                                        : metric_path.substr(slash_idx + 1);
}

base::Status RegisterMetric(const std::string& register_metric) {
  std::string sql;
  base::ReadFile(register_metric, &sql);

  std::string path = "shell/" + BaseName(register_metric);
  return g_tp->RegisterMetric(path, sql);
}

base::Status ParseToFileDescriptorProto(
    const std::string& filename,
    google::protobuf::FileDescriptorProto* file_desc) {
  base::ScopedFile file(base::OpenFile(filename, O_RDONLY));
  if (file.get() == -1) {
    return base::ErrStatus("Failed to open proto file %s", filename.c_str());
  }

  google::protobuf::io::FileInputStream stream(file.get());
  ErrorPrinter printer;
  google::protobuf::io::Tokenizer tokenizer(&stream, &printer);

  google::protobuf::compiler::Parser parser;
  parser.Parse(&tokenizer, file_desc);
  return base::OkStatus();
}

base::Status ExtendMetricsProto(const std::string& extend_metrics_proto,
                                google::protobuf::DescriptorPool* pool) {
  google::protobuf::FileDescriptorSet desc_set;
  auto* file_desc = desc_set.add_file();
  RETURN_IF_ERROR(ParseToFileDescriptorProto(extend_metrics_proto, file_desc));

  file_desc->set_name(BaseName(extend_metrics_proto));
  pool->BuildFile(*file_desc);

  std::vector<uint8_t> metric_proto;
  metric_proto.resize(desc_set.ByteSizeLong());
  desc_set.SerializeToArray(metric_proto.data(),
                            static_cast<int>(metric_proto.size()));

  return g_tp->ExtendMetricsProto(metric_proto.data(), metric_proto.size());
}

enum MetricV1OutputFormat {
  kBinaryProto,
  kTextProto,
  kJson,
  kNone,
};

struct MetricNameAndPath {
  std::string name;
  std::optional<std::string> no_ext_path;
};

base::Status RunMetrics(const std::vector<MetricNameAndPath>& metrics,
                        MetricV1OutputFormat format) {
  std::vector<std::string> metric_names(metrics.size());
  for (size_t i = 0; i < metrics.size(); ++i) {
    metric_names[i] = metrics[i].name;
  }

  switch (format) {
    case MetricV1OutputFormat::kBinaryProto: {
      std::vector<uint8_t> metric_result;
      RETURN_IF_ERROR(g_tp->ComputeMetric(metric_names, &metric_result));
      fwrite(metric_result.data(), sizeof(uint8_t), metric_result.size(),
             stdout);
      break;
    }
    case MetricV1OutputFormat::kJson: {
      std::string out;
      RETURN_IF_ERROR(g_tp->ComputeMetricText(
          metric_names, TraceProcessor::MetricResultFormat::kJson, &out));
      out += '\n';
      fwrite(out.c_str(), sizeof(char), out.size(), stdout);
      break;
    }
    case MetricV1OutputFormat::kTextProto: {
      std::string out;
      RETURN_IF_ERROR(g_tp->ComputeMetricText(
          metric_names, TraceProcessor::MetricResultFormat::kProtoText, &out));
      out += '\n';
      fwrite(out.c_str(), sizeof(char), out.size(), stdout);
      break;
    }
    case MetricV1OutputFormat::kNone:
      break;
  }

  return base::OkStatus();
}

void PrintQueryResultInteractively(Iterator* it,
                                   base::TimeNanos t_start,
                                   uint32_t column_width) {
  base::TimeNanos t_end = base::GetWallTimeNs();
  for (uint32_t rows = 0; it->Next(); rows++) {
    if (rows % 32 == 0) {
      if (rows == 0) {
        t_end = base::GetWallTimeNs();
      } else {
        fprintf(stderr, "...\nType 'q' to stop, Enter for more records: ");
        fflush(stderr);
        char input[32];
        if (!fgets(input, sizeof(input) - 1, stdin))
          exit(0);
        if (input[0] == 'q')
          break;
      }
      for (uint32_t i = 0; i < it->ColumnCount(); i++)
        printf("%-*.*s ", column_width, column_width,
               it->GetColumnName(i).c_str());
      printf("\n");

      std::string divider(column_width, '-');
      for (uint32_t i = 0; i < it->ColumnCount(); i++) {
        printf("%-*s ", column_width, divider.c_str());
      }
      printf("\n");
    }

    for (uint32_t c = 0; c < it->ColumnCount(); c++) {
      auto value = it->Get(c);
      switch (value.type) {
        case SqlValue::Type::kNull:
          printf("%-*s", column_width, "[NULL]");
          break;
        case SqlValue::Type::kDouble:
          printf("%*f", column_width, value.double_value);
          break;
        case SqlValue::Type::kLong:
          printf("%*" PRIi64, column_width, value.long_value);
          break;
        case SqlValue::Type::kString:
          printf("%-*.*s", column_width, column_width, value.string_value);
          break;
        case SqlValue::Type::kBytes:
          printf("%-*s", column_width, "<raw bytes>");
          break;
      }
      printf(" ");
    }
    printf("\n");
  }

  base::Status status = it->Status();
  if (!status.ok()) {
    fprintf(stderr, "%s\n", status.c_message());
  }
  printf("\nQuery executed in %.3f ms\n\n",
         static_cast<double>((t_end - t_start).count()) / 1E6);
}

struct QueryResult {
  std::vector<std::string> column_names;
  std::vector<std::vector<std::string>> rows;
};

base::StatusOr<QueryResult> ExtractQueryResult(Iterator* it, bool has_more) {
  QueryResult result;

  for (uint32_t c = 0; c < it->ColumnCount(); c++) {
    fprintf(stderr, "column %u = %s\n", c, it->GetColumnName(c).c_str());
    result.column_names.push_back(it->GetColumnName(c));
  }

  for (; has_more; has_more = it->Next()) {
    std::vector<std::string> row;
    for (uint32_t c = 0; c < it->ColumnCount(); c++) {
      SqlValue value = it->Get(c);
      std::string str_value;
      switch (value.type) {
        case SqlValue::Type::kNull:
          str_value = "\"[NULL]\"";
          break;
        case SqlValue::Type::kDouble:
          str_value =
              base::StackString<256>("%f", value.double_value).ToStdString();
          break;
        case SqlValue::Type::kLong:
          str_value = base::StackString<256>("%" PRIi64, value.long_value)
                          .ToStdString();
          break;
        case SqlValue::Type::kString:
          str_value = '"' + std::string(value.string_value) + '"';
          break;
        case SqlValue::Type::kBytes:
          str_value = "\"<raw bytes>\"";
          break;
      }

      row.push_back(std::move(str_value));
    }
    result.rows.push_back(std::move(row));
  }
  RETURN_IF_ERROR(it->Status());
  return result;
}

void PrintQueryResultAsCsv(const QueryResult& result, FILE* output) {
  for (uint32_t c = 0; c < result.column_names.size(); c++) {
    if (c > 0)
      fprintf(output, ",");
    fprintf(output, "\"%s\"", result.column_names[c].c_str());
  }
  fprintf(output, "\n");

  for (const auto& row : result.rows) {
    for (uint32_t c = 0; c < result.column_names.size(); c++) {
      if (c > 0)
        fprintf(output, ",");
      fprintf(output, "%s", row[c].c_str());
    }
    fprintf(output, "\n");
  }
}

base::Status RunQueriesWithoutOutput(const std::string& sql_query) {
  auto it = g_tp->ExecuteQuery(sql_query);
  if (it.StatementWithOutputCount() > 0)
    return base::ErrStatus("Unexpected result from a query.");

  RETURN_IF_ERROR(it.Status());
  return it.Next() ? base::ErrStatus("Unexpected result from a query.")
                   : it.Status();
}

base::Status RunQueriesAndPrintResult(const std::string& sql_query,
                                      FILE* output) {
  PERFETTO_DLOG("Executing query: %s", sql_query.c_str());
  auto query_start = std::chrono::steady_clock::now();

  auto it = g_tp->ExecuteQuery(sql_query);
  RETURN_IF_ERROR(it.Status());

  bool has_more = it.Next();
  RETURN_IF_ERROR(it.Status());

  uint32_t prev_count = it.StatementCount() - 1;
  uint32_t prev_with_output = has_more ? it.StatementWithOutputCount() - 1
                                       : it.StatementWithOutputCount();
  uint32_t prev_without_output_count = prev_count - prev_with_output;
  if (prev_with_output > 0) {
    return base::ErrStatus(
        "Result rows were returned for multiples queries. Ensure that only the "
        "final statement is a SELECT statement or use `suppress_query_output` "
        "to prevent function invocations causing this "
        "error (see "
        "https://perfetto.dev/docs/contributing/"
        "testing#trace-processor-diff-tests).");
  }
  for (uint32_t i = 0; i < prev_without_output_count; ++i) {
    fprintf(output, "\n");
  }
  if (it.ColumnCount() == 0) {
    PERFETTO_DCHECK(!has_more);
    return base::OkStatus();
  }

  auto query_result = ExtractQueryResult(&it, has_more);
  RETURN_IF_ERROR(query_result.status());

  // We want to include the query iteration time (as it's a part of executing
  // SQL and can be non-trivial), and we want to exclude the time spent printing
  // the result (which can be significant for large results), so we materialise
  // the results first, then take the measurement, then print them.
  auto query_end = std::chrono::steady_clock::now();

  PrintQueryResultAsCsv(query_result.value(), output);

  auto dur = query_end - query_start;
  PERFETTO_ILOG(
      "Query execution time: %" PRIi64 " ms",
      static_cast<int64_t>(
          std::chrono::duration_cast<std::chrono::milliseconds>(dur).count()));
  return base::OkStatus();
}

base::Status PrintPerfFile(const std::string& perf_file_path,
                           base::TimeNanos t_load,
                           base::TimeNanos t_run) {
  char buf[128];
  size_t count = base::SprintfTrunc(buf, sizeof(buf), "%" PRId64 ",%" PRId64,
                                    static_cast<int64_t>(t_load.count()),
                                    static_cast<int64_t>(t_run.count()));
  if (count == 0) {
    return base::ErrStatus("Failed to write perf data");
  }

  auto fd(base::OpenFile(perf_file_path, O_WRONLY | O_CREAT | O_TRUNC, 0666));
  if (!fd) {
    return base::ErrStatus("Failed to open perf file");
  }
  base::WriteAll(fd.get(), buf, count);
  return base::OkStatus();
}

class MetricExtension {
 public:
  void SetDiskPath(std::string path) {
    AddTrailingSlashIfNeeded(path);
    disk_path_ = std::move(path);
  }
  void SetVirtualPath(std::string path) {
    AddTrailingSlashIfNeeded(path);
    virtual_path_ = std::move(path);
  }

  // Disk location. Ends with a trailing slash.
  const std::string& disk_path() const { return disk_path_; }
  // Virtual location. Ends with a trailing slash.
  const std::string& virtual_path() const { return virtual_path_; }

 private:
  std::string disk_path_;
  std::string virtual_path_;

  static void AddTrailingSlashIfNeeded(std::string& path) {
    if (path.length() > 0 && path[path.length() - 1] != '/') {
      path.push_back('/');
    }
  }
};

metatrace::MetatraceCategories ParseMetatraceCategories(std::string s) {
  using Cat = metatrace::MetatraceCategories;
  std::transform(s.begin(), s.end(), s.begin(),
                 [](unsigned char c) { return std::tolower(c); });
  base::StringSplitter splitter(s, ',');

  Cat result = Cat::NONE;
  for (; splitter.Next();) {
    std::string cur = splitter.cur_token();
    if (cur == "all" || cur == "*") {
      result = Cat::ALL;
    } else if (cur == "query_toplevel") {
      result = static_cast<Cat>(result | Cat::QUERY_TIMELINE);
    } else if (cur == "query_detailed") {
      result = static_cast<Cat>(result | Cat::QUERY_DETAILED);
    } else if (cur == "function_call") {
      result = static_cast<Cat>(result | Cat::FUNCTION_CALL);
    } else if (cur == "db") {
      result = static_cast<Cat>(result | Cat::DB);
    } else if (cur == "api") {
      result = static_cast<Cat>(result | Cat::API_TIMELINE);
    } else {
      PERFETTO_ELOG("Unknown metatrace category %s", cur.data());
      exit(1);
    }
  }
  return result;
}

struct CommandLineOptions {
  std::string trace_file_path;

  bool enable_httpd = false;
  std::string port_number;
  bool enable_stdiod = false;
  bool launch_shell = false;

  bool force_full_sort = false;
  bool no_ftrace_raw = false;

  std::string query_file_path;
  std::string query_string;
  std::string sql_module_path;
  std::vector<std::string> override_sql_module_paths;

<<<<<<< HEAD
  std::string compute_metrics_v2;
=======
  bool summary = false;
  std::string summary_metrics_v2;
  std::string summary_metadata_query;
>>>>>>> dc046ead
  std::vector<std::string> summary_specs;
  std::string summary_output;

  std::string metatrace_path;
  size_t metatrace_buffer_capacity = 0;
  metatrace::MetatraceCategories metatrace_categories =
      static_cast<metatrace::MetatraceCategories>(
          metatrace::MetatraceCategories::QUERY_TIMELINE |
          metatrace::MetatraceCategories::API_TIMELINE);

  bool dev = false;
  std::vector<std::string> dev_flags;
  bool extra_checks = false;
  std::string export_file_path;
  std::string perf_file_path;
  bool wide = false;
  bool analyze_trace_proto_content = false;
  bool crop_track_events = false;
  std::string register_files_dir;
  std::string override_stdlib_path;

  std::string pre_metrics_v1_path;
  std::string metric_v1_names;
  std::string metric_v1_output;
  std::vector<std::string> raw_metric_v1_extensions;
};

void PrintUsage(char** argv) {
  PERFETTO_ELOG(R"(
Interactive trace processor shell.
Usage: %s [FLAGS] trace_file.pb

General purpose:
 -h, --help                           Prints this guide.
 -v, --version                        Prints the version of trace processor.

Behavioural:
 -D, --httpd                          Enables the HTTP RPC server.
 --http-port PORT                     Specify what port to run HTTP RPC server.
 --stdiod                             Enables the stdio RPC server.
 -i, --interactive                    Starts interactive mode even after
                                      executing some other commands (-q, -Q,
<<<<<<< HEAD
                                      --run-metrics, --compute-metrics-v2).
=======
                                      --run-metrics, --summary).
>>>>>>> dc046ead

Parsing:
 --full-sort                          Forces the trace processor into performing
                                      a full sort ignoring any windowing
                                      logic.
 --no-ftrace-raw                      Prevents ingestion of typed ftrace events
                                      into the raw table. This significantly
                                      reduces the memory usage of trace
                                      processor when loading traces containing
                                      ftrace events.

PerfettoSQL:
 -q, --query-file FILE                Read and execute an SQL query from a file.
                                      If used with --run-metrics, the query is
                                      executed after the selected metrics and
                                      the metrics output is suppressed.
 -Q, --query-string QUERY             Execute the SQL query QUERY.
                                      If used with --run-metrics, the query is
                                      executed after the selected metrics and
                                      the metrics output is suppressed.
 --add-sql-module PACKAGE_PATH         Files from the directory will be treated
                                      as a new SQL package and can be used for
                                      INCLUDE PERFETTO MODULE statements. The
                                      name of the directory is the module name.
 --override-sql-module PACKAGE_PATH   Will override trace processor package with
                                      passed contents. The outer directory will
                                      specify the package name.

Trace summarization:
<<<<<<< HEAD
  --compute-metrics-v2 ID1,ID2,ID3    Computes all v2 trace-based metrics
                                      with the given, comma separated list of
                                      metric ids. The spec for every metric must
                                      exist in one of the files passed to
                                      --summary-spec. --summary-format can be
                                      used to control the output format.
  --summary-spec SUMMARY_PATH         Parses the spec at the specified path and
                                      makes it available to other summarization
                                      operators (--compute-metrics-v2). Spec
=======
  --summary                           Enables the trace summarization features of
                                      trace processor. Required for any flags
                                      starting with --summary-* to be meaningful.
                                      --summary-format can be used to control the
                                      output format.
  --summary-metrics-v2 ID1,ID2,ID3    Specifies that the given v2 metrics (as
                                      defined by a comma separated set of ids)
                                      should be computed and returned as part of
                                      the trace summary. The spec for every metric
                                      must exist in one of the files passed to
                                      --summary-spec.
  --summary-metadata-query ID         Specifies that the given query id should be
                                      used to populate the `metadata` field of the
                                      trace summary. The spec for the query must
                                      exist in one of the files passed to
                                      --summary-spec.
  --summary-spec SUMMARY_PATH         Parses the spec at the specified path and
                                      makes it available to all summarization
                                      operators (--summary-metrics-v2). Spec
>>>>>>> dc046ead
                                      files must be instances of the
                                      perfetto.protos.TraceSummarySpec proto.
                                      If the file extension is `.textproto` then
                                      the spec file will be parsed as a
                                      textproto. If the file extension is `.pb`
                                      then it will be parsed as a binary
                                      protobuf. Otherwise, heureustics will be
                                      used to determine the format.
  --summary-format [text,binary]      Controls the serialization format of trace
                                      summarization proto
                                      (perfetto.protos.TraceSummary). If
                                      `binary`, then the output is a binary
                                      protobuf. If unspecified or `text` then
                                      the output is a textproto.

Metatracing:
 -m, --metatrace FILE                 Enables metatracing of trace processor
                                      writing the resulting trace into FILE.
 --metatrace-buffer-capacity N        Sets metatrace event buffer to capture
                                      last N events.
 --metatrace-categories CATEGORIES    A comma-separated list of metatrace
                                      categories to enable.

Advanced:
 --dev                                Enables features which are reserved for
                                      local development use only and
                                      *should not* be enabled on production
                                      builds. The features behind this flag can
                                      break at any time without any warning.
 --dev-flag KEY=VALUE                 Set a development flag to the given value.
                                      Does not have any affect unless --dev is
                                      specified.
 --extra-checks                       Enables additional checks which can catch
                                      more SQL errors, but which incur
                                      additional runtime overhead.
 -e, --export FILE                    Export the contents of trace processor
                                      into an SQLite database after running any
                                      metrics or queries specified.
 -p, --perf-file FILE                 Writes the time taken to ingest the trace
                                      and execute the queries to the given file.
                                      Only valid with -q or --run-metrics and
                                      the file will only be written if the
                                      execution is successful.
 -W, --wide                           Prints interactive output with double
                                      column width.
 --analyze-trace-proto-content        Enables trace proto content analysis in
                                      trace processor.
 --crop-track-events                  Ignores track event outside of the
                                      range of interest in trace processor.
 --register-files-dir PATH            The contents of all files in this
                                      directory and subdirectories will be made
                                      available to the trace processor runtime.
                                      Some importers can use this data to
                                      augment trace data (e.g. decode ETM
                                      instruction streams).
 --override-stdlib=[path_to_stdlib]   Will override trace_processor/stdlib with
                                      passed contents. The outer directory will
                                      be ignored. Only allowed when --dev is
                                      specified.

Metrics (v1):

  NOTE: the trace-based metrics system has been "soft" deprecated. Specifically,
<<<<<<< HEAD
  all exisiting metrics will continue functioning but we will not be building
=======
  all existing metrics will continue functioning but we will not be building
>>>>>>> dc046ead
  any new features nor developing any metrics there further. Please use the
  metrics v2 system as part of trace summarization.

 --run-metrics x,y,z                  Runs a comma separated list of metrics and
                                      prints the result as a TraceMetrics proto
                                      to stdout. The specified can either be
                                      in-built metrics or SQL/proto files of
                                      extension metrics.
 --pre-metrics FILE                   Read and execute an SQL query from a file.
                                      This query is executed before the selected
                                      metrics and can't output any results.
 --metrics-output=[binary|text|json]  Allows the output of --run-metrics to be
                                      specified in either proto binary, proto
                                      text format or JSON format (default: proto
                                      text).
 --metric-extension DISK_PATH@VIRTUAL_PATH
                                      Loads metric proto and sql files from
                                      DISK_PATH/protos and DISK_PATH/sql
                                      respectively, and mounts them onto
                                      VIRTUAL_PATH.
)",
                argv[0]);
}

CommandLineOptions ParseCommandLineOptions(int argc, char** argv) {
  CommandLineOptions command_line_options;
  enum LongOption {
    OPT_HTTP_PORT = 1000,
    OPT_STDIOD,

    OPT_FORCE_FULL_SORT,
    OPT_NO_FTRACE_RAW,

    OPT_ADD_SQL_MODULE,
    OPT_OVERRIDE_SQL_MODULE,

<<<<<<< HEAD
    OPT_COMPUTE_METRICS_V2,
=======
    OPT_SUMMARY,
    OPT_SUMMARY_METRICS_V2,
    OPT_SUMMARY_METADATA_QUERY,
>>>>>>> dc046ead
    OPT_SUMMARY_SPEC,
    OPT_SUMMARY_FORMAT,

    OPT_METATRACE_BUFFER_CAPACITY,
    OPT_METATRACE_CATEGORIES,

    OPT_DEV,
    OPT_DEV_FLAG,
    OPT_EXTRA_CHECKS,
    OPT_ANALYZE_TRACE_PROTO_CONTENT,
    OPT_CROP_TRACK_EVENTS,
    OPT_REGISTER_FILES_DIR,
    OPT_OVERRIDE_STDLIB,

    OPT_RUN_METRICS,
    OPT_PRE_METRICS,
    OPT_METRICS_OUTPUT,
    OPT_METRIC_EXTENSION,
  };

  static const option long_options[] = {
      {"help", no_argument, nullptr, 'h'},
      {"version", no_argument, nullptr, 'v'},

      {"httpd", no_argument, nullptr, 'D'},
      {"http-port", required_argument, nullptr, OPT_HTTP_PORT},
      {"stdiod", no_argument, nullptr, OPT_STDIOD},
      {"interactive", no_argument, nullptr, 'i'},

      {"full-sort", no_argument, nullptr, OPT_FORCE_FULL_SORT},
      {"no-ftrace-raw", no_argument, nullptr, OPT_NO_FTRACE_RAW},

      {"query-file", required_argument, nullptr, 'q'},
      {"query-string", required_argument, nullptr, 'Q'},
      {"add-sql-module", required_argument, nullptr, OPT_ADD_SQL_MODULE},
      {"override-sql-module", required_argument, nullptr,
       OPT_OVERRIDE_SQL_MODULE},

<<<<<<< HEAD
      {"compute-metrics-v2", required_argument, nullptr,
       OPT_COMPUTE_METRICS_V2},
=======
      {"summary", no_argument, nullptr, OPT_SUMMARY},
      {"summary-metrics-v2", required_argument, nullptr,
       OPT_SUMMARY_METRICS_V2},
      {"summary-metadata-query", required_argument, nullptr,
       OPT_SUMMARY_METADATA_QUERY},
>>>>>>> dc046ead
      {"summary-spec", required_argument, nullptr, OPT_SUMMARY_SPEC},
      {"summary-format", required_argument, nullptr, OPT_SUMMARY_FORMAT},

      {"metatrace", required_argument, nullptr, 'm'},
      {"metatrace-buffer-capacity", required_argument, nullptr,
       OPT_METATRACE_BUFFER_CAPACITY},
      {"metatrace-categories", required_argument, nullptr,
       OPT_METATRACE_CATEGORIES},

      {"dev", no_argument, nullptr, OPT_DEV},
      {"dev-flag", required_argument, nullptr, OPT_DEV_FLAG},
      {"extra-checks", no_argument, nullptr, OPT_EXTRA_CHECKS},
      {"export", required_argument, nullptr, 'e'},
      {"perf-file", required_argument, nullptr, 'p'},
      {"wide", no_argument, nullptr, 'W'},
      {"analyze-trace-proto-content", no_argument, nullptr,
       OPT_ANALYZE_TRACE_PROTO_CONTENT},
      {"crop-track-events", no_argument, nullptr, OPT_CROP_TRACK_EVENTS},
      {"register-files-dir", required_argument, nullptr,
       OPT_REGISTER_FILES_DIR},
      {"override-stdlib", required_argument, nullptr, OPT_OVERRIDE_STDLIB},

      {"run-metrics", required_argument, nullptr, OPT_RUN_METRICS},
      {"pre-metrics", required_argument, nullptr, OPT_PRE_METRICS},
      {"metrics-output", required_argument, nullptr, OPT_METRICS_OUTPUT},
      {"metric-extension", required_argument, nullptr, OPT_METRIC_EXTENSION},

      {nullptr, 0, nullptr, 0}};

  bool explicit_interactive = false;
  for (;;) {
    int option =
        getopt_long(argc, argv, "hvWiDdm:p:q:Q:e:", long_options, nullptr);

    if (option == -1)
      break;  // EOF.

    if (option == 'v') {
      printf("%s\n", base::GetVersionString());
      printf("Trace Processor RPC API version: %d\n",
             protos::pbzero::TRACE_PROCESSOR_CURRENT_API_VERSION);
      exit(0);
    }

    if (option == 'W') {
      command_line_options.wide = true;
      continue;
    }

    if (option == 'p') {
      command_line_options.perf_file_path = optarg;
      continue;
    }

    if (option == 'q') {
      command_line_options.query_file_path = optarg;
      continue;
    }

    if (option == 'Q') {
      command_line_options.query_string = optarg;
      continue;
    }

    if (option == 'D') {
#if PERFETTO_BUILDFLAG(PERFETTO_TP_HTTPD)
      command_line_options.enable_httpd = true;
#else
      PERFETTO_FATAL("HTTP RPC module not supported in this build");
#endif
      continue;
    }

    if (option == OPT_HTTP_PORT) {
      command_line_options.port_number = optarg;
      continue;
    }

    if (option == OPT_STDIOD) {
      command_line_options.enable_stdiod = true;
      continue;
    }

    if (option == 'i') {
      explicit_interactive = true;
      continue;
    }

    if (option == 'e') {
      command_line_options.export_file_path = optarg;
      continue;
    }

    if (option == 'm') {
      command_line_options.metatrace_path = optarg;
      continue;
    }

    if (option == OPT_METATRACE_BUFFER_CAPACITY) {
      command_line_options.metatrace_buffer_capacity =
          static_cast<size_t>(atoi(optarg));
      continue;
    }

    if (option == OPT_METATRACE_CATEGORIES) {
      command_line_options.metatrace_categories =
          ParseMetatraceCategories(optarg);
      continue;
    }

    if (option == OPT_FORCE_FULL_SORT) {
      command_line_options.force_full_sort = true;
      continue;
    }

    if (option == OPT_NO_FTRACE_RAW) {
      command_line_options.no_ftrace_raw = true;
      continue;
    }

    if (option == OPT_ANALYZE_TRACE_PROTO_CONTENT) {
      command_line_options.analyze_trace_proto_content = true;
      continue;
    }

    if (option == OPT_CROP_TRACK_EVENTS) {
      command_line_options.crop_track_events = true;
      continue;
    }

    if (option == OPT_DEV) {
      command_line_options.dev = true;
      continue;
    }

    if (option == OPT_EXTRA_CHECKS) {
      command_line_options.extra_checks = true;
      continue;
    }

    if (option == OPT_ADD_SQL_MODULE) {
      command_line_options.sql_module_path = optarg;
      continue;
    }

    if (option == OPT_OVERRIDE_SQL_MODULE) {
      command_line_options.override_sql_module_paths.emplace_back(optarg);
      continue;
    }

    if (option == OPT_OVERRIDE_STDLIB) {
      command_line_options.override_stdlib_path = optarg;
      continue;
    }

    if (option == OPT_RUN_METRICS) {
      command_line_options.metric_v1_names = optarg;
      continue;
    }

    if (option == OPT_PRE_METRICS) {
      command_line_options.pre_metrics_v1_path = optarg;
      continue;
    }

    if (option == OPT_METRICS_OUTPUT) {
      command_line_options.metric_v1_output = optarg;
      continue;
    }

    if (option == OPT_METRIC_EXTENSION) {
      command_line_options.raw_metric_v1_extensions.emplace_back(optarg);
      continue;
    }

    if (option == OPT_DEV_FLAG) {
      command_line_options.dev_flags.emplace_back(optarg);
      continue;
    }

    if (option == OPT_REGISTER_FILES_DIR) {
      command_line_options.register_files_dir = optarg;
      continue;
    }

<<<<<<< HEAD
    if (option == OPT_COMPUTE_METRICS_V2) {
      command_line_options.compute_metrics_v2 = optarg;
=======
    if (option == OPT_SUMMARY) {
      command_line_options.summary = true;
      continue;
    }

    if (option == OPT_SUMMARY_METRICS_V2) {
      command_line_options.summary_metrics_v2 = optarg;
      continue;
    }

    if (option == OPT_SUMMARY_METADATA_QUERY) {
      command_line_options.summary_metadata_query = optarg;
>>>>>>> dc046ead
      continue;
    }

    if (option == OPT_SUMMARY_SPEC) {
      command_line_options.summary_specs.emplace_back(optarg);
      continue;
    }

    if (option == OPT_SUMMARY_FORMAT) {
      command_line_options.summary_output = optarg;
      continue;
    }

    PrintUsage(argv);
    exit(option == 'h' ? 0 : 1);
  }

  command_line_options.launch_shell =
      explicit_interactive || (command_line_options.metric_v1_names.empty() &&
                               command_line_options.query_file_path.empty() &&
                               command_line_options.query_string.empty() &&
                               command_line_options.export_file_path.empty() &&
<<<<<<< HEAD
                               command_line_options.compute_metrics_v2.empty());
=======
                               !command_line_options.summary);
>>>>>>> dc046ead

  // Only allow non-interactive queries to emit perf data.
  if (!command_line_options.perf_file_path.empty() &&
      command_line_options.launch_shell) {
    PrintUsage(argv);
    exit(1);
  }

<<<<<<< HEAD
  if (!command_line_options.compute_metrics_v2.empty() &&
      !command_line_options.metric_v1_names.empty()) {
    PERFETTO_ELOG("Cannot specify both metrics v1 and v2 computation");
=======
  if (command_line_options.summary &&
      !command_line_options.metric_v1_names.empty()) {
    PERFETTO_ELOG("Cannot specify both metrics v1 and trace summarization");
>>>>>>> dc046ead
    exit(1);
  }

  // The only case where we allow omitting the trace file path is when running
  // in --httpd or --stdiod mode. In all other cases, the last argument must be
  // the trace file.
  if (optind == argc - 1 && argv[optind]) {
    command_line_options.trace_file_path = argv[optind];
  } else if (!command_line_options.enable_httpd &&
             !command_line_options.enable_stdiod) {
    PrintUsage(argv);
    exit(1);
  }

  return command_line_options;
}

void ExtendPoolWithBinaryDescriptor(
    google::protobuf::DescriptorPool& pool,
    const void* data,
    int size,
    const std::vector<std::string>& skip_prefixes) {
  google::protobuf::FileDescriptorSet desc_set;
  PERFETTO_CHECK(desc_set.ParseFromArray(data, size));
  for (const auto& file_desc : desc_set.file()) {
    if (base::StartsWithAny(file_desc.name(), skip_prefixes))
      continue;
    pool.BuildFile(file_desc);
  }
}

base::Status LoadTrace(const std::string& trace_file_path, double* size_mb) {
  base::Status read_status = ReadTraceUnfinalized(
      g_tp, trace_file_path.c_str(), [&size_mb](size_t parsed_size) {
        *size_mb = static_cast<double>(parsed_size) / 1E6;
        fprintf(stderr, "\rLoading trace: %.2f MB\r", *size_mb);
      });
  g_tp->Flush();
  if (!read_status.ok()) {
    return base::ErrStatus("Could not read trace file (path: %s): %s",
                           trace_file_path.c_str(), read_status.c_message());
  }

  std::unique_ptr<profiling::Symbolizer> symbolizer =
      profiling::LocalSymbolizerOrDie(profiling::GetPerfettoBinaryPath(),
                                      getenv("PERFETTO_SYMBOLIZER_MODE"));

  if (symbolizer) {
    profiling::SymbolizeDatabase(
        g_tp, symbolizer.get(), [](const std::string& trace_proto) {
          std::unique_ptr<uint8_t[]> buf(new uint8_t[trace_proto.size()]);
          memcpy(buf.get(), trace_proto.data(), trace_proto.size());
          auto status = g_tp->Parse(std::move(buf), trace_proto.size());
          if (!status.ok()) {
            PERFETTO_DFATAL_OR_ELOG("Failed to parse: %s",
                                    status.message().c_str());
            return;
          }
        });
    g_tp->Flush();
  }

  auto maybe_map = profiling::GetPerfettoProguardMapPath();
  if (!maybe_map.empty()) {
    profiling::ReadProguardMapsToDeobfuscationPackets(
        maybe_map, [](const std::string& trace_proto) {
          std::unique_ptr<uint8_t[]> buf(new uint8_t[trace_proto.size()]);
          memcpy(buf.get(), trace_proto.data(), trace_proto.size());
          auto status = g_tp->Parse(std::move(buf), trace_proto.size());
          if (!status.ok()) {
            PERFETTO_DFATAL_OR_ELOG("Failed to parse: %s",
                                    status.message().c_str());
            return;
          }
        });
  }
  return g_tp->NotifyEndOfFile();
}

base::Status RunQueries(const std::string& queries, bool expect_output) {
  if (expect_output) {
    return RunQueriesAndPrintResult(queries, stdout);
  }
  return RunQueriesWithoutOutput(queries);
}

base::Status RunQueriesFromFile(const std::string& query_file_path,
                                bool expect_output) {
  std::string queries;
  if (!base::ReadFile(query_file_path, &queries)) {
    return base::ErrStatus("Unable to read file %s", query_file_path.c_str());
  }
  return RunQueries(queries, expect_output);
}

base::Status ParseSingleMetricExtensionPath(bool dev,
                                            const std::string& raw_extension,
                                            MetricExtension& parsed_extension) {
  // We cannot easily use ':' as a path separator because windows paths can have
  // ':' in them (e.g. C:\foo\bar).
  std::vector<std::string> parts = base::SplitString(raw_extension, "@");
  if (parts.size() != 2 || parts[0].length() == 0 || parts[1].length() == 0) {
    return base::ErrStatus(
        "--metric-extension-dir must be of format disk_path@virtual_path");
  }

  parsed_extension.SetDiskPath(std::move(parts[0]));
  parsed_extension.SetVirtualPath(std::move(parts[1]));

  if (parsed_extension.virtual_path() == "/") {
    if (!dev) {
      return base::ErrStatus(
          "Local development features must be enabled (using the "
          "--dev flag) to override built-in metrics");
    }
    parsed_extension.SetVirtualPath("");
  }

  if (parsed_extension.virtual_path() == "shell/") {
    return base::Status(
        "Cannot have 'shell/' as metric extension virtual path.");
  }
  return base::OkStatus();
}

base::Status CheckForDuplicateMetricExtension(
    const std::vector<MetricExtension>& metric_extensions) {
  std::unordered_set<std::string> disk_paths;
  std::unordered_set<std::string> virtual_paths;
  for (const auto& extension : metric_extensions) {
    auto ret = disk_paths.insert(extension.disk_path());
    if (!ret.second) {
      return base::ErrStatus(
          "Another metric extension is already using disk path %s",
          extension.disk_path().c_str());
    }
    ret = virtual_paths.insert(extension.virtual_path());
    if (!ret.second) {
      return base::ErrStatus(
          "Another metric extension is already using virtual path %s",
          extension.virtual_path().c_str());
    }
  }
  return base::OkStatus();
}

base::Status ParseMetricExtensionPaths(
    bool dev,
    const std::vector<std::string>& raw_metric_extensions,
    std::vector<MetricExtension>& metric_extensions) {
  for (const auto& raw_extension : raw_metric_extensions) {
    metric_extensions.push_back({});
    RETURN_IF_ERROR(ParseSingleMetricExtensionPath(dev, raw_extension,
                                                   metric_extensions.back()));
  }
  return CheckForDuplicateMetricExtension(metric_extensions);
}

base::Status IncludeSqlModule(std::string root, bool allow_override) {
  // Remove trailing slash
  if (root.back() == '/')
    root = root.substr(0, root.length() - 1);

  if (!base::FileExists(root))
    return base::ErrStatus("Directory %s does not exist.", root.c_str());

  // Get module name
  size_t last_slash = root.rfind('/');
  if ((last_slash == std::string::npos) ||
      (root.find('.') != std::string::npos))
    return base::ErrStatus("Module path must point to the directory: %s",
                           root.c_str());

  std::string module_name = root.substr(last_slash + 1);

  std::vector<std::string> paths;
  RETURN_IF_ERROR(base::ListFilesRecursive(root, paths));
  sql_modules::NameToPackage modules;
  for (const auto& path : paths) {
    if (base::GetFileExtension(path) != ".sql")
      continue;

    std::string filename = root + "/" + path;
    std::string file_contents;
    if (!base::ReadFile(filename, &file_contents))
      return base::ErrStatus("Cannot read file %s", filename.c_str());

    std::string import_key =
        module_name + "." + sql_modules::GetIncludeKey(path);
    modules.Insert(module_name, {})
        .first->push_back({import_key, file_contents});
  }
  for (auto module_it = modules.GetIterator(); module_it; ++module_it) {
    RETURN_IF_ERROR(
        g_tp->RegisterSqlPackage({/*name=*/module_it.key(),
                                  /*files=*/module_it.value(),
                                  /*allow_override=*/allow_override}));
  }
  return base::OkStatus();
}

base::Status LoadOverridenStdlib(std::string root) {
  // Remove trailing slash
  if (root.back() == '/') {
    root = root.substr(0, root.length() - 1);
  }

  if (!base::FileExists(root)) {
    return base::ErrStatus("Directory '%s' does not exist.", root.c_str());
  }

  std::vector<std::string> paths;
  RETURN_IF_ERROR(base::ListFilesRecursive(root, paths));
  sql_modules::NameToPackage packages;
  for (const auto& path : paths) {
    if (base::GetFileExtension(path) != ".sql") {
      continue;
    }
    std::string filename = root + "/" + path;
    std::string module_file;
    if (!base::ReadFile(filename, &module_file)) {
      return base::ErrStatus("Cannot read file '%s'", filename.c_str());
    }
    std::string module_name = sql_modules::GetIncludeKey(path);
    std::string package_name = sql_modules::GetPackageName(module_name);
    packages.Insert(package_name, {})
        .first->push_back({module_name, module_file});
  }
  for (auto package = packages.GetIterator(); package; ++package) {
    g_tp->RegisterSqlPackage({/*name=*/package.key(),
                              /*files=*/package.value(),
                              /*allow_override=*/true});
  }

  return base::OkStatus();
}

base::Status LoadMetricExtensionProtos(const std::string& proto_root,
                                       const std::string& mount_path,
                                       google::protobuf::DescriptorPool& pool) {
  if (!base::FileExists(proto_root)) {
    return base::ErrStatus(
        "Directory %s does not exist. Metric extension directory must contain "
        "a 'sql/' and 'protos/' subdirectory.",
        proto_root.c_str());
  }
  std::vector<std::string> proto_files;
  RETURN_IF_ERROR(base::ListFilesRecursive(proto_root, proto_files));

  google::protobuf::FileDescriptorSet parsed_protos;
  for (const auto& file_path : proto_files) {
    if (base::GetFileExtension(file_path) != ".proto")
      continue;
    auto* file_desc = parsed_protos.add_file();
    ParseToFileDescriptorProto(proto_root + file_path, file_desc);
    file_desc->set_name(mount_path + file_path);
  }

  std::vector<uint8_t> serialized_filedescset;
  serialized_filedescset.resize(parsed_protos.ByteSizeLong());
  parsed_protos.SerializeToArray(
      serialized_filedescset.data(),
      static_cast<int>(serialized_filedescset.size()));

  // Extend the pool for any subsequent reflection-based operations
  // (e.g. output json)
  ExtendPoolWithBinaryDescriptor(
      pool, serialized_filedescset.data(),
      static_cast<int>(serialized_filedescset.size()), {});
  return g_tp->ExtendMetricsProto(serialized_filedescset.data(),
                                  serialized_filedescset.size());
}

base::Status LoadMetricExtensionSql(const std::string& sql_root,
                                    const std::string& mount_path) {
  if (!base::FileExists(sql_root)) {
    return base::ErrStatus(
        "Directory %s does not exist. Metric extension directory must contain "
        "a 'sql/' and 'protos/' subdirectory.",
        sql_root.c_str());
  }

  std::vector<std::string> sql_files;
  RETURN_IF_ERROR(base::ListFilesRecursive(sql_root, sql_files));
  for (const auto& file_path : sql_files) {
    if (base::GetFileExtension(file_path) != ".sql")
      continue;
    std::string file_contents;
    if (!base::ReadFile(sql_root + file_path, &file_contents)) {
      return base::ErrStatus("Cannot read file %s", file_path.c_str());
    }
    RETURN_IF_ERROR(
        g_tp->RegisterMetric(mount_path + file_path, file_contents));
  }
  return base::OkStatus();
}

base::Status LoadMetricExtension(const MetricExtension& extension,
                                 google::protobuf::DescriptorPool& pool) {
  const std::string& disk_path = extension.disk_path();
  const std::string& virtual_path = extension.virtual_path();

  if (!base::FileExists(disk_path)) {
    return base::ErrStatus("Metric extension directory %s does not exist",
                           disk_path.c_str());
  }

  // Note: Proto files must be loaded first, because we determine whether an SQL
  // file is a metric or not by checking if the name matches a field of the root
  // TraceMetrics proto.
  RETURN_IF_ERROR(LoadMetricExtensionProtos(
      disk_path + "protos/", kMetricProtoRoot + virtual_path, pool));
  RETURN_IF_ERROR(LoadMetricExtensionSql(disk_path + "sql/", virtual_path));

  return base::OkStatus();
}

base::Status PopulateDescriptorPool(
    google::protobuf::DescriptorPool& pool,
    const std::vector<MetricExtension>& metric_extensions) {
  // TODO(b/182165266): There is code duplication here with trace_processor_impl
  // SetupMetrics. This will be removed when we switch the output formatter to
  // use internal DescriptorPool.
  std::vector<std::string> skip_prefixes;
  skip_prefixes.reserve(metric_extensions.size());
  for (const auto& ext : metric_extensions) {
    skip_prefixes.push_back(kMetricProtoRoot + ext.virtual_path());
  }
  ExtendPoolWithBinaryDescriptor(pool, kMetricsDescriptor.data(),
                                 kMetricsDescriptor.size(), skip_prefixes);
  ExtendPoolWithBinaryDescriptor(pool, kAllChromeMetricsDescriptor.data(),
                                 kAllChromeMetricsDescriptor.size(),
                                 skip_prefixes);
  ExtendPoolWithBinaryDescriptor(pool, kAllWebviewMetricsDescriptor.data(),
                                 kAllWebviewMetricsDescriptor.size(),
                                 skip_prefixes);
  return base::OkStatus();
}

base::Status LoadMetrics(const std::string& raw_metric_names,
                         google::protobuf::DescriptorPool& pool,
                         std::vector<MetricNameAndPath>& name_and_path) {
  std::vector<std::string> split;
  for (base::StringSplitter ss(raw_metric_names, ','); ss.Next();) {
    split.emplace_back(ss.cur_token());
  }

  // For all metrics which are files, register them and extend the metrics
  // proto.
  for (const std::string& metric_or_path : split) {
    // If there is no extension, we assume it is a builtin metric.
    auto ext_idx = metric_or_path.rfind('.');
    if (ext_idx == std::string::npos) {
      name_and_path.emplace_back(
          MetricNameAndPath{metric_or_path, std::nullopt});
      continue;
    }

    std::string no_ext_path = metric_or_path.substr(0, ext_idx);

    // The proto must be extended before registering the metric.
    base::Status status = ExtendMetricsProto(no_ext_path + ".proto", &pool);
    if (!status.ok()) {
      return base::ErrStatus("Unable to extend metrics proto %s: %s",
                             metric_or_path.c_str(), status.c_message());
    }

    status = RegisterMetric(no_ext_path + ".sql");
    if (!status.ok()) {
      return base::ErrStatus("Unable to register metric %s: %s",
                             metric_or_path.c_str(), status.c_message());
    }
    name_and_path.emplace_back(
        MetricNameAndPath{BaseName(no_ext_path), no_ext_path});
  }
  return base::OkStatus();
}

MetricV1OutputFormat ParseMetricV1OutputFormat(
    const CommandLineOptions& options) {
  if (!options.query_file_path.empty())
    return MetricV1OutputFormat::kNone;
  if (options.metric_v1_output == "binary")
    return MetricV1OutputFormat::kBinaryProto;
  if (options.metric_v1_output == "json")
    return MetricV1OutputFormat::kJson;
  return MetricV1OutputFormat::kTextProto;
}

base::Status LoadMetricsAndExtensionsSql(
    const std::vector<MetricNameAndPath>& metrics,
    const std::vector<MetricExtension>& extensions) {
  for (const MetricExtension& extension : extensions) {
    const std::string& disk_path = extension.disk_path();
    const std::string& virtual_path = extension.virtual_path();

    RETURN_IF_ERROR(LoadMetricExtensionSql(disk_path + "sql/", virtual_path));
  }

  for (const MetricNameAndPath& metric : metrics) {
    // Ignore builtin metrics.
    if (!metric.no_ext_path.has_value())
      continue;
    RETURN_IF_ERROR(RegisterMetric(metric.no_ext_path.value() + ".sql"));
  }
  return base::OkStatus();
}

void PrintShellUsage() {
  PERFETTO_ELOG(R"(
Available commands:
.quit, .q         Exit the shell.
.help             This text.
.dump FILE        Export the trace as a sqlite database.
.read FILE        Executes the queries in the FILE.
.reset            Destroys all tables/view created by the user.
.load-metrics-sql Reloads SQL from extension and custom metric paths
                  specified in command line args.
.run-metrics      Runs metrics specified in command line args
                  and prints the result.
.width WIDTH      Changes the column width of interactive query
                  output.
)");
}

struct InteractiveOptions {
  uint32_t column_width;
  MetricV1OutputFormat metric_v1_format;
  std::vector<MetricExtension> extensions;
  std::vector<MetricNameAndPath> metrics;
  const google::protobuf::DescriptorPool* pool;
};

base::Status StartInteractiveShell(const InteractiveOptions& options) {
  SetupLineEditor();

  uint32_t column_width = options.column_width;
  for (;;) {
    ScopedLine line = GetLine("> ");
    if (!line)
      break;
    if (strcmp(line.get(), "") == 0) {
      printf("If you want to quit either type .q or press CTRL-D (EOF)\n");
      continue;
    }
    if (line.get()[0] == '.') {
      char command[32] = {};
      char arg[1024] = {};
      sscanf(line.get() + 1, "%31s %1023s", command, arg);
      if (strcmp(command, "quit") == 0 || strcmp(command, "q") == 0) {
        break;
      }
      if (strcmp(command, "help") == 0) {
        PrintShellUsage();
      } else if (strcmp(command, "dump") == 0 && strlen(arg)) {
        if (!ExportTraceToDatabase(arg).ok())
          PERFETTO_ELOG("Database export failed");
      } else if (strcmp(command, "reset") == 0) {
        g_tp->RestoreInitialTables();
      } else if (strcmp(command, "read") == 0 && strlen(arg)) {
        base::Status status = RunQueriesFromFile(arg, true);
        if (!status.ok()) {
          PERFETTO_ELOG("%s", status.c_message());
        }
      } else if (strcmp(command, "width") == 0 && strlen(arg)) {
        std::optional<uint32_t> width = base::CStringToUInt32(arg);
        if (!width) {
          PERFETTO_ELOG("Invalid column width specified");
          continue;
        }
        column_width = *width;
      } else if (strcmp(command, "load-metrics-sql") == 0) {
        base::Status status =
            LoadMetricsAndExtensionsSql(options.metrics, options.extensions);
        if (!status.ok()) {
          PERFETTO_ELOG("%s", status.c_message());
        }
      } else if (strcmp(command, "run-metrics") == 0) {
        if (options.metrics.empty()) {
          PERFETTO_ELOG("No metrics specified on command line");
          continue;
        }

        base::Status status =
            RunMetrics(options.metrics, options.metric_v1_format);
        if (!status.ok()) {
          fprintf(stderr, "%s\n", status.c_message());
        }
      } else {
        PrintShellUsage();
      }
      continue;
    }

    base::TimeNanos t_start = base::GetWallTimeNs();
    auto it = g_tp->ExecuteQuery(line.get());
    PrintQueryResultInteractively(&it, t_start, column_width);
  }
  return base::OkStatus();
}

base::Status MaybeWriteMetatrace(const std::string& metatrace_path) {
  if (metatrace_path.empty()) {
    return base::OkStatus();
  }
  std::vector<uint8_t> serialized;
  RETURN_IF_ERROR(g_tp->DisableAndReadMetatrace(&serialized));

  auto file = base::OpenFile(metatrace_path, O_CREAT | O_RDWR | O_TRUNC, 0600);
  if (!file)
    return base::ErrStatus("Unable to open metatrace file");

  ssize_t res = base::WriteAll(*file, serialized.data(), serialized.size());
  if (res < 0)
    return base::ErrStatus("Error while writing metatrace file");
  return base::OkStatus();
}

base::Status MaybeUpdateSqlModules(const CommandLineOptions& options) {
  if (!options.override_stdlib_path.empty()) {
    if (!options.dev)
      return base::ErrStatus("Overriding stdlib requires --dev flag");

    auto status = LoadOverridenStdlib(options.override_stdlib_path);
    if (!status.ok())
      return base::ErrStatus("Couldn't override stdlib: %s",
                             status.c_message());
  }

  if (!options.override_sql_module_paths.empty()) {
    for (const auto& override_sql_module_path :
         options.override_sql_module_paths) {
      auto status = IncludeSqlModule(override_sql_module_path, true);
      if (!status.ok())
        return base::ErrStatus("Couldn't override stdlib module: %s",
                               status.c_message());
    }
  }

  if (!options.sql_module_path.empty()) {
    auto status = IncludeSqlModule(options.sql_module_path, false);
    if (!status.ok())
      return base::ErrStatus("Couldn't add SQL module: %s", status.c_message());
  }
  return base::OkStatus();
}

base::Status RegisterAllFilesInFolder(const std::string& path,
                                      TraceProcessor& tp) {
  std::vector<std::string> files;
  RETURN_IF_ERROR(base::ListFilesRecursive(path, files));
  for (const std::string& file : files) {
    std::string file_full_path = path + "/" + file;
    base::ScopedMmap mmap = base::ReadMmapWholeFile(file_full_path.c_str());
    if (!mmap.IsValid()) {
      return base::ErrStatus("Failed to mmap file: %s", file_full_path.c_str());
    }
    RETURN_IF_ERROR(tp.RegisterFileContent(
        file_full_path, TraceBlobView(TraceBlob::FromMmap(std::move(mmap)))));
  }
  return base::OkStatus();
}

TraceSummarySpecBytes::Format GuessSummarySpecFormat(
    const std::string& path,
    const std::string& content) {
  if (base::EndsWith(path, ".pb")) {
    return TraceSummarySpecBytes::Format::kBinaryProto;
  }
  if (base::EndsWith(path, ".textproto")) {
    return TraceSummarySpecBytes::Format::kTextProto;
  }
  std::string_view content_str(content.c_str(),
                               std::min<size_t>(content.size(), 128));
  auto fn = [](const char c) { return std::isspace(c) || std::isprint(c); };
  if (std::all_of(content_str.begin(), content_str.end(), fn)) {
    return TraceSummarySpecBytes::Format::kTextProto;
  }
  return TraceSummarySpecBytes::Format::kBinaryProto;
}

<<<<<<< HEAD
TraceSummaryOutputFormat GetSummaryOutputFormat(
    const CommandLineOptions& options) {
  if (options.summary_output == "text" || options.summary_output == "") {
    return TraceSummaryOutputFormat::kTextProto;
  }
  if (options.summary_output == "binary") {
    return TraceSummaryOutputFormat::kBinaryProto;
=======
TraceSummaryOutputSpec::Format GetSummaryOutputFormat(
    const CommandLineOptions& options) {
  if (options.summary_output == "text" || options.summary_output == "") {
    return TraceSummaryOutputSpec::Format::kTextProto;
  }
  if (options.summary_output == "binary") {
    return TraceSummaryOutputSpec::Format::kBinaryProto;
>>>>>>> dc046ead
  }
  PERFETTO_ELOG("Unknown summary output format %s",
                options.summary_output.c_str());
  exit(1);
}

base::Status TraceProcessorMain(int argc, char** argv) {
  CommandLineOptions options = ParseCommandLineOptions(argc, argv);

  Config config;
  config.sorting_mode = options.force_full_sort
                            ? SortingMode::kForceFullSort
                            : SortingMode::kDefaultHeuristics;
  config.ingest_ftrace_in_raw_table = !options.no_ftrace_raw;
  config.analyze_trace_proto_content = options.analyze_trace_proto_content;
  config.drop_track_event_data_before =
      options.crop_track_events
          ? DropTrackEventDataBefore::kTrackEventRangeOfInterest
          : DropTrackEventDataBefore::kNoDrop;

  std::vector<MetricExtension> metric_extensions;
  RETURN_IF_ERROR(ParseMetricExtensionPaths(
      options.dev, options.raw_metric_v1_extensions, metric_extensions));

  for (const auto& extension : metric_extensions) {
    config.skip_builtin_metric_paths.push_back(extension.virtual_path());
  }

  if (options.dev) {
    config.enable_dev_features = true;
    for (const auto& flag_pair : options.dev_flags) {
      auto kv = base::SplitString(flag_pair, "=");
      if (kv.size() != 2) {
        PERFETTO_ELOG("Ignoring unknown dev flag format %s", flag_pair.c_str());
        continue;
      }
      config.dev_flags.emplace(kv[0], kv[1]);
    }
  }

  if (options.extra_checks) {
    config.enable_extra_checks = true;
  }

  std::unique_ptr<TraceProcessor> tp = TraceProcessor::CreateInstance(config);
  g_tp = tp.get();

  RETURN_IF_ERROR(MaybeUpdateSqlModules(options));

  // Enable metatracing as soon as possible.
  if (!options.metatrace_path.empty()) {
    metatrace::MetatraceConfig metatrace_config;
    metatrace_config.override_buffer_size = options.metatrace_buffer_capacity;
    metatrace_config.categories = options.metatrace_categories;
    tp->EnableMetatrace(metatrace_config);
  }

  if (!options.register_files_dir.empty()) {
    RETURN_IF_ERROR(RegisterAllFilesInFolder(options.register_files_dir, *tp));
  }

  // Descriptor pool used for printing output as textproto. Building on top of
  // generated pool so default protos in google.protobuf.descriptor.proto are
  // available.
  // For some insane reason, the descriptor pool is not movable so we need to
  // create it here so we can create references and pass it everywhere.
  google::protobuf::DescriptorPool pool(
      google::protobuf::DescriptorPool::generated_pool());
  RETURN_IF_ERROR(PopulateDescriptorPool(pool, metric_extensions));

  // We load all the metric extensions even when --run-metrics arg is not there,
  // because we want the metrics to be available in interactive mode or when
  // used in UI using httpd.
  // Metric extensions are also used to populate the descriptor pool.
  for (const auto& extension : metric_extensions) {
    RETURN_IF_ERROR(LoadMetricExtension(extension, pool));
  }

  base::TimeNanos t_load{};
  if (!options.trace_file_path.empty()) {
    base::TimeNanos t_load_start = base::GetWallTimeNs();
    double size_mb = 0;
    RETURN_IF_ERROR(LoadTrace(options.trace_file_path, &size_mb));
    t_load = base::GetWallTimeNs() - t_load_start;

    double t_load_s = static_cast<double>(t_load.count()) / 1E9;
    PERFETTO_ILOG("Trace loaded: %.2f MB in %.2fs (%.1f MB/s)", size_mb,
                  t_load_s, size_mb / t_load_s);

    RETURN_IF_ERROR(PrintStats());
  }

#if PERFETTO_HAS_SIGNAL_H()
  // Set up interrupt signal to allow the user to abort query.
  signal(SIGINT, [](int) { g_tp->InterruptQuery(); });
#endif

  base::TimeNanos t_query_start = base::GetWallTimeNs();
  if (!options.pre_metrics_v1_path.empty()) {
    RETURN_IF_ERROR(RunQueriesFromFile(options.pre_metrics_v1_path, false));
<<<<<<< HEAD
  }

  // v2 metrics.
  if (!options.compute_metrics_v2.empty()) {
    PERFETTO_CHECK(options.metric_v1_names.empty());

    std::vector<std::string> spec_content;
    spec_content.reserve(options.summary_specs.size());
    for (const auto& s : options.summary_specs) {
      spec_content.emplace_back();
      if (!base::ReadFile(s, &spec_content.back())) {
        return base::ErrStatus("Unable to read summary spec file %s",
                               s.c_str());
      }
    }

    std::vector<TraceSummarySpecBytes> specs;
    specs.reserve(options.summary_specs.size());
    for (uint32_t i = 0; i < options.summary_specs.size(); ++i) {
      specs.emplace_back(TraceSummarySpecBytes{
          reinterpret_cast<const uint8_t*>(spec_content[i].data()),
          spec_content[i].size(),
          GuessSummarySpecFormat(options.summary_specs[i], spec_content[i]),
      });
    }

    std::vector<uint8_t> output;
    RETURN_IF_ERROR(g_tp->ComputeV2Metrics(
        specs, &output, GetSummaryOutputFormat(options),
        base::SplitString(options.compute_metrics_v2, ",")));
    if (options.query_file_path.empty()) {
      fwrite(output.data(), sizeof(char), output.size(), stdout);
    }
  }

  // v1 metrics.
  std::vector<MetricNameAndPath> metrics;
  if (!options.metric_v1_names.empty()) {
    PERFETTO_CHECK(options.compute_metrics_v2.empty());
=======
  }

  // Trace summarization
  if (options.summary) {
    PERFETTO_CHECK(options.metric_v1_names.empty());

    std::vector<std::string> spec_content;
    spec_content.reserve(options.summary_specs.size());
    for (const auto& s : options.summary_specs) {
      spec_content.emplace_back();
      if (!base::ReadFile(s, &spec_content.back())) {
        return base::ErrStatus("Unable to read summary spec file %s",
                               s.c_str());
      }
    }

    std::vector<TraceSummarySpecBytes> specs;
    specs.reserve(options.summary_specs.size());
    for (uint32_t i = 0; i < options.summary_specs.size(); ++i) {
      specs.emplace_back(TraceSummarySpecBytes{
          reinterpret_cast<const uint8_t*>(spec_content[i].data()),
          spec_content[i].size(),
          GuessSummarySpecFormat(options.summary_specs[i], spec_content[i]),
      });
    }

    TraceSummaryComputationSpec computation_config;
    computation_config.v2_metric_ids =
        base::SplitString(options.summary_metrics_v2, ",");
    computation_config.metadata_query_id =
        options.summary_metadata_query.empty()
            ? std::nullopt
            : std::make_optional(options.summary_metadata_query);

    TraceSummaryOutputSpec output_spec;
    output_spec.format = GetSummaryOutputFormat(options);

    std::vector<uint8_t> output;
    RETURN_IF_ERROR(
        g_tp->Summarize(computation_config, specs, &output, output_spec));
    if (options.query_file_path.empty()) {
      fwrite(output.data(), sizeof(char), output.size(), stdout);
    }
  }

  // v1 metrics.
  std::vector<MetricNameAndPath> metrics;
  if (!options.metric_v1_names.empty()) {
    PERFETTO_CHECK(!options.summary);
>>>>>>> dc046ead
    RETURN_IF_ERROR(LoadMetrics(options.metric_v1_names, pool, metrics));
  }

  MetricV1OutputFormat metric_format = ParseMetricV1OutputFormat(options);
  if (!metrics.empty()) {
    RETURN_IF_ERROR(RunMetrics(metrics, metric_format));
  }

  if (!options.query_file_path.empty()) {
    base::Status status = RunQueriesFromFile(options.query_file_path, true);
    if (!status.ok()) {
      // Write metatrace if needed before exiting.
      RETURN_IF_ERROR(MaybeWriteMetatrace(options.metatrace_path));
      return status;
    }
  }

  if (!options.query_string.empty()) {
    base::Status status = RunQueries(options.query_string, true);
    if (!status.ok()) {
      // Write metatrace if needed before exiting.
      RETURN_IF_ERROR(MaybeWriteMetatrace(options.metatrace_path));
      return status;
    }
  }

  base::TimeNanos t_query = base::GetWallTimeNs() - t_query_start;

  if (!options.export_file_path.empty()) {
    RETURN_IF_ERROR(ExportTraceToDatabase(options.export_file_path));
  }

  if (options.enable_httpd) {
#if PERFETTO_HAS_SIGNAL_H()
    if (options.metatrace_path.empty()) {
      // Restore the default signal handler to allow the user to terminate
      // httpd server via Ctrl-C.
      signal(SIGINT, SIG_DFL);
    } else {
      // Write metatrace to file before exiting.
      static std::string* metatrace_path = &options.metatrace_path;
      signal(SIGINT, [](int) {
        MaybeWriteMetatrace(*metatrace_path);
        exit(1);
      });
    }
#endif

#if PERFETTO_BUILDFLAG(PERFETTO_TP_HTTPD)
    RunHttpRPCServer(std::move(tp), options.port_number);
    PERFETTO_FATAL("Should never return");
#else
    PERFETTO_FATAL("HTTP not available");
#endif
  }

  if (options.enable_stdiod) {
    return RunStdioRpcServer(std::move(tp));
  }

  if (options.launch_shell) {
    RETURN_IF_ERROR(StartInteractiveShell(
        InteractiveOptions{options.wide ? 40u : 20u, metric_format,
                           metric_extensions, metrics, &pool}));
  } else if (!options.perf_file_path.empty()) {
    RETURN_IF_ERROR(PrintPerfFile(options.perf_file_path, t_load, t_query));
  }

  RETURN_IF_ERROR(MaybeWriteMetatrace(options.metatrace_path));

  return base::OkStatus();
}

}  // namespace

}  // namespace perfetto::trace_processor

int main(int argc, char** argv) {
  auto status = perfetto::trace_processor::TraceProcessorMain(argc, argv);
  if (!status.ok()) {
    fprintf(stderr, "%s\n", status.c_message());
    return 1;
  }
  return 0;
}<|MERGE_RESOLUTION|>--- conflicted
+++ resolved
@@ -708,13 +708,9 @@
   std::string sql_module_path;
   std::vector<std::string> override_sql_module_paths;
 
-<<<<<<< HEAD
-  std::string compute_metrics_v2;
-=======
   bool summary = false;
   std::string summary_metrics_v2;
   std::string summary_metadata_query;
->>>>>>> dc046ead
   std::vector<std::string> summary_specs;
   std::string summary_output;
 
@@ -757,11 +753,7 @@
  --stdiod                             Enables the stdio RPC server.
  -i, --interactive                    Starts interactive mode even after
                                       executing some other commands (-q, -Q,
-<<<<<<< HEAD
-                                      --run-metrics, --compute-metrics-v2).
-=======
                                       --run-metrics, --summary).
->>>>>>> dc046ead
 
 Parsing:
  --full-sort                          Forces the trace processor into performing
@@ -791,17 +783,6 @@
                                       specify the package name.
 
 Trace summarization:
-<<<<<<< HEAD
-  --compute-metrics-v2 ID1,ID2,ID3    Computes all v2 trace-based metrics
-                                      with the given, comma separated list of
-                                      metric ids. The spec for every metric must
-                                      exist in one of the files passed to
-                                      --summary-spec. --summary-format can be
-                                      used to control the output format.
-  --summary-spec SUMMARY_PATH         Parses the spec at the specified path and
-                                      makes it available to other summarization
-                                      operators (--compute-metrics-v2). Spec
-=======
   --summary                           Enables the trace summarization features of
                                       trace processor. Required for any flags
                                       starting with --summary-* to be meaningful.
@@ -821,7 +802,6 @@
   --summary-spec SUMMARY_PATH         Parses the spec at the specified path and
                                       makes it available to all summarization
                                       operators (--summary-metrics-v2). Spec
->>>>>>> dc046ead
                                       files must be instances of the
                                       perfetto.protos.TraceSummarySpec proto.
                                       If the file extension is `.textproto` then
@@ -885,11 +865,7 @@
 Metrics (v1):
 
   NOTE: the trace-based metrics system has been "soft" deprecated. Specifically,
-<<<<<<< HEAD
-  all exisiting metrics will continue functioning but we will not be building
-=======
   all existing metrics will continue functioning but we will not be building
->>>>>>> dc046ead
   any new features nor developing any metrics there further. Please use the
   metrics v2 system as part of trace summarization.
 
@@ -926,13 +902,9 @@
     OPT_ADD_SQL_MODULE,
     OPT_OVERRIDE_SQL_MODULE,
 
-<<<<<<< HEAD
-    OPT_COMPUTE_METRICS_V2,
-=======
     OPT_SUMMARY,
     OPT_SUMMARY_METRICS_V2,
     OPT_SUMMARY_METADATA_QUERY,
->>>>>>> dc046ead
     OPT_SUMMARY_SPEC,
     OPT_SUMMARY_FORMAT,
 
@@ -971,16 +943,11 @@
       {"override-sql-module", required_argument, nullptr,
        OPT_OVERRIDE_SQL_MODULE},
 
-<<<<<<< HEAD
-      {"compute-metrics-v2", required_argument, nullptr,
-       OPT_COMPUTE_METRICS_V2},
-=======
       {"summary", no_argument, nullptr, OPT_SUMMARY},
       {"summary-metrics-v2", required_argument, nullptr,
        OPT_SUMMARY_METRICS_V2},
       {"summary-metadata-query", required_argument, nullptr,
        OPT_SUMMARY_METADATA_QUERY},
->>>>>>> dc046ead
       {"summary-spec", required_argument, nullptr, OPT_SUMMARY_SPEC},
       {"summary-format", required_argument, nullptr, OPT_SUMMARY_FORMAT},
 
@@ -1166,10 +1133,6 @@
       continue;
     }
 
-<<<<<<< HEAD
-    if (option == OPT_COMPUTE_METRICS_V2) {
-      command_line_options.compute_metrics_v2 = optarg;
-=======
     if (option == OPT_SUMMARY) {
       command_line_options.summary = true;
       continue;
@@ -1182,7 +1145,6 @@
 
     if (option == OPT_SUMMARY_METADATA_QUERY) {
       command_line_options.summary_metadata_query = optarg;
->>>>>>> dc046ead
       continue;
     }
 
@@ -1205,11 +1167,7 @@
                                command_line_options.query_file_path.empty() &&
                                command_line_options.query_string.empty() &&
                                command_line_options.export_file_path.empty() &&
-<<<<<<< HEAD
-                               command_line_options.compute_metrics_v2.empty());
-=======
                                !command_line_options.summary);
->>>>>>> dc046ead
 
   // Only allow non-interactive queries to emit perf data.
   if (!command_line_options.perf_file_path.empty() &&
@@ -1218,15 +1176,9 @@
     exit(1);
   }
 
-<<<<<<< HEAD
-  if (!command_line_options.compute_metrics_v2.empty() &&
-      !command_line_options.metric_v1_names.empty()) {
-    PERFETTO_ELOG("Cannot specify both metrics v1 and v2 computation");
-=======
   if (command_line_options.summary &&
       !command_line_options.metric_v1_names.empty()) {
     PERFETTO_ELOG("Cannot specify both metrics v1 and trace summarization");
->>>>>>> dc046ead
     exit(1);
   }
 
@@ -1808,15 +1760,6 @@
   return TraceSummarySpecBytes::Format::kBinaryProto;
 }
 
-<<<<<<< HEAD
-TraceSummaryOutputFormat GetSummaryOutputFormat(
-    const CommandLineOptions& options) {
-  if (options.summary_output == "text" || options.summary_output == "") {
-    return TraceSummaryOutputFormat::kTextProto;
-  }
-  if (options.summary_output == "binary") {
-    return TraceSummaryOutputFormat::kBinaryProto;
-=======
 TraceSummaryOutputSpec::Format GetSummaryOutputFormat(
     const CommandLineOptions& options) {
   if (options.summary_output == "text" || options.summary_output == "") {
@@ -1824,7 +1767,6 @@
   }
   if (options.summary_output == "binary") {
     return TraceSummaryOutputSpec::Format::kBinaryProto;
->>>>>>> dc046ead
   }
   PERFETTO_ELOG("Unknown summary output format %s",
                 options.summary_output.c_str());
@@ -1925,11 +1867,10 @@
   base::TimeNanos t_query_start = base::GetWallTimeNs();
   if (!options.pre_metrics_v1_path.empty()) {
     RETURN_IF_ERROR(RunQueriesFromFile(options.pre_metrics_v1_path, false));
-<<<<<<< HEAD
-  }
-
-  // v2 metrics.
-  if (!options.compute_metrics_v2.empty()) {
+  }
+
+  // Trace summarization
+  if (options.summary) {
     PERFETTO_CHECK(options.metric_v1_names.empty());
 
     std::vector<std::string> spec_content;
@@ -1952,46 +1893,6 @@
       });
     }
 
-    std::vector<uint8_t> output;
-    RETURN_IF_ERROR(g_tp->ComputeV2Metrics(
-        specs, &output, GetSummaryOutputFormat(options),
-        base::SplitString(options.compute_metrics_v2, ",")));
-    if (options.query_file_path.empty()) {
-      fwrite(output.data(), sizeof(char), output.size(), stdout);
-    }
-  }
-
-  // v1 metrics.
-  std::vector<MetricNameAndPath> metrics;
-  if (!options.metric_v1_names.empty()) {
-    PERFETTO_CHECK(options.compute_metrics_v2.empty());
-=======
-  }
-
-  // Trace summarization
-  if (options.summary) {
-    PERFETTO_CHECK(options.metric_v1_names.empty());
-
-    std::vector<std::string> spec_content;
-    spec_content.reserve(options.summary_specs.size());
-    for (const auto& s : options.summary_specs) {
-      spec_content.emplace_back();
-      if (!base::ReadFile(s, &spec_content.back())) {
-        return base::ErrStatus("Unable to read summary spec file %s",
-                               s.c_str());
-      }
-    }
-
-    std::vector<TraceSummarySpecBytes> specs;
-    specs.reserve(options.summary_specs.size());
-    for (uint32_t i = 0; i < options.summary_specs.size(); ++i) {
-      specs.emplace_back(TraceSummarySpecBytes{
-          reinterpret_cast<const uint8_t*>(spec_content[i].data()),
-          spec_content[i].size(),
-          GuessSummarySpecFormat(options.summary_specs[i], spec_content[i]),
-      });
-    }
-
     TraceSummaryComputationSpec computation_config;
     computation_config.v2_metric_ids =
         base::SplitString(options.summary_metrics_v2, ",");
@@ -2015,7 +1916,6 @@
   std::vector<MetricNameAndPath> metrics;
   if (!options.metric_v1_names.empty()) {
     PERFETTO_CHECK(!options.summary);
->>>>>>> dc046ead
     RETURN_IF_ERROR(LoadMetrics(options.metric_v1_names, pool, metrics));
   }
 
