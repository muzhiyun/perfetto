/*
 * Copyright (C) 2019 The Android Open Source Project
 *
 * Licensed under the Apache License, Version 2.0 (the "License");
 * you may not use this file except in compliance with the License.
 * You may obtain a copy of the License at
 *
 *      http://www.apache.org/licenses/LICENSE-2.0
 *
 * Unless required by applicable law or agreed to in writing, software
 * distributed under the License is distributed on an "AS IS" BASIS,
 * WITHOUT WARRANTIES OR CONDITIONS OF ANY KIND, either express or implied.
 * See the License for the specific language governing permissions and
 * limitations under the License.
 */

#include "src/trace_processor/util/descriptors.h"

<<<<<<< HEAD
#include <cstdint>
#include <optional>
#include <vector>

=======
#include <cstddef>
#include <cstdint>
#include <optional>
#include <string>
#include <utility>
#include <vector>

#include "perfetto/base/logging.h"
>>>>>>> 883878f1
#include "perfetto/base/status.h"
#include "perfetto/ext/base/string_utils.h"
#include "perfetto/ext/base/string_view.h"
#include "perfetto/protozero/field.h"
#include "perfetto/protozero/message.h"
#include "perfetto/protozero/proto_decoder.h"
#include "perfetto/protozero/scattered_heap_buffer.h"
#include "protos/perfetto/common/descriptor.pbzero.h"
#include "protos/perfetto/trace_processor/trace_processor.pbzero.h"
#include "src/trace_processor/util/status_macros.h"

<<<<<<< HEAD
namespace perfetto {
namespace trace_processor {
=======
namespace perfetto::trace_processor {
>>>>>>> 883878f1
namespace {
FieldDescriptor CreateFieldFromDecoder(
    const protos::pbzero::FieldDescriptorProto::Decoder& f_decoder,
    bool is_extension) {
  using FieldDescriptorProto = protos::pbzero::FieldDescriptorProto;
  std::string type_name =
      f_decoder.has_type_name()
          ? base::StringView(f_decoder.type_name()).ToStdString()
          : "";
  // TODO(lalitm): add support for enums here.
  uint32_t type =
      f_decoder.has_type()
          ? static_cast<uint32_t>(f_decoder.type())
          : static_cast<uint32_t>(FieldDescriptorProto::TYPE_MESSAGE);
  protos::pbzero::FieldOptions::Decoder opt(f_decoder.options());
  std::optional<std::string> default_value;
  if (f_decoder.has_default_value()) {
    default_value = f_decoder.default_value().ToStdString();
  }
<<<<<<< HEAD
  return FieldDescriptor(
      base::StringView(f_decoder.name()).ToStdString(),
      static_cast<uint32_t>(f_decoder.number()), type, std::move(type_name),
      std::vector<uint8_t>(f_decoder.options().data,
                           f_decoder.options().data + f_decoder.options().size),
      default_value, f_decoder.label() == FieldDescriptorProto::LABEL_REPEATED,
      opt.packed(), is_extension);
=======
  return {
      base::StringView(f_decoder.name()).ToStdString(),
      static_cast<uint32_t>(f_decoder.number()),
      type,
      std::move(type_name),
      std::vector<uint8_t>(f_decoder.options().data,
                           f_decoder.options().data + f_decoder.options().size),
      default_value,
      f_decoder.label() == FieldDescriptorProto::LABEL_REPEATED,
      opt.packed(),
      is_extension,
  };
>>>>>>> 883878f1
}

base::Status CheckExtensionField(const ProtoDescriptor& proto_descriptor,
                                 const FieldDescriptor& field) {
  using FieldDescriptorProto = protos::pbzero::FieldDescriptorProto;
<<<<<<< HEAD
  auto existing_field = proto_descriptor.FindFieldByTag(field.number());
=======
  const auto* existing_field = proto_descriptor.FindFieldByTag(field.number());
>>>>>>> 883878f1
  if (existing_field) {
    if (field.type() != existing_field->type()) {
      return base::ErrStatus("Field %s is re-introduced with different type",
                             field.name().c_str());
    }
    if ((field.type() == FieldDescriptorProto::TYPE_MESSAGE ||
         field.type() == FieldDescriptorProto::TYPE_ENUM) &&
        field.raw_type_name() != existing_field->raw_type_name()) {
      return base::ErrStatus(
          "Field %s is re-introduced with different type %s (was %s)",
          field.name().c_str(), field.raw_type_name().c_str(),
          existing_field->raw_type_name().c_str());
    }
  }
  return base::OkStatus();
}

}  // namespace

std::optional<uint32_t> DescriptorPool::ResolveShortType(
    const std::string& parent_path,
    const std::string& short_type) {
  PERFETTO_DCHECK(!short_type.empty());

  std::string search_path = short_type[0] == '.'
                                ? parent_path + short_type
                                : parent_path + '.' + short_type;
  auto opt_idx = FindDescriptorIdx(search_path);
  if (opt_idx)
    return opt_idx;

  if (parent_path.empty())
    return std::nullopt;

  auto parent_dot_idx = parent_path.rfind('.');
  auto parent_substr = parent_dot_idx == std::string::npos
                           ? ""
                           : parent_path.substr(0, parent_dot_idx);
  return ResolveShortType(parent_substr, short_type);
}

base::Status DescriptorPool::AddExtensionField(
    const std::string& package_name,
    protozero::ConstBytes field_desc_proto) {
  using FieldDescriptorProto = protos::pbzero::FieldDescriptorProto;
  FieldDescriptorProto::Decoder f_decoder(field_desc_proto);
  auto field = CreateFieldFromDecoder(f_decoder, true);

  std::string extendee_name = f_decoder.extendee().ToStdString();
  if (extendee_name.empty()) {
    return base::ErrStatus("Extendee name is empty");
  }

  if (extendee_name[0] != '.') {
    // Only prepend if the extendee is not fully qualified
    extendee_name = package_name + "." + extendee_name;
  }
  std::optional<uint32_t> extendee = FindDescriptorIdx(extendee_name);
  if (!extendee.has_value()) {
    return base::ErrStatus("Extendee does not exist %s", extendee_name.c_str());
  }
  ProtoDescriptor& extendee_desc = descriptors_[extendee.value()];
  RETURN_IF_ERROR(CheckExtensionField(extendee_desc, field));
  extendee_desc.AddField(field);
  return base::OkStatus();
}

base::Status DescriptorPool::AddNestedProtoDescriptors(
    const std::string& file_name,
    const std::string& package_name,
    std::optional<uint32_t> parent_idx,
    protozero::ConstBytes descriptor_proto,
    std::vector<ExtensionInfo>* extensions,
    bool merge_existing_messages) {
  protos::pbzero::DescriptorProto::Decoder decoder(descriptor_proto);

  auto parent_name =
      parent_idx ? descriptors_[*parent_idx].full_name() : package_name;
  auto full_name =
      parent_name + "." + base::StringView(decoder.name()).ToStdString();

  auto idx = FindDescriptorIdx(full_name);
  if (idx.has_value() && !merge_existing_messages) {
    const auto& existing_descriptor = descriptors_[*idx];
    return base::ErrStatus("%s: %s was already defined in file %s",
                           file_name.c_str(), full_name.c_str(),
                           existing_descriptor.file_name().c_str());
  }
  if (!idx.has_value()) {
    ProtoDescriptor proto_descriptor(file_name, package_name, full_name,
                                     ProtoDescriptor::Type::kMessage,
                                     parent_idx);
    idx = AddProtoDescriptor(std::move(proto_descriptor));
  }
  ProtoDescriptor& proto_descriptor = descriptors_[*idx];
  if (proto_descriptor.type() != ProtoDescriptor::Type::kMessage) {
    return base::ErrStatus("%s was enum, redefined as message",
                           full_name.c_str());
  }

  using FieldDescriptorProto = protos::pbzero::FieldDescriptorProto;
  for (auto it = decoder.field(); it; ++it) {
    FieldDescriptorProto::Decoder f_decoder(*it);
    auto field = CreateFieldFromDecoder(f_decoder, /*is_extension=*/false);
    RETURN_IF_ERROR(CheckExtensionField(proto_descriptor, field));
    proto_descriptor.AddField(std::move(field));
  }

  for (auto it = decoder.enum_type(); it; ++it) {
    RETURN_IF_ERROR(AddEnumProtoDescriptors(file_name, package_name, idx, *it,
                                            merge_existing_messages));
  }
  for (auto it = decoder.nested_type(); it; ++it) {
    RETURN_IF_ERROR(AddNestedProtoDescriptors(file_name, package_name, idx, *it,
                                              extensions,
                                              merge_existing_messages));
  }
  for (auto ext_it = decoder.extension(); ext_it; ++ext_it) {
    extensions->emplace_back(package_name, *ext_it);
  }
  return base::OkStatus();
}

base::Status DescriptorPool::AddEnumProtoDescriptors(
    const std::string& file_name,
    const std::string& package_name,
    std::optional<uint32_t> parent_idx,
    protozero::ConstBytes descriptor_proto,
    bool merge_existing_messages) {
  protos::pbzero::EnumDescriptorProto::Decoder decoder(descriptor_proto);

  auto parent_name =
      parent_idx ? descriptors_[*parent_idx].full_name() : package_name;
  auto full_name =
      parent_name + "." + base::StringView(decoder.name()).ToStdString();

  auto prev_idx = FindDescriptorIdx(full_name);
  if (prev_idx.has_value() && !merge_existing_messages) {
    const auto& existing_descriptor = descriptors_[*prev_idx];
    return base::ErrStatus("%s: %s was already defined in file %s",
                           file_name.c_str(), full_name.c_str(),
                           existing_descriptor.file_name().c_str());
  }
  if (!prev_idx.has_value()) {
    ProtoDescriptor proto_descriptor(file_name, package_name, full_name,
                                     ProtoDescriptor::Type::kEnum,
                                     std::nullopt);
    prev_idx = AddProtoDescriptor(std::move(proto_descriptor));
  }
  ProtoDescriptor& proto_descriptor = descriptors_[*prev_idx];
  if (proto_descriptor.type() != ProtoDescriptor::Type::kEnum) {
    return base::ErrStatus("%s was message, redefined as enum",
                           full_name.c_str());
  }

  for (auto it = decoder.value(); it; ++it) {
    protos::pbzero::EnumValueDescriptorProto::Decoder enum_value(it->data(),
                                                                 it->size());
    proto_descriptor.AddEnumValue(enum_value.number(),
                                  enum_value.name().ToStdString());
  }

  return base::OkStatus();
}

base::Status DescriptorPool::AddFromFileDescriptorSet(
    const uint8_t* file_descriptor_set_proto,
    size_t size,
    const std::vector<std::string>& skip_prefixes,
    bool merge_existing_messages) {
  protos::pbzero::FileDescriptorSet::Decoder proto(file_descriptor_set_proto,
                                                   size);
  std::vector<ExtensionInfo> extensions;
  for (auto it = proto.file(); it; ++it) {
    protos::pbzero::FileDescriptorProto::Decoder file(*it);
    const std::string file_name = file.name().ToStdString();
    if (base::StartsWithAny(file_name, skip_prefixes))
      continue;
    if (!merge_existing_messages &&
        processed_files_.find(file_name) != processed_files_.end()) {
      // This file has been loaded once already. Skip.
      continue;
    }
    processed_files_.insert(file_name);
    std::string package = "." + base::StringView(file.package()).ToStdString();
    for (auto message_it = file.message_type(); message_it; ++message_it) {
      RETURN_IF_ERROR(AddNestedProtoDescriptors(
          file_name, package, std::nullopt, *message_it, &extensions,
          merge_existing_messages));
    }
    for (auto enum_it = file.enum_type(); enum_it; ++enum_it) {
      RETURN_IF_ERROR(AddEnumProtoDescriptors(
          file_name, package, std::nullopt, *enum_it, merge_existing_messages));
    }
    for (auto ext_it = file.extension(); ext_it; ++ext_it) {
      extensions.emplace_back(package, *ext_it);
    }
  }

  // Second pass: Add extension fields to the real protos.
  for (const auto& extension : extensions) {
    RETURN_IF_ERROR(AddExtensionField(extension.first, extension.second));
  }

  // Third pass: resolve the types of all the fields.
  using FieldDescriptorProto = protos::pbzero::FieldDescriptorProto;
  for (ProtoDescriptor& descriptor : descriptors_) {
    for (auto& entry : *descriptor.mutable_fields()) {
      FieldDescriptor& field = entry.second;
      bool needs_resolution =
          field.resolved_type_name().empty() &&
          (field.type() == FieldDescriptorProto::TYPE_MESSAGE ||
           field.type() == FieldDescriptorProto::TYPE_ENUM);
      if (needs_resolution) {
        auto opt_desc =
            ResolveShortType(descriptor.full_name(), field.raw_type_name());
        if (!opt_desc.has_value()) {
          return base::ErrStatus(
              "Unable to find short type %s in field inside message %s",
              field.raw_type_name().c_str(), descriptor.full_name().c_str());
        }
        field.set_resolved_type_name(
            descriptors_[opt_desc.value()].full_name());
      }
    }
  }

  // Fourth pass: resolve all "uninterpreted" options to real options.
  for (ProtoDescriptor& descriptor : descriptors_) {
    for (auto& entry : *descriptor.mutable_fields()) {
      FieldDescriptor& field = entry.second;
      if (field.options().empty()) {
        continue;
      }
      ResolveUninterpretedOption(descriptor, field, *field.mutable_options());
    }
  }
  return base::OkStatus();
}

base::Status DescriptorPool::ResolveUninterpretedOption(
    const ProtoDescriptor& proto_desc,
    const FieldDescriptor& field_desc,
    std::vector<uint8_t>& options) {
  auto opt_idx = FindDescriptorIdx(".google.protobuf.FieldOptions");
  if (!opt_idx) {
    return base::ErrStatus("Unable to find field options for field %s in %s",
                           field_desc.name().c_str(),
                           proto_desc.full_name().c_str());
  }
  ProtoDescriptor& field_options_desc = descriptors_[*opt_idx];

  protozero::ProtoDecoder decoder(field_desc.options().data(),
                                  field_desc.options().size());
  protozero::HeapBuffered<protozero::Message> field_options;
  for (;;) {
    const uint8_t* start = decoder.begin() + decoder.read_offset();
    auto field = decoder.ReadField();
    if (!field.valid()) {
      break;
    }
    const uint8_t* end = decoder.begin() + decoder.read_offset();

    if (field.id() !=
        protos::pbzero::FieldOptions::kUninterpretedOptionFieldNumber) {
      field_options->AppendRawProtoBytes(start,
                                         static_cast<size_t>(end - start));
      continue;
    }

    protos::pbzero::UninterpretedOption::Decoder unint(field.as_bytes());
    auto it = unint.name();
    if (!it) {
      return base::ErrStatus(
          "Option for field %s in message %s does not have a name",
          field_desc.name().c_str(), proto_desc.full_name().c_str());
    }
    protos::pbzero::UninterpretedOption::NamePart::Decoder name_part(*it);
<<<<<<< HEAD
    auto option_field_desc =
=======
    const auto* option_field_desc =
>>>>>>> 883878f1
        field_options_desc.FindFieldByName(name_part.name_part().ToStdString());

    // It's not immediately clear how options with multiple names should
    // be parsed. This likely requires digging into protobuf compiler
    // source; given we don't have any examples of this in the codebase
    // today, defer handling of this to when we may need it.
    if (++it) {
      return base::ErrStatus(
          "Option for field %s in message %s has multiple name segments",
          field_desc.name().c_str(), proto_desc.full_name().c_str());
    }
    if (unint.has_identifier_value()) {
      field_options->AppendString(option_field_desc->number(),
                                  unint.identifier_value().ToStdString());
    } else if (unint.has_positive_int_value()) {
      field_options->AppendVarInt(option_field_desc->number(),
                                  unint.positive_int_value());
    } else if (unint.has_negative_int_value()) {
      field_options->AppendVarInt(option_field_desc->number(),
                                  unint.negative_int_value());
    } else if (unint.has_double_value()) {
      field_options->AppendFixed(option_field_desc->number(),
                                 unint.double_value());
    } else if (unint.has_string_value()) {
      field_options->AppendString(option_field_desc->number(),
                                  unint.string_value().ToStdString());
    } else if (unint.has_aggregate_value()) {
      field_options->AppendString(option_field_desc->number(),
                                  unint.aggregate_value().ToStdString());
    } else {
      return base::ErrStatus(
          "Unknown field set in UninterpretedOption %s for field %s in message "
          "%s",
          option_field_desc->name().c_str(), field_desc.name().c_str(),
          proto_desc.full_name().c_str());
    }
  }
  if (decoder.bytes_left() > 0) {
    return base::ErrStatus("Unexpected extra bytes when parsing option %zu",
                           decoder.bytes_left());
  }
  options = field_options.SerializeAsArray();
  return base::OkStatus();
}

std::optional<uint32_t> DescriptorPool::FindDescriptorIdx(
    const std::string& full_name) const {
  auto it = full_name_to_descriptor_index_.find(full_name);
  if (it == full_name_to_descriptor_index_.end()) {
    return std::nullopt;
  }
  return it->second;
}

std::vector<uint8_t> DescriptorPool::SerializeAsDescriptorSet() const {
  protozero::HeapBuffered<protos::pbzero::DescriptorSet> descs;
  for (const auto& desc : descriptors()) {
    protos::pbzero::DescriptorProto* proto_descriptor =
        descs->add_descriptors();
    proto_descriptor->set_name(desc.full_name());
    for (const auto& entry : desc.fields()) {
      const auto& field = entry.second;
      protos::pbzero::FieldDescriptorProto* field_descriptor =
          proto_descriptor->add_field();
      field_descriptor->set_name(field.name());
      field_descriptor->set_number(static_cast<int32_t>(field.number()));
      // We do not support required fields. They will show up as
      // optional after serialization.
      field_descriptor->set_label(
          field.is_repeated()
              ? protos::pbzero::FieldDescriptorProto::LABEL_REPEATED
              : protos::pbzero::FieldDescriptorProto::LABEL_OPTIONAL);
      field_descriptor->set_type_name(field.resolved_type_name());
      field_descriptor->set_type(
          static_cast<protos::pbzero::FieldDescriptorProto_Type>(field.type()));
    }
  }
  return descs.SerializeAsArray();
}

uint32_t DescriptorPool::AddProtoDescriptor(ProtoDescriptor descriptor) {
  uint32_t idx = static_cast<uint32_t>(descriptors_.size());
  full_name_to_descriptor_index_[descriptor.full_name()] = idx;
  descriptors_.emplace_back(std::move(descriptor));
  return idx;
}

ProtoDescriptor::ProtoDescriptor(std::string file_name,
                                 std::string package_name,
                                 std::string full_name,
                                 Type type,
                                 std::optional<uint32_t> parent_id)
    : file_name_(std::move(file_name)),
      package_name_(std::move(package_name)),
      full_name_(std::move(full_name)),
      type_(type),
      parent_id_(parent_id) {}

FieldDescriptor::FieldDescriptor(std::string name,
                                 uint32_t number,
                                 uint32_t type,
                                 std::string raw_type_name,
                                 std::vector<uint8_t> options,
                                 std::optional<std::string> default_value,
                                 bool is_repeated,
                                 bool is_packed,
                                 bool is_extension)
    : name_(std::move(name)),
      number_(number),
      type_(type),
      raw_type_name_(std::move(raw_type_name)),
      options_(std::move(options)),
      default_value_(std::move(default_value)),
      is_repeated_(is_repeated),
      is_packed_(is_packed),
      is_extension_(is_extension) {}

}  // namespace perfetto::trace_processor<|MERGE_RESOLUTION|>--- conflicted
+++ resolved
@@ -16,12 +16,6 @@
 
 #include "src/trace_processor/util/descriptors.h"
 
-<<<<<<< HEAD
-#include <cstdint>
-#include <optional>
-#include <vector>
-
-=======
 #include <cstddef>
 #include <cstdint>
 #include <optional>
@@ -30,7 +24,6 @@
 #include <vector>
 
 #include "perfetto/base/logging.h"
->>>>>>> 883878f1
 #include "perfetto/base/status.h"
 #include "perfetto/ext/base/string_utils.h"
 #include "perfetto/ext/base/string_view.h"
@@ -42,12 +35,7 @@
 #include "protos/perfetto/trace_processor/trace_processor.pbzero.h"
 #include "src/trace_processor/util/status_macros.h"
 
-<<<<<<< HEAD
-namespace perfetto {
-namespace trace_processor {
-=======
 namespace perfetto::trace_processor {
->>>>>>> 883878f1
 namespace {
 FieldDescriptor CreateFieldFromDecoder(
     const protos::pbzero::FieldDescriptorProto::Decoder& f_decoder,
@@ -67,15 +55,6 @@
   if (f_decoder.has_default_value()) {
     default_value = f_decoder.default_value().ToStdString();
   }
-<<<<<<< HEAD
-  return FieldDescriptor(
-      base::StringView(f_decoder.name()).ToStdString(),
-      static_cast<uint32_t>(f_decoder.number()), type, std::move(type_name),
-      std::vector<uint8_t>(f_decoder.options().data,
-                           f_decoder.options().data + f_decoder.options().size),
-      default_value, f_decoder.label() == FieldDescriptorProto::LABEL_REPEATED,
-      opt.packed(), is_extension);
-=======
   return {
       base::StringView(f_decoder.name()).ToStdString(),
       static_cast<uint32_t>(f_decoder.number()),
@@ -88,17 +67,12 @@
       opt.packed(),
       is_extension,
   };
->>>>>>> 883878f1
 }
 
 base::Status CheckExtensionField(const ProtoDescriptor& proto_descriptor,
                                  const FieldDescriptor& field) {
   using FieldDescriptorProto = protos::pbzero::FieldDescriptorProto;
-<<<<<<< HEAD
-  auto existing_field = proto_descriptor.FindFieldByTag(field.number());
-=======
   const auto* existing_field = proto_descriptor.FindFieldByTag(field.number());
->>>>>>> 883878f1
   if (existing_field) {
     if (field.type() != existing_field->type()) {
       return base::ErrStatus("Field %s is re-introduced with different type",
@@ -377,11 +351,7 @@
           field_desc.name().c_str(), proto_desc.full_name().c_str());
     }
     protos::pbzero::UninterpretedOption::NamePart::Decoder name_part(*it);
-<<<<<<< HEAD
-    auto option_field_desc =
-=======
     const auto* option_field_desc =
->>>>>>> 883878f1
         field_options_desc.FindFieldByName(name_part.name_part().ToStdString());
 
     // It's not immediately clear how options with multiple names should
