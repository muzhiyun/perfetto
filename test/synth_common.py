#!/usr/bin/env python3
# Copyright (C) 2018 The Android Open Source Project
#
# Licensed under the Apache License, Version 2.0 (the "License");
# you may not use this file except in compliance with the License.
# You may obtain a copy of the License at
#
#      http://www.apache.org/licenses/LICENSE-2.0
#
# Unless required by applicable law or agreed to in writing, software
# distributed under the License is distributed on an "AS IS" BASIS,
# WITHOUT WARRANTIES OR CONDITIONS OF ANY KIND, either express or implied.
# See the License for the specific language governing permissions and
# limitations under the License.

import argparse

from collections import namedtuple
from google.protobuf import descriptor_pb2, message_factory, descriptor_pool

CLONE_THREAD = 0x00010000
CLONE_VFORK = 0x00004000
CLONE_VM = 0x00000100


# For compatibility with older pb module versions.
def get_message_class(pool, msg):
  if hasattr(message_factory, "GetMessageClass"):
    return message_factory.GetMessageClass(msg)
  else:
    return message_factory.MessageFactory(pool).GetPrototype(msg)


def ms_to_ns(time_in_ms):
  return int(time_in_ms * 1000000)


def s_to_ns(time_in_s):
  return int(time_in_s * 1000000000)


class Trace(object):

  def __init__(self, trace, prototypes):
    self.trace = trace
    self.prototypes = prototypes
    self.proc_map = {}
    self.proc_map[0] = 'idle_thread'

  def add_system_info(self, arch="", fingerprint=""):
    self.packet = self.trace.packet.add()
    self.packet.system_info.utsname.machine = arch
    self.packet.system_info.android_build_fingerprint = fingerprint

  def add_ftrace_packet(self, cpu):
    self.packet = self.trace.packet.add()
    self.packet.ftrace_events.cpu = cpu

  def add_packet(self, ts=None):
    self.packet = self.trace.packet.add()
    if ts is not None:
      self.packet.timestamp = ts
    return self.packet

  def __add_ftrace_event(self, ts, tid):
    ftrace = self.packet.ftrace_events.event.add()
    ftrace.timestamp = ts
    ftrace.pid = tid
    return ftrace

  def add_rss_stat(self, ts, tid, member, size, mm_id=None, curr=None):
    ftrace = self.__add_ftrace_event(ts, tid)
    rss_stat = ftrace.rss_stat
    rss_stat.member = member
    rss_stat.size = size
    if mm_id is not None:
      rss_stat.mm_id = mm_id
    if curr is not None:
      rss_stat.curr = curr

  def add_ion_event(self, ts, tid, heap_name, len, size=0):
    ftrace = self.__add_ftrace_event(ts, tid)
    ion = ftrace.ion_heap_grow
    ion.heap_name = heap_name
    ion.len = len
    ion.total_allocated = size

  def add_oom_score_update(self, ts, oom_score_adj, pid):
    ftrace = self.__add_ftrace_event(ts, pid)
    oom_score = ftrace.oom_score_adj_update
    oom_score.comm = self.proc_map[pid]
    oom_score.oom_score_adj = oom_score_adj
    oom_score.pid = pid

  def add_sched(self,
                ts,
                prev_pid,
                next_pid,
                prev_comm=None,
                next_comm=None,
                prev_state=None):
    ftrace = self.__add_ftrace_event(ts, 0)
    ss = ftrace.sched_switch
    ss.prev_comm = prev_comm or self.proc_map[prev_pid]
    ss.prev_pid = prev_pid
    ss.next_pid = next_pid
    ss.next_comm = next_comm or self.proc_map[next_pid]
    if prev_state:
      if prev_state == 'R':
        ss.prev_state = 0
      elif prev_state == 'S':
        ss.prev_state = 1
      elif prev_state == 'U' or prev_state == 'D':
        ss.prev_state = 2
      else:
        raise Exception('Invalid prev state {}'.format(prev_state))

  def add_cpufreq(self, ts, freq, cpu):
    ftrace = self.__add_ftrace_event(ts, 0)
    cpufreq = ftrace.cpu_frequency
    cpufreq.state = freq
    cpufreq.cpu_id = cpu

  def add_kernel_lmk(self, ts, tid):
    ftrace = self.__add_ftrace_event(ts, tid)
    lowmemory_kill = ftrace.lowmemory_kill
    lowmemory_kill.pid = tid

  def add_sys_enter(self, ts, tid, id):
    ftrace = self.__add_ftrace_event(ts, tid)
    sys_enter = ftrace.sys_enter
    sys_enter.id = id

  def add_sys_exit(self, ts, tid, id, ret):
    ftrace = self.__add_ftrace_event(ts, tid)
    sys_exit = ftrace.sys_exit
    sys_exit.id = id
    sys_exit.ret = ret

  def add_newtask(self, ts, tid, new_tid, new_comm, flags):
    ftrace = self.__add_ftrace_event(ts, tid)
    newtask = ftrace.task_newtask
    newtask.pid = new_tid
    newtask.comm = new_comm
    newtask.clone_flags = flags

  def add_process_free(self, ts, tid, comm, prio):
    ftrace = self.__add_ftrace_event(ts, tid)
    sched_process_free = ftrace.sched_process_free
    sched_process_free.pid = tid
    sched_process_free.comm = comm
    sched_process_free.prio = prio

  def add_rename(self, ts, tid, old_comm, new_comm, oom_score_adj):
    ftrace = self.__add_ftrace_event(ts, tid)
    task_rename = ftrace.task_rename
    task_rename.pid = tid
    task_rename.oldcomm = old_comm
    task_rename.newcomm = new_comm
    task_rename.oom_score_adj = oom_score_adj

  def add_print(self, ts, tid, buf):
    ftrace = self.__add_ftrace_event(ts, tid)
    print_event = getattr(ftrace, 'print')
    print_event.buf = buf

  def add_kmalloc(self, ts, tid, bytes_alloc, bytes_req, call_site, gfp_flags,
                  ptr):
    ftrace = self.__add_ftrace_event(ts, tid)
    kmalloc = ftrace.kmalloc
    kmalloc.bytes_alloc = bytes_alloc
    kmalloc.bytes_req = bytes_req
    kmalloc.call_site = call_site
    kmalloc.gfp_flags = gfp_flags
    kmalloc.ptr = ptr

  def add_kfree(self, ts, tid, call_site, ptr):
    ftrace = self.__add_ftrace_event(ts, tid)
    kfree = ftrace.kfree
    kfree.call_site = call_site
    kfree.ptr = ptr

  def add_atrace_counter(self, ts, pid, tid, buf, cnt):
    self.add_print(ts, tid, 'C|{}|{}|{}'.format(pid, buf, cnt))

  def add_atrace_begin(self, ts, tid, pid, buf):
    self.add_print(ts, tid, 'B|{}|{}'.format(pid, buf))

  def add_atrace_end(self, ts, tid, pid):
    self.add_print(ts, tid, 'E|{}'.format(pid))

  def add_atrace_async_begin(self, ts, tid, pid, buf):
    self.add_print(ts, tid, 'S|{}|{}|0'.format(pid, buf))

  def add_atrace_async_end(self, ts, tid, pid, buf):
    self.add_print(ts, tid, 'F|{}|{}|0'.format(pid, buf))

  def add_atrace_instant(self, ts, tid, pid, buf):
    self.add_print(ts, tid, 'I|{}|{}'.format(pid, buf))

  def add_atrace_instant_for_track(self, ts, tid, pid, track_name, buf):
<<<<<<< HEAD
        self.add_print(ts, tid, 'N|{}|{}|{}'.format(pid, track_name, buf))
=======
    self.add_print(ts, tid, 'N|{}|{}|{}'.format(pid, track_name, buf))
>>>>>>> 6540d290

  def add_process(self, pid, ppid, cmdline, uid=None):
    process = self.packet.process_tree.processes.add()
    process.pid = pid
    process.ppid = ppid
    process.cmdline.append(cmdline)
    if uid is not None:
      process.uid = uid
    self.proc_map[pid] = cmdline

  def add_thread(self, tid, tgid, cmdline, name=None):
    thread = self.packet.process_tree.threads.add()
    thread.tid = tid
    thread.tgid = tgid
    if name is not None:
      thread.name = name
    self.proc_map[tid] = cmdline

  def add_battery_counters(self, ts, charge_uah, cap_prct, curr_ua, curr_avg_ua,
                           voltage_uv):
    self.packet = self.trace.packet.add()
    self.packet.timestamp = ts
    battery_count = self.packet.battery
    battery_count.charge_counter_uah = charge_uah
    battery_count.capacity_percent = cap_prct
    battery_count.current_ua = curr_ua
    battery_count.current_avg_ua = curr_avg_ua
    battery_count.voltage_uv = voltage_uv

  def add_binder_transaction(self, transaction_id, ts_start, ts_end, tid, pid,
                             reply_id, reply_ts_start, reply_ts_end, reply_tid,
                             reply_pid):
    # Binder transaction start.
    ftrace = self.__add_ftrace_event(ts_start, tid)
    binder_transaction = ftrace.binder_transaction
    binder_transaction.debug_id = transaction_id
    binder_transaction.to_proc = reply_pid
    binder_transaction.to_thread = reply_tid
    binder_transaction.reply = False

    # Binder reply start
    ftrace = self.__add_ftrace_event(reply_ts_start, reply_tid)
    binder_transaction_received = ftrace.binder_transaction_received
    binder_transaction_received.debug_id = transaction_id

    # Binder reply finish
    ftrace = self.__add_ftrace_event(reply_ts_end, reply_tid)
    reply_binder_transaction = ftrace.binder_transaction
    reply_binder_transaction.debug_id = reply_id
    reply_binder_transaction.to_proc = pid
    reply_binder_transaction.to_thread = tid
    reply_binder_transaction.reply = True

    # Binder transaction finish
    ftrace = self.__add_ftrace_event(ts_end, tid)
    reply_binder_transaction_received = ftrace.binder_transaction_received
    reply_binder_transaction_received.debug_id = reply_id

  def add_battery_counters_no_curr_ua(self, ts, charge_uah, cap_prct,
                                      curr_avg_ua, voltage_uv):
    self.packet = self.trace.packet.add()
    self.packet.timestamp = ts
    battery_count = self.packet.battery
    battery_count.charge_counter_uah = charge_uah
    battery_count.capacity_percent = cap_prct
    battery_count.current_avg_ua = curr_avg_ua
    battery_count.voltage_uv = voltage_uv

  def add_power_rails_desc(self, index_val, name):
    power_rails = self.packet.power_rails
    descriptor = power_rails.rail_descriptor.add()
    descriptor.index = index_val
    descriptor.rail_name = name

  def add_power_rails_data(self, ts, index_val, value):
    power_rails = self.packet.power_rails
    energy_data = power_rails.energy_data.add()
    energy_data.index = index_val
    energy_data.timestamp_ms = ts
    energy_data.energy = value

  def add_package_list(self, ts, name, uid, version_code):
    packet = self.add_packet()
    packet.timestamp = ts
    plist = packet.packages_list
    pinfo = plist.packages.add()
    pinfo.name = name
    pinfo.uid = uid
    pinfo.version_code = version_code

  def add_debuggable_package_list(self, ts, name, uid, version_code):
    packet = self.add_packet()
    packet.timestamp = ts
    plist = packet.packages_list
    pinfo = plist.packages.add()
    pinfo.name = name
    pinfo.uid = uid
    pinfo.version_code = version_code
    pinfo.debuggable = True

  def add_profile_packet(self, ts):
    packet = self.add_packet()
    packet.timestamp = ts
    return packet.profile_packet

  def add_clock_snapshot(self, clocks, seq_id=None):
    packet = self.add_packet()
    if seq_id is not None:
      packet.trusted_packet_sequence_id = seq_id
    snap = self.packet.clock_snapshot
    for k, v in clocks.items():
      clock = snap.clocks.add()
      clock.clock_id = k
      clock.timestamp = v

  def add_gpu_counter_spec(self,
                           ts,
                           counter_id,
                           name,
                           description=None,
                           unit_numerators=[],
                           unit_denominators=[]):
    packet = self.add_packet()
    packet.timestamp = ts
    gpu_counters = packet.gpu_counter_event
    counter_desc = gpu_counters.counter_descriptor
    spec = counter_desc.specs.add()
    spec.counter_id = counter_id
    spec.name = name
    if description is not None:
      spec.description = description
    spec.numerator_units.extend(unit_numerators)
    spec.denominator_units.extend(unit_denominators)

  def add_gpu_counter(self, ts, counter_id, value, clock_id=None, seq_id=None):
    packet = self.add_packet()
    packet.timestamp = ts
    if clock_id is not None:
      packet.timestamp_clock_id = clock_id
    if seq_id is not None:
      packet.trusted_packet_sequence_id = seq_id
    gpu_counters = self.packet.gpu_counter_event
    gpu_counter = gpu_counters.counters.add()
    gpu_counter.counter_id = counter_id
    gpu_counter.int_value = value

  def add_gpu_render_stages_hw_queue_spec(self, specs=[]):
    packet = self.add_packet()
    spec = self.packet.gpu_render_stage_event.specifications
    for s in specs:
      hw_queue = spec.hw_queue.add()
      hw_queue.name = s.get('name', '')
      if 'description' in s:
        hw_queue.description = s['description']

  def add_gpu_render_stages_stage_spec(self, specs=[]):
    packet = self.add_packet()
    spec = self.packet.gpu_render_stage_event.specifications
    for s in specs:
      stage = spec.stage.add()
      stage.name = s.get('name', '')
      if 'description' in s:
        stage.description = s['description']

  def add_gpu_render_stages(self,
                            ts,
                            event_id,
                            duration,
                            hw_queue_id,
                            stage_id,
                            context,
                            render_target_handle=None,
                            render_pass_handle=None,
                            render_subpass_index_mask=None,
                            command_buffer_handle=None,
                            submission_id=None,
                            extra_data={}):
    packet = self.add_packet()
    packet.timestamp = ts
    render_stage = self.packet.gpu_render_stage_event
    render_stage.event_id = event_id
    render_stage.duration = duration
    render_stage.hw_queue_id = hw_queue_id
    render_stage.stage_id = stage_id
    render_stage.context = context
    if render_target_handle is not None:
      render_stage.render_target_handle = render_target_handle
    if render_pass_handle is not None:
      render_stage.render_pass_handle = render_pass_handle
    if render_subpass_index_mask is not None:
      for mask in render_subpass_index_mask:
        render_stage.render_subpass_index_mask.append(mask)
    if command_buffer_handle is not None:
      render_stage.command_buffer_handle = command_buffer_handle
    if submission_id is not None:
      render_stage.submission_id = submission_id
    for key, value in extra_data.items():
      data = render_stage.extra_data.add()
      data.name = key
      if value is not None:
        data.value = value

  def add_vk_debug_marker(self, ts, pid, vk_device, obj_type, obj, obj_name):
    packet = self.add_packet()
    packet.timestamp = ts
    debug_marker = (self.packet.vulkan_api_event.vk_debug_utils_object_name)
    debug_marker.pid = pid
    debug_marker.vk_device = vk_device
    debug_marker.object_type = obj_type
    debug_marker.object = obj
    debug_marker.object_name = obj_name

  def add_vk_queue_submit(self, ts, dur, pid, tid, vk_queue, vk_command_buffers,
                          submission_id):
    packet = self.add_packet()
    packet.timestamp = ts
    submit = (self.packet.vulkan_api_event.vk_queue_submit)
    submit.duration_ns = dur
    submit.pid = pid
    submit.tid = tid
    for cmd in vk_command_buffers:
      submit.vk_command_buffers.append(cmd)
    submit.submission_id = submission_id

  def add_gpu_log(self, ts, severity, tag, message):
    packet = self.add_packet()
    packet.timestamp = ts
    gpu_log = self.packet.gpu_log
    gpu_log.severity = severity
    gpu_log.tag = tag
    gpu_log.log_message = message

  def add_buffer_event_packet(self, ts, buffer_id, layer_name, frame_number,
                              event_type, duration):
    packet = self.add_packet()
    packet.timestamp = ts
    buffer_event = packet.graphics_frame_event.buffer_event
    if buffer_id >= 0:
      buffer_event.buffer_id = buffer_id
    buffer_event.layer_name = layer_name
    buffer_event.frame_number = frame_number
    if event_type >= 0:
      buffer_event.type = event_type
    buffer_event.duration_ns = duration

  def add_cpu(self, freqs):
    cpu = self.packet.cpu_info.cpus.add()
    for freq in freqs:
      cpu.frequencies.append(freq)

  def add_process_stats(self, pid, freqs):
    process = self.packet.process_stats.processes.add()
    process.pid = pid
    thread = process.threads.add()
    thread.tid = pid * 10
    for index in freqs:
      thread.cpu_freq_indices.append(index)
      thread.cpu_freq_ticks.append(freqs[index])

  def add_gpu_mem_total_ftrace_event(self, ftrace_pid, pid, ts, size):
    ftrace = self.__add_ftrace_event(ts, ftrace_pid)
    gpu_mem_total_ftrace_event = ftrace.gpu_mem_total
    gpu_mem_total_ftrace_event.pid = pid
    gpu_mem_total_ftrace_event.size = size

  def add_gpu_mem_total_event(self, pid, ts, size):
    packet = self.add_packet()
    packet.timestamp = ts
    gpu_mem_total_event = packet.gpu_mem_total_event
    gpu_mem_total_event.pid = pid
    gpu_mem_total_event.size = size

  def add_sched_blocked_reason(self, ts, pid, io_wait, unblock_pid):
    ftrace = self.__add_ftrace_event(ts, unblock_pid)
    sched_blocked_reason = ftrace.sched_blocked_reason
    sched_blocked_reason.pid = pid
    sched_blocked_reason.io_wait = io_wait

  def add_track_event(self,
                      name=None,
                      ts=None,
                      track=None,
                      trusted_sequence_id=0,
                      cpu_time=None):
    packet = self.add_packet(ts=ts)
    if name is not None:
      packet.track_event.name = name
    if track is not None:
      packet.track_event.track_uuid = track
    packet.trusted_packet_sequence_id = trusted_sequence_id
    if cpu_time is not None:
      packet.track_event.extra_counter_values.append(cpu_time)
    return packet

  def add_track_descriptor(self, uuid, parent=None):
    packet = self.add_packet()
    track_descriptor = packet.track_descriptor
    if uuid is not None:
      track_descriptor.uuid = uuid
    if parent is not None:
      track_descriptor.parent_uuid = parent
    return packet

  def add_process_track_descriptor(self,
                                   process_track,
                                   pid=None,
                                   process_name=None):
    packet = self.add_track_descriptor(process_track)
    if pid is not None:
      packet.track_descriptor.process.pid = pid
    if process_name is not None:
      packet.track_descriptor.process.process_name = process_name
    return packet

  def add_chrome_process_track_descriptor(
      self,
      process_track,
      pid=None,
      process_type=None,
      host_app_package_name="org.chromium.chrome"):
    if process_type is None:
      process_type = self.prototypes.ChromeProcessDescriptor \
        .ProcessType \
        .PROCESS_RENDERER

    packet = self.add_process_track_descriptor(process_track, pid=pid)
    chrome_process = packet.track_descriptor.chrome_process
    chrome_process.process_type = process_type
    chrome_process.host_app_package_name = host_app_package_name
    return packet

  def add_thread_track_descriptor(self,
                                  process_track,
                                  thread_track,
                                  trusted_packet_sequence_id=None,
                                  pid=None,
                                  tid=None,
                                  thread_name=None):
    packet = self.add_track_descriptor(thread_track, parent=process_track)
    if trusted_packet_sequence_id is not None:
      packet.trusted_packet_sequence_id = trusted_packet_sequence_id
    if pid is not None:
      packet.track_descriptor.thread.pid = pid
    if tid is not None:
      packet.track_descriptor.thread.tid = tid
    if thread_name is not None:
      packet.track_descriptor.thread.thread_name = thread_name
    return packet

  def add_chrome_thread_track_descriptor(self,
                                         process_track,
                                         thread_track,
                                         trusted_packet_sequence_id=None,
                                         pid=None,
                                         tid=None,
                                         thread_type=None):
    if thread_type is None:
      thread_type = self.prototypes.ThreadDescriptor \
        .ChromeThreadType \
        .CHROME_THREAD_TYPE_UNSPECIFIED

    packet = self.add_thread_track_descriptor(
        process_track,
        thread_track,
        trusted_packet_sequence_id=trusted_packet_sequence_id,
        pid=pid,
        tid=tid)
    packet.track_descriptor.thread.chrome_thread_type = thread_type
    return packet

  def add_trace_packet_defaults(self,
                                trusted_packet_sequence_id=None,
                                thread_track=None,
                                counter_track=None):
    packet = self.add_track_descriptor(None)
    packet.trusted_packet_sequence_id = trusted_packet_sequence_id
    track_event_defaults = packet.trace_packet_defaults.track_event_defaults
    track_event_defaults.track_uuid = thread_track
    track_event_defaults.extra_counter_track_uuids.append(counter_track)
    return packet

  def add_counter_track_descriptor(self,
                                   trusted_packet_sequence_id=None,
                                   thread_track=None,
                                   counter_track=None):
    packet = self.add_track_descriptor(counter_track, parent=thread_track)
    packet.trusted_packet_sequence_id = trusted_packet_sequence_id
    packet.track_descriptor.counter.type = self.prototypes.CounterDescriptor \
      .BuiltinCounterType \
      .COUNTER_THREAD_TIME_NS
    return packet

  def add_chrome_thread_with_cpu_counter(self,
                                         process_track,
                                         thread_track,
                                         trusted_packet_sequence_id=None,
                                         counter_track=None,
                                         pid=None,
                                         tid=None,
                                         thread_type=None):
    self.add_chrome_thread_track_descriptor(
        process_track,
        thread_track,
        trusted_packet_sequence_id=trusted_packet_sequence_id,
        pid=pid,
        tid=tid,
        thread_type=thread_type)
    self.add_trace_packet_defaults(
        trusted_packet_sequence_id=trusted_packet_sequence_id,
        counter_track=counter_track,
        thread_track=thread_track)

    self.add_counter_track_descriptor(
        trusted_packet_sequence_id=trusted_packet_sequence_id,
        counter_track=counter_track,
        thread_track=thread_track)

  def add_track_event_slice_begin(self,
                                  name,
                                  ts,
                                  track=None,
                                  trusted_sequence_id=0,
                                  cpu_time=None):
    packet = self.add_track_event(
        name,
        ts=ts,
        track=track,
        trusted_sequence_id=trusted_sequence_id,
        cpu_time=cpu_time)
    packet.track_event.type = self.prototypes.TrackEvent.Type.TYPE_SLICE_BEGIN
    return packet

  def add_track_event_slice_end(self,
                                ts,
                                track=None,
                                trusted_sequence_id=0,
                                cpu_time=None):
    packet = self.add_track_event(
        ts=ts,
        track=track,
        trusted_sequence_id=trusted_sequence_id,
        cpu_time=cpu_time)
    packet.track_event.type = self.prototypes.TrackEvent.Type.TYPE_SLICE_END
    return packet

  # Returns the start slice packet.
  def add_track_event_slice(self,
                            name,
                            ts,
                            dur,
                            track=None,
                            trusted_sequence_id=0,
                            cpu_start=None,
                            cpu_delta=None):

    packet = self.add_track_event_slice_begin(
        name,
        ts,
        track=track,
        trusted_sequence_id=trusted_sequence_id,
        cpu_time=cpu_start)

    if dur >= 0:
      cpu_end = cpu_start + cpu_delta if cpu_start is not None else None
      self.add_track_event_slice_end(
          ts + dur,
          track=track,
          trusted_sequence_id=trusted_sequence_id,
          cpu_time=cpu_end)

    return packet

  def add_rail_mode_slice(self, ts, dur, track, mode):
    packet = self.add_track_event_slice(
        "Scheduler.RAILMode", ts=ts, dur=dur, track=track)
    packet.track_event.chrome_renderer_scheduler_state.rail_mode = mode

  def add_latency_info_flow(self,
                            ts,
                            dur,
                            track=None,
                            trusted_sequence_id=None,
                            trace_id=None,
                            step=None,
                            flow_ids=[],
                            terminating_flow_ids=[]):
    packet = self.add_track_event_slice(
        "LatencyInfo.Flow",
        ts,
        dur,
        track=track,
        trusted_sequence_id=trusted_sequence_id)
    if trace_id is not None:
      packet.track_event.chrome_latency_info.trace_id = trace_id
    if step is not None:
      packet.track_event.chrome_latency_info.step = step
    for flow_id in flow_ids:
      packet.track_event.flow_ids.append(flow_id)
    for flow_id in terminating_flow_ids:
      packet.track_event.terminating_flow_ids.append(flow_id)
    return packet

  def add_input_latency_event_slice(self,
                                    name,
                                    ts,
                                    dur,
                                    track=None,
                                    trace_id=None,
                                    gesture_scroll_id=None,
                                    touch_id=None,
                                    is_coalesced=None,
                                    gets_to_gpu=True):
    packet = self.add_track_event_slice(
        "InputLatency::" + name, ts=ts, dur=dur, track=track)
    latency_info = packet.track_event.chrome_latency_info
    latency_info.trace_id = trace_id
    if gesture_scroll_id is not None:
      latency_info.gesture_scroll_id = gesture_scroll_id
    if touch_id is not None:
      latency_info.touch_id = touch_id
    if gets_to_gpu:
      component = latency_info.component_info.add()
      component.component_type = self.prototypes \
          .ChromeLatencyInfo.ComponentType \
          .COMPONENT_INPUT_EVENT_GPU_SWAP_BUFFER
    if is_coalesced is not None:
      latency_info.is_coalesced = is_coalesced
    return packet

  def add_chrome_metadata(self, os_name=None):
    metadata = self.add_packet().chrome_events.metadata.add()
    if os_name is not None:
      metadata.name = "os-name"
      metadata.string_value = os_name

    return metadata

  def add_expected_display_frame_start_event(self, ts, cookie, token, pid):
    packet = self.add_packet()
    packet.timestamp = ts
    event = packet.frame_timeline_event.expected_display_frame_start
    if token != -1:
      event.cookie = cookie
      event.token = token
      event.pid = pid

  def add_actual_display_frame_start_event(self, ts, cookie, token, pid,
                                           present_type, on_time_finish,
                                           gpu_composition, jank_type,
                                           prediction_type):
    packet = self.add_packet()
    packet.timestamp = ts
    event = packet.frame_timeline_event.actual_display_frame_start
    if token != -1:
      event.cookie = cookie
      event.token = token
      event.pid = pid
      event.present_type = present_type
      event.on_time_finish = on_time_finish
      event.gpu_composition = gpu_composition
      event.jank_type = jank_type
      event.prediction_type = prediction_type

  def add_expected_surface_frame_start_event(self, ts, cookie, token,
                                             display_frame_token, pid,
                                             layer_name):
    packet = self.add_packet()
    packet.timestamp = ts
    event = packet.frame_timeline_event.expected_surface_frame_start
    if token != -1 and display_frame_token != -1:
      event.cookie = cookie
      event.token = token
      event.display_frame_token = display_frame_token
      event.pid = pid
      event.layer_name = layer_name

  def add_actual_surface_frame_start_event(self,
                                           ts,
                                           cookie,
                                           token,
                                           display_frame_token,
                                           pid,
                                           layer_name,
                                           present_type,
                                           on_time_finish,
                                           gpu_composition,
                                           jank_type,
                                           prediction_type,
                                           jank_severity_type=None):
    packet = self.add_packet()
    packet.timestamp = ts
    event = packet.frame_timeline_event.actual_surface_frame_start
    if token != -1 and display_frame_token != -1:
      event.cookie = cookie
      event.token = token
      event.display_frame_token = display_frame_token
      event.pid = pid
      event.layer_name = layer_name
      event.present_type = present_type
      event.on_time_finish = on_time_finish
      event.gpu_composition = gpu_composition
      event.jank_type = jank_type
      # jank severity type is not available on every trace.
      # When not set, default to none if no jank; otherwise default to unknown
      if jank_severity_type is None:
        event.jank_severity_type = 1 if event.jank_type == 1 else 0
      else:
        event.jank_severity_type = jank_severity_type
      event.prediction_type = prediction_type

  def add_frame_end_event(self, ts, cookie):
    packet = self.add_packet()
    packet.timestamp = ts
    event = packet.frame_timeline_event.frame_end
    event.cookie = cookie


def read_descriptor(file_name):
  with open(file_name, 'rb') as f:
    contents = f.read()

  descriptor = descriptor_pb2.FileDescriptorSet()
  descriptor.MergeFromString(contents)

  return descriptor


def create_pool(args):
  trace_descriptor = read_descriptor(args.trace_descriptor)

  pool = descriptor_pool.DescriptorPool()
  for file in trace_descriptor.file:
    pool.Add(file)

  return pool


def create_trace():
  parser = argparse.ArgumentParser()
  parser.add_argument(
      'trace_descriptor', type=str, help='location of trace descriptor')
  args = parser.parse_args()

  pool = create_pool(args)
  ProtoTrace = get_message_class(
      pool, pool.FindMessageTypeByName('perfetto.protos.Trace'))

  class EnumPrototype(object):

    def from_descriptor(desc):
      res = EnumPrototype()
      for desc in desc.values:
        setattr(res, desc.name, desc.number)
      return res

  ChromeLatencyInfo = namedtuple('ChromeLatencyInfo', [
      'ComponentType',
      'Step',
  ])

  Prototypes = namedtuple('Prototypes', [
      'TrackEvent',
      'ChromeRAILMode',
      'ChromeLatencyInfo',
      'ChromeProcessDescriptor',
      'CounterDescriptor',
      'ThreadDescriptor',
  ])

  chrome_latency_info_prototypes = ChromeLatencyInfo(
      ComponentType=EnumPrototype.from_descriptor(
          pool.FindEnumTypeByName(
              'perfetto.protos.ChromeLatencyInfo.LatencyComponentType')),
      Step=EnumPrototype.from_descriptor(
          pool.FindEnumTypeByName('perfetto.protos.ChromeLatencyInfo.Step')),
  )

  prototypes = Prototypes(
      TrackEvent=get_message_class(
          pool, pool.FindMessageTypeByName('perfetto.protos.TrackEvent')),
      ChromeRAILMode=EnumPrototype.from_descriptor(
          pool.FindEnumTypeByName('perfetto.protos.ChromeRAILMode')),
      ChromeLatencyInfo=chrome_latency_info_prototypes,
      ChromeProcessDescriptor=get_message_class(
          pool,
          pool.FindMessageTypeByName(
              'perfetto.protos.ChromeProcessDescriptor')),
      CounterDescriptor=get_message_class(
          pool,
          pool.FindMessageTypeByName('perfetto.protos.CounterDescriptor')),
      ThreadDescriptor=get_message_class(
          pool, pool.FindMessageTypeByName('perfetto.protos.ThreadDescriptor')),
  )
  return Trace(ProtoTrace(), prototypes)<|MERGE_RESOLUTION|>--- conflicted
+++ resolved
@@ -199,11 +199,7 @@
     self.add_print(ts, tid, 'I|{}|{}'.format(pid, buf))
 
   def add_atrace_instant_for_track(self, ts, tid, pid, track_name, buf):
-<<<<<<< HEAD
-        self.add_print(ts, tid, 'N|{}|{}|{}'.format(pid, track_name, buf))
-=======
     self.add_print(ts, tid, 'N|{}|{}|{}'.format(pid, track_name, buf))
->>>>>>> 6540d290
 
   def add_process(self, pid, ppid, cmdline, uid=None):
     process = self.packet.process_tree.processes.add()
