--- conflicted
+++ resolved
@@ -364,17 +364,12 @@
   if (PERFETTO_UNLIKELY(event.has_legacy_event())) {
     protos::pbzero::TrackEvent::LegacyEvent::Decoder leg(event.legacy_event());
     if (PERFETTO_UNLIKELY(leg.phase() == 'P')) {
-<<<<<<< HEAD
-      RETURN_IF_ERROR(TokenizeLegacySampleEvent(
-          event, leg, *data.trace_packet_data.sequence_state));
-=======
       base::Status status = TokenizeLegacySampleEvent(
           event, leg, *data.trace_packet_data.sequence_state);
       if (!status.ok()) {
         context_->storage->IncrementStats(
             stats::legacy_v8_cpu_profile_invalid_sample);
       }
->>>>>>> dc046ead
     }
   }
 
