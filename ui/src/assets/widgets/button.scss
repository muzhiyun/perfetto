--- conflicted
+++ resolved
@@ -182,8 +182,5 @@
   display: flex;
   flex-direction: row;
   gap: 2px;
-<<<<<<< HEAD
-=======
   align-items: baseline;
->>>>>>> 6540d290
 }