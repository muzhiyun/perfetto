--- conflicted
+++ resolved
@@ -18,9 +18,6 @@
 import {Actions} from '../../common/actions';
 import {PluginContext} from '../../common/plugin_api';
 import {NUM, STR} from '../../common/query_result';
-<<<<<<< HEAD
-import {fromNs, toNs} from '../../common/time';
-=======
 import {
   fromNs,
   TPDuration,
@@ -28,7 +25,6 @@
   tpTimeFromNanos,
   tpTimeFromSeconds,
 } from '../../common/time';
->>>>>>> bad11ba2
 import {TrackData} from '../../common/track_data';
 import {profileType} from '../../controller/flamegraph_controller';
 import {
@@ -52,11 +48,7 @@
 
 class HeapProfileTrackController extends TrackController<Config, Data> {
   static readonly kind = HEAP_PROFILE_TRACK_KIND;
-<<<<<<< HEAD
-  async onBoundsChange(start: number, end: number, resolution: number):
-=======
   async onBoundsChange(start: TPTime, end: TPTime, resolution: TPDuration):
->>>>>>> bad11ba2
       Promise<Data> {
     if (this.config.upid === undefined) {
       return {
@@ -125,11 +117,7 @@
 
   renderCanvas(ctx: CanvasRenderingContext2D): void {
     const {
-<<<<<<< HEAD
-      timeScale,
-=======
       visibleTimeScale: timeScale,
->>>>>>> bad11ba2
     } = globals.frontendLocalState;
     const data = this.data();
 
@@ -140,20 +128,12 @@
       const selection = globals.state.currentSelection;
       const isHovered = this.hoveredTs === centerX;
       const isSelected = selection !== null &&
-<<<<<<< HEAD
-          selection.kind === 'HEAP_PROFILE' && selection.ts === centerX;
-      const strokeWidth = isSelected ? 3 : 0;
-      this.drawMarker(
-          ctx,
-          timeScale.timeToPx(fromNs(centerX)),
-=======
           selection.kind === 'HEAP_PROFILE' &&
           selection.ts === tpTimeFromSeconds(centerX);
       const strokeWidth = isSelected ? 3 : 0;
       this.drawMarker(
           ctx,
           timeScale.secondsToPx(fromNs(centerX)),
->>>>>>> bad11ba2
           this.centerY,
           isHovered,
           strokeWidth);
@@ -182,15 +162,10 @@
   onMouseMove({x, y}: {x: number, y: number}) {
     const data = this.data();
     if (data === undefined) return;
-<<<<<<< HEAD
-    const {timeScale} = globals.frontendLocalState;
-    const time = toNs(timeScale.pxToTime(x));
-=======
     const {
       visibleTimeScale: timeScale,
     } = globals.frontendLocalState;
     const time = timeScale.pxToHpTime(x).nanos;
->>>>>>> bad11ba2
     const [left, right] = searchSegment(data.tsStarts, time);
     const index = this.findTimestampIndex(left, timeScale, data, x, y, right);
     this.hoveredTs = index === -1 ? undefined : data.tsStarts[index];
@@ -203,28 +178,18 @@
   onMouseClick({x, y}: {x: number, y: number}) {
     const data = this.data();
     if (data === undefined) return false;
-<<<<<<< HEAD
-    const {timeScale} = globals.frontendLocalState;
-
-    const time = toNs(timeScale.pxToTime(x));
-=======
     const {
       visibleTimeScale: timeScale,
     } = globals.frontendLocalState;
 
     const time = timeScale.pxToHpTime(x).nanos;
->>>>>>> bad11ba2
     const [left, right] = searchSegment(data.tsStarts, time);
 
     const index = this.findTimestampIndex(left, timeScale, data, x, y, right);
 
     if (index !== -1) {
-<<<<<<< HEAD
-      const ts = data.tsStarts[index];
-=======
       // TODO(stevegolton): Remove conversion from number to bigint.
       const ts = tpTimeFromNanos(data.tsStarts[index]);
->>>>>>> bad11ba2
       const type = data.types[index];
       globals.makeSelection(Actions.selectHeapProfile(
           {id: index, upid: this.config.upid, ts, type}));
@@ -239,21 +204,13 @@
       right: number): number {
     let index = -1;
     if (left !== -1) {
-<<<<<<< HEAD
-      const centerX = timeScale.timeToPx(fromNs(data.tsStarts[left]));
-=======
       const centerX = timeScale.secondsToPx(fromNs(data.tsStarts[left]));
->>>>>>> bad11ba2
       if (this.isInMarker(x, y, centerX)) {
         index = left;
       }
     }
     if (right !== -1) {
-<<<<<<< HEAD
-      const centerX = timeScale.timeToPx(fromNs(data.tsStarts[right]));
-=======
       const centerX = timeScale.secondsToPx(fromNs(data.tsStarts[right]));
->>>>>>> bad11ba2
       if (this.isInMarker(x, y, centerX)) {
         index = right;
       }
