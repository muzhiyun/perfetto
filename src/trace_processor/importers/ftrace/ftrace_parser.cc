/*
 * Copyright (C) 2019 The Android Open Source Project
 *
 * Licensed under the Apache License, Version 2.0 (the "License");
 * you may not use this file except in compliance with the License.
 * You may obtain a copy of the License at
 *
 *      http://www.apache.org/licenses/LICENSE-2.0
 *
 * Unless required by applicable law or agreed to in writing, software
 * distributed under the License is distributed on an "AS IS" BASIS,
 * WITHOUT WARRANTIES OR CONDITIONS OF ANY KIND, either express or implied.
 * See the License for the specific language governing permissions and
 * limitations under the License.
 */

#include "src/trace_processor/importers/ftrace/ftrace_parser.h"

#include <algorithm>
#include <array>
#include <cinttypes>
#include <cstddef>
#include <cstdint>
#include <limits>
#include <optional>
#include <string>
#include <utility>
#include <vector>

#include "perfetto/base/compiler.h"
#include "perfetto/base/logging.h"
#include "perfetto/base/status.h"
#include "perfetto/ext/base/string_utils.h"
#include "perfetto/ext/base/string_view.h"
#include "perfetto/ext/base/utils.h"
#include "perfetto/protozero/field.h"
#include "perfetto/protozero/proto_decoder.h"
#include "perfetto/protozero/proto_utils.h"
#include "perfetto/public/compiler.h"
#include "perfetto/trace_processor/basic_types.h"
#include "perfetto/trace_processor/trace_blob_view.h"
#include "src/trace_processor/importers/common/args_tracker.h"
#include "src/trace_processor/importers/common/cpu_tracker.h"
#include "src/trace_processor/importers/common/event_tracker.h"
#include "src/trace_processor/importers/common/metadata_tracker.h"
#include "src/trace_processor/importers/common/parser_types.h"
#include "src/trace_processor/importers/common/process_tracker.h"
#include "src/trace_processor/importers/common/system_info_tracker.h"
#include "src/trace_processor/importers/common/thread_state_tracker.h"
#include "src/trace_processor/importers/common/track_compressor.h"
#include "src/trace_processor/importers/common/track_tracker.h"
#include "src/trace_processor/importers/common/tracks.h"
#include "src/trace_processor/importers/common/tracks_common.h"
#include "src/trace_processor/importers/common/tracks_internal.h"
#include "src/trace_processor/importers/ftrace/binder_tracker.h"
#include "src/trace_processor/importers/ftrace/ftrace_descriptors.h"
#include "src/trace_processor/importers/ftrace/ftrace_sched_event_tracker.h"
#include "src/trace_processor/importers/ftrace/pkvm_hyp_cpu_tracker.h"
#include "src/trace_processor/importers/ftrace/v4l2_tracker.h"
#include "src/trace_processor/importers/ftrace/virtio_video_tracker.h"
#include "src/trace_processor/importers/i2c/i2c_tracker.h"
#include "src/trace_processor/importers/proto/packet_sequence_state_generation.h"
#include "src/trace_processor/importers/syscalls/syscall_tracker.h"
#include "src/trace_processor/importers/systrace/systrace_parser.h"
#include "src/trace_processor/storage/metadata.h"
#include "src/trace_processor/storage/stats.h"
#include "src/trace_processor/storage/trace_storage.h"
#include "src/trace_processor/tables/metadata_tables_py.h"
#include "src/trace_processor/types/softirq_action.h"
#include "src/trace_processor/types/tcp_state.h"
#include "src/trace_processor/types/variadic.h"
#include "src/trace_processor/types/version_number.h"

#include "protos/perfetto/trace/ftrace/android_fs.pbzero.h"
#include "protos/perfetto/trace/ftrace/bcl_exynos.pbzero.h"
#include "protos/perfetto/trace/ftrace/binder.pbzero.h"
#include "protos/perfetto/trace/ftrace/block.pbzero.h"
#include "protos/perfetto/trace/ftrace/cma.pbzero.h"
#include "protos/perfetto/trace/ftrace/cpm_trace.pbzero.h"
#include "protos/perfetto/trace/ftrace/cpuhp.pbzero.h"
#include "protos/perfetto/trace/ftrace/cros_ec.pbzero.h"
#include "protos/perfetto/trace/ftrace/dcvsh.pbzero.h"
#include "protos/perfetto/trace/ftrace/devfreq.pbzero.h"
#include "protos/perfetto/trace/ftrace/dmabuf_heap.pbzero.h"
#include "protos/perfetto/trace/ftrace/dpu.pbzero.h"
#include "protos/perfetto/trace/ftrace/fastrpc.pbzero.h"
#include "protos/perfetto/trace/ftrace/ftrace.pbzero.h"
#include "protos/perfetto/trace/ftrace/ftrace_event.pbzero.h"
#include "protos/perfetto/trace/ftrace/ftrace_stats.pbzero.h"
#include "protos/perfetto/trace/ftrace/g2d.pbzero.h"
#include "protos/perfetto/trace/ftrace/generic.pbzero.h"
#include "protos/perfetto/trace/ftrace/google_icc_trace.pbzero.h"
#include "protos/perfetto/trace/ftrace/google_irm_trace.pbzero.h"
#include "protos/perfetto/trace/ftrace/gpu_mem.pbzero.h"
#include "protos/perfetto/trace/ftrace/i2c.pbzero.h"
#include "protos/perfetto/trace/ftrace/ion.pbzero.h"
#include "protos/perfetto/trace/ftrace/irq.pbzero.h"
#include "protos/perfetto/trace/ftrace/kgsl.pbzero.h"
#include "protos/perfetto/trace/ftrace/kmem.pbzero.h"
#include "protos/perfetto/trace/ftrace/lwis.pbzero.h"
#include "protos/perfetto/trace/ftrace/mali.pbzero.h"
#include "protos/perfetto/trace/ftrace/mdss.pbzero.h"
#include "protos/perfetto/trace/ftrace/mm_event.pbzero.h"
#include "protos/perfetto/trace/ftrace/net.pbzero.h"
#include "protos/perfetto/trace/ftrace/oom.pbzero.h"
#include "protos/perfetto/trace/ftrace/panel.pbzero.h"
#include "protos/perfetto/trace/ftrace/power.pbzero.h"
#include "protos/perfetto/trace/ftrace/raw_syscalls.pbzero.h"
#include "protos/perfetto/trace/ftrace/rpm.pbzero.h"
#include "protos/perfetto/trace/ftrace/samsung.pbzero.h"
#include "protos/perfetto/trace/ftrace/sched.pbzero.h"
#include "protos/perfetto/trace/ftrace/scm.pbzero.h"
#include "protos/perfetto/trace/ftrace/sde.pbzero.h"
#include "protos/perfetto/trace/ftrace/signal.pbzero.h"
#include "protos/perfetto/trace/ftrace/skb.pbzero.h"
#include "protos/perfetto/trace/ftrace/sock.pbzero.h"
#include "protos/perfetto/trace/ftrace/synthetic.pbzero.h"
#include "protos/perfetto/trace/ftrace/systrace.pbzero.h"
#include "protos/perfetto/trace/ftrace/task.pbzero.h"
#include "protos/perfetto/trace/ftrace/tcp.pbzero.h"
#include "protos/perfetto/trace/ftrace/trusty.pbzero.h"
#include "protos/perfetto/trace/ftrace/ufs.pbzero.h"
#include "protos/perfetto/trace/ftrace/vmscan.pbzero.h"
#include "protos/perfetto/trace/ftrace/workqueue.pbzero.h"
#include "protos/perfetto/trace/interned_data/interned_data.pbzero.h"
#include "protos/perfetto/trace/profiling/profile_common.pbzero.h"

namespace perfetto::trace_processor {

namespace {

using protos::pbzero::perfetto_pbzero_enum_KprobeEvent::KprobeType;
using protozero::ConstBytes;
using protozero::ProtoDecoder;

struct FtraceEventAndFieldId {
  uint32_t event_id;
  uint32_t field_id;
};

// Contains a list of all the proto fields in ftrace events which represent
// kernel functions. This list is used to convert the iids in these fields to
// proper kernel symbols.
// TODO(lalitm): going through this array is O(n) on a hot-path (see
// ParseTypedFtraceToRaw). Consider changing this if we end up adding a lot of
// events here.
constexpr auto kKernelFunctionFields = std::array<FtraceEventAndFieldId, 6>{
    FtraceEventAndFieldId{
        protos::pbzero::FtraceEvent::kSchedBlockedReasonFieldNumber,
        protos::pbzero::SchedBlockedReasonFtraceEvent::kCallerFieldNumber},
    FtraceEventAndFieldId{
        protos::pbzero::FtraceEvent::kWorkqueueExecuteStartFieldNumber,
        protos::pbzero::WorkqueueExecuteStartFtraceEvent::kFunctionFieldNumber},
    FtraceEventAndFieldId{
        protos::pbzero::FtraceEvent::kWorkqueueQueueWorkFieldNumber,
        protos::pbzero::WorkqueueQueueWorkFtraceEvent::kFunctionFieldNumber},
    FtraceEventAndFieldId{
        protos::pbzero::FtraceEvent::kFuncgraphEntryFieldNumber,
        protos::pbzero::FuncgraphEntryFtraceEvent::kFuncFieldNumber},
    FtraceEventAndFieldId{
        protos::pbzero::FtraceEvent::kFuncgraphExitFieldNumber,
        protos::pbzero::FuncgraphExitFtraceEvent::kFuncFieldNumber},
    FtraceEventAndFieldId{
        protos::pbzero::FtraceEvent::kMmShrinkSlabStartFieldNumber,
        protos::pbzero::MmShrinkSlabStartFtraceEvent::kShrinkFieldNumber}};

std::string GetUfsCmdString(uint32_t ufsopcode, uint32_t gid) {
  std::string buffer;
  switch (ufsopcode) {
    case 4:
      buffer = "FORMAT UNIT";
      break;
    case 18:
      buffer = "INQUIRY";
      break;
    case 85:
      buffer = "MODE SELECT (10)";
      break;
    case 90:
      buffer = "MODE SENSE (10)";
      break;
    case 52:
      buffer = "PRE-FETCH (10)";
      break;
    case 144:
      buffer = "PRE-FETCH (16)";
      break;
    case 8:
      buffer = "READ (6)";
      break;
    case 40:
      buffer = "READ (10)";
      break;
    case 136:
      buffer = "READ (16)";
      break;
    case 60:
      buffer = "READ BUFFER";
      break;
    case 37:
      buffer = "READ CAPACITY (10)";
      break;
    case 158:
      buffer = "READ CAPACITY (16)";
      break;
    case 160:
      buffer = "REPORT LUNS";
      break;
    case 3:
      buffer = "REQUEST SENSE";
      break;
    case 162:
      buffer = "SECURITY PROTOCOL IN";
      break;
    case 181:
      buffer = "SECURITY PROTOCOL OUT";
      break;
    case 29:
      buffer = "SEND DIAGNOSTIC";
      break;
    case 27:
      buffer = "START STOP UNIT";
      break;
    case 53:
      buffer = "SYNCHRONIZE CACHE (10)";
      break;
    case 145:
      buffer = "SYNCHRONIZE CACHE (16)";
      break;
    case 0:
      buffer = "TEST UNIT READY";
      break;
    case 66:
      buffer = "UNMAP";
      break;
    case 47:
      buffer = "VERIFY";
      break;
    case 10:
      buffer = "WRITE (6)";
      break;
    case 42:
      buffer = "WRITE (10)";
      break;
    case 138:
      buffer = "WRITE (16)";
      break;
    case 59:
      buffer = "WRITE BUFFER";
      break;
    default:
      buffer = "UNDEFINED";
      break;
  }
  if (gid > 0) {
    base::StackString<32> gid_str(" (GID=0x%x)", gid);
    buffer = buffer + gid_str.c_str();
  }
  return buffer;
}

enum RpmStatus {
  RPM_INVALID = -1,
  RPM_ACTIVE = 0,
  RPM_RESUMING,
  RPM_SUSPENDED,
  RPM_SUSPENDING,
};

// Obtain the string corresponding to the event code (`event` field) in the
// `device_pm_callback_start` tracepoint.
std::string GetDpmCallbackEventString(int64_t event) {
  // This mapping order is obtained directly from the Linux kernel code.
  switch (event) {
    case 0x2:
      return "suspend";
    case 0x10:
      return "resume";
    case 0x1:
      return "freeze";
    case 0x8:
      return "quiesce";
    case 0x4:
      return "hibernate";
    case 0x20:
      return "thaw";
    case 0x40:
      return "restore";
    case 0x80:
      return "recover";
    default:
      return "(unknown PM event)";
  }
}

bool StrStartsWith(const std::string& str, const std::string& prefix) {
  return str.size() >= prefix.size() &&
         str.compare(0, prefix.size(), prefix) == 0;
}

// Constructs the callback phase name for device PM callback slices.
//
// Format: "<event type>[:<callback phase>]"
// Examples: suspend, suspend:late, resume:noirq etc.
std::string ConstructCallbackPhaseName(const std::string& pm_ops,
                                       const std::string& event_type) {
  std::string callback_phase = event_type;

  // The Linux kernel has a limitation where the `pm_ops` field in the
  // tracepoint is left empty if the phase is either prepare/complete.
  if (pm_ops == "") {
    if (event_type == "suspend") {
      return callback_phase + ":prepare";
    }
    if (event_type == "resume") {
      return callback_phase + ":complete";
    }
  }

  // Extract phase (if present) for slice details.
  //
  // The `pm_ops` string may contain both callback phase and callback type, but
  // only phase is needed. A prefix match is used due to potential absence of
  // either/both phase or type in `pm_ops`.
  const std::vector<std::string> valid_phases = {"early", "late", "noirq"};
  for (const std::string& valid_phase : valid_phases) {
    if (StrStartsWith(pm_ops, valid_phase)) {
      return callback_phase + ":" + valid_phase;
    }
  }
  return callback_phase;
}

const char* GetMmEventTypeStr(uint32_t type) {
  switch (type) {
    case 0:
      return "min_flt";
    case 1:
      return "maj_flt";
    case 2:
      return "read_io";
    case 3:
      return "compaction";
    case 4:
      return "reclaim";
    case 5:
      return "swp_flt";
    case 6:
      return "kern_alloc";
    default:
      return nullptr;
  }
}

}  // namespace

FtraceParser::FtraceParser(TraceProcessorContext* context)
    : context_(context),
      rss_stat_tracker_(context),
      drm_tracker_(context),
      iostat_tracker_(context),
      virtio_gpu_tracker_(context),
      mali_gpu_event_tracker_(context),
      pkvm_hyp_cpu_tracker_(context),
      gpu_work_period_tracker_(context),
      thermal_tracker_(context),
      pixel_mm_kswapd_event_tracker_(context),
      sched_wakeup_name_id_(context->storage->InternString("sched_wakeup")),
      sched_waking_name_id_(context->storage->InternString("sched_waking")),
      cpu_id_(context->storage->InternString("cpu")),
      suspend_resume_minimal_slice_name_id_(
          context->storage->InternString("Suspended")),
      inode_arg_id_(context->storage->InternString("inode")),
      signal_generate_id_(context->storage->InternString("signal_generate")),
      signal_deliver_id_(context->storage->InternString("signal_deliver")),
      lmk_id_(context->storage->InternString("mem.lmk")),
      comm_name_id_(context->storage->InternString("comm")),
      signal_name_id_(context_->storage->InternString("signal.sig")),
      oom_kill_id_(context_->storage->InternString("mem.oom_kill")),
      workqueue_id_(context_->storage->InternString("workqueue")),
      irq_id_(context_->storage->InternString("irq")),
      tcp_state_id_(context_->storage->InternString("tcp_state")),
      tcp_event_id_(context_->storage->InternString("tcp_event")),
      protocol_arg_id_(context_->storage->InternString("protocol")),
      napi_gro_id_(context_->storage->InternString("napi_gro")),
      ret_arg_id_(context_->storage->InternString("ret")),
      len_arg_id_(context->storage->InternString("len")),
      direct_reclaim_nr_reclaimed_id_(
          context->storage->InternString("direct_reclaim_nr_reclaimed")),
      direct_reclaim_order_id_(
          context->storage->InternString("direct_reclaim_order")),
      direct_reclaim_may_writepage_id_(
          context->storage->InternString("direct_reclaim_may_writepage")),
      direct_reclaim_gfp_flags_id_(
          context->storage->InternString("direct_reclaim_gfp_flags")),
      vec_arg_id_(context->storage->InternString("vec")),
      io_wait_id_(context->storage->InternString("io_wait")),
      function_id_(context->storage->InternString("function")),
      waker_utid_id_(context->storage->InternString("waker_utid")),
      cros_ec_arg_num_id_(context->storage->InternString("ec_num")),
      cros_ec_arg_ec_id_(context->storage->InternString("ec_delta")),
      cros_ec_arg_sample_ts_id_(context->storage->InternString("sample_ts")),
      shrink_slab_id_(context_->storage->InternString("mm_vmscan_shrink_slab")),
      shrink_name_id_(context->storage->InternString("shrink_name")),
      shrink_total_scan_id_(context->storage->InternString("total_scan")),
      shrink_freed_id_(context->storage->InternString("freed")),
      shrink_priority_id_(context->storage->InternString("priority")),
      trusty_category_id_(context_->storage->InternString("tipc")),
      trusty_name_trusty_std_id_(context_->storage->InternString("trusty_std")),
      trusty_name_tipc_rx_id_(context_->storage->InternString("tipc_rx")),
      cma_alloc_id_(context_->storage->InternString("mm_cma_alloc")),
      cma_name_id_(context_->storage->InternString("cma_name")),
      cma_pfn_id_(context_->storage->InternString("cma_pfn")),
      cma_req_pages_id_(context_->storage->InternString("cma_req_pages")),
      cma_nr_migrated_id_(context_->storage->InternString("cma_nr_migrated")),
      cma_nr_reclaimed_id_(context_->storage->InternString("cma_nr_reclaimed")),
      cma_nr_mapped_id_(context_->storage->InternString("cma_nr_mapped")),
      cma_nr_isolate_fail_id_(
          context_->storage->InternString("cma_nr_isolate_fail")),
      cma_nr_migrate_fail_id_(
          context_->storage->InternString("cma_nr_migrate_fail")),
      cma_nr_test_fail_id_(context_->storage->InternString("cma_nr_test_fail")),
      syscall_ret_id_(context->storage->InternString("ret")),
      syscall_args_id_(context->storage->InternString("args")),
      replica_slice_id_(context->storage->InternString("replica_slice")),
      file_path_id_(context_->storage->InternString("file_path")),
      offset_id_start_(context_->storage->InternString("offset_start")),
      offset_id_end_(context_->storage->InternString("offset_end")),
      bytes_read_id_start_(context_->storage->InternString("bytes_read_start")),
      bytes_read_id_end_(context_->storage->InternString("bytes_read_end")),
      android_fs_data_read_id_(
          context_->storage->InternString("android_fs_data_read")),
      google_icc_event_id_(context->storage->InternString("google_icc_event")),
      google_irm_event_id_(context->storage->InternString("google_irm_event")),
      runtime_status_invalid_id_(
          context->storage->InternString("Invalid State")),
      runtime_status_active_id_(context->storage->InternString("Active")),
      runtime_status_suspending_id_(
          context->storage->InternString("Suspending")),
      runtime_status_resuming_id_(context->storage->InternString("Resuming")),
      suspend_resume_main_event_id_(
          context->storage->InternString("Main Kernel Suspend Event")),
      suspend_resume_device_pm_event_id_(
          context->storage->InternString("Device PM Suspend Event")),
      suspend_resume_utid_arg_name_(context->storage->InternString("utid")),
      suspend_resume_device_arg_name_(
          context->storage->InternString("device_name")),
      suspend_resume_driver_arg_name_(
          context->storage->InternString("driver_name")),
      suspend_resume_callback_phase_arg_name_(
          context->storage->InternString("callback_phase")),
      suspend_resume_event_type_arg_name_(
          context->storage->InternString("event_type")),
      device_name_id_(context->storage->InternString("device_name")),
      block_io_id_(context->storage->InternString("block_io")),
      block_io_arg_sector_id_(context->storage->InternString("sector")),
      cpuhp_action_cpu_id_(context->storage->InternString("action_cpu")),
      cpuhp_idx_id_(context->storage->InternString("cpuhp_idx")),
      disp_vblank_irq_enable_id_(
          context_->storage->InternString("disp_vblank_irq_enable")),
      disp_vblank_irq_enable_output_id_arg_name_(
          context_->storage->InternString("output_id")) {
  // Build the lookup table for the strings inside ftrace events (e.g. the
  // name of ftrace event fields and the names of their args).
  for (size_t i = 0; i < GetDescriptorsSize(); i++) {
    auto* descriptor = GetMessageDescriptorForId(i);
    if (!descriptor->name) {
      ftrace_message_strings_.emplace_back();
      continue;
    }

    FtraceMessageStrings ftrace_strings;
    ftrace_strings.message_name_id =
        context->storage->InternString(descriptor->name);

    for (size_t fid = 0; fid <= descriptor->max_field_id; fid++) {
      const auto& field = descriptor->fields[fid];
      if (!field.name)
        continue;
      ftrace_strings.field_name_ids[fid] =
          context->storage->InternString(field.name);
    }
    ftrace_message_strings_.emplace_back(ftrace_strings);
  }

  mm_event_counter_names_ = {
      {MmEventCounterNames(
           context->storage->InternString("mem.mm.min_flt.count"),
           context->storage->InternString("mem.mm.min_flt.max_lat"),
           context->storage->InternString("mem.mm.min_flt.avg_lat")),
       MmEventCounterNames(
           context->storage->InternString("mem.mm.maj_flt.count"),
           context->storage->InternString("mem.mm.maj_flt.max_lat"),
           context->storage->InternString("mem.mm.maj_flt.avg_lat")),
       MmEventCounterNames(
           context->storage->InternString("mem.mm.read_io.count"),
           context->storage->InternString("mem.mm.read_io.max_lat"),
           context->storage->InternString("mem.mm.read_io.avg_lat")),
       MmEventCounterNames(
           context->storage->InternString("mem.mm.compaction.count"),
           context->storage->InternString("mem.mm.compaction.max_lat"),
           context->storage->InternString("mem.mm.compaction.avg_lat")),
       MmEventCounterNames(
           context->storage->InternString("mem.mm.reclaim.count"),
           context->storage->InternString("mem.mm.reclaim.max_lat"),
           context->storage->InternString("mem.mm.reclaim.avg_lat")),
       MmEventCounterNames(
           context->storage->InternString("mem.mm.swp_flt.count"),
           context->storage->InternString("mem.mm.swp_flt.max_lat"),
           context->storage->InternString("mem.mm.swp_flt.avg_lat")),
       MmEventCounterNames(
           context->storage->InternString("mem.mm.kern_alloc.count"),
           context->storage->InternString("mem.mm.kern_alloc.max_lat"),
           context->storage->InternString("mem.mm.kern_alloc.avg_lat"))}};
}

base::Status FtraceParser::ParseFtraceStats(ConstBytes blob,
                                            uint32_t packet_sequence_id) {
  protos::pbzero::FtraceStats::Decoder evt(blob);
  bool is_start =
      evt.phase() == protos::pbzero::FtraceStats::Phase::START_OF_TRACE;
  bool is_end = evt.phase() == protos::pbzero::FtraceStats::Phase::END_OF_TRACE;
  if (!is_start && !is_end) {
    return base::ErrStatus("Ignoring unknown ftrace stats phase %d",
                           evt.phase());
  }
  size_t phase = is_end ? 1 : 0;

  // This code relies on the fact that each ftrace_cpu_XXX_end event is
  // just after the corresponding ftrace_cpu_XXX_begin event.
  static_assert(
      stats::ftrace_cpu_read_events_end - stats::ftrace_cpu_read_events_begin ==
              1 &&
          stats::ftrace_cpu_entries_end - stats::ftrace_cpu_entries_begin == 1,
      "ftrace_cpu_XXX stats definition are messed up");

  auto* storage = context_->storage.get();
  for (auto it = evt.cpu_stats(); it; ++it) {
    protos::pbzero::FtraceCpuStats::Decoder cpu_stats(*it);
    int cpu = static_cast<int>(cpu_stats.cpu());

    int64_t entries = static_cast<int64_t>(cpu_stats.entries());
    int64_t overrun = static_cast<int64_t>(cpu_stats.overrun());
    int64_t commit_overrun = static_cast<int64_t>(cpu_stats.commit_overrun());
    int64_t bytes = static_cast<int64_t>(cpu_stats.bytes_read());
    int64_t dropped_events = static_cast<int64_t>(cpu_stats.dropped_events());
    int64_t read_events = static_cast<int64_t>(cpu_stats.read_events());
    int64_t now_ts = static_cast<int64_t>(cpu_stats.now_ts() * 1e9);

    storage->SetIndexedStats(stats::ftrace_cpu_entries_begin + phase, cpu,
                             entries);
    storage->SetIndexedStats(stats::ftrace_cpu_overrun_begin + phase, cpu,
                             overrun);
    storage->SetIndexedStats(stats::ftrace_cpu_commit_overrun_begin + phase,
                             cpu, commit_overrun);
    storage->SetIndexedStats(stats::ftrace_cpu_bytes_begin + phase, cpu, bytes);
    storage->SetIndexedStats(stats::ftrace_cpu_dropped_events_begin + phase,
                             cpu, dropped_events);
    storage->SetIndexedStats(stats::ftrace_cpu_read_events_begin + phase, cpu,
                             read_events);
    storage->SetIndexedStats(stats::ftrace_cpu_now_ts_begin + phase, cpu,
                             now_ts);

    if (is_end) {
      auto opt_entries_begin =
          storage->GetIndexedStats(stats::ftrace_cpu_entries_begin, cpu);
      if (opt_entries_begin) {
        int64_t delta_entries = entries - opt_entries_begin.value();
        storage->SetIndexedStats(stats::ftrace_cpu_entries_delta, cpu,
                                 delta_entries);
      }

      auto opt_overrun_begin =
          storage->GetIndexedStats(stats::ftrace_cpu_overrun_begin, cpu);
      if (opt_overrun_begin) {
        int64_t delta_overrun = overrun - opt_overrun_begin.value();
        storage->SetIndexedStats(stats::ftrace_cpu_overrun_delta, cpu,
                                 delta_overrun);
      }

      auto opt_commit_overrun_begin =
          storage->GetIndexedStats(stats::ftrace_cpu_commit_overrun_begin, cpu);
      if (opt_commit_overrun_begin) {
        int64_t delta_commit_overrun =
            commit_overrun - opt_commit_overrun_begin.value();
        storage->SetIndexedStats(stats::ftrace_cpu_commit_overrun_delta, cpu,
                                 delta_commit_overrun);
      }

      auto opt_bytes_begin =
          storage->GetIndexedStats(stats::ftrace_cpu_bytes_begin, cpu);
      if (opt_bytes_begin) {
        int64_t delta_bytes = bytes - opt_bytes_begin.value();
        storage->SetIndexedStats(stats::ftrace_cpu_bytes_delta, cpu,
                                 delta_bytes);
      }

      auto opt_dropped_events_begin =
          storage->GetIndexedStats(stats::ftrace_cpu_dropped_events_begin, cpu);
      if (opt_dropped_events_begin) {
        int64_t delta_dropped_events =
            dropped_events - opt_dropped_events_begin.value();
        storage->SetIndexedStats(stats::ftrace_cpu_dropped_events_delta, cpu,
                                 delta_dropped_events);
      }

      auto opt_read_events_begin =
          storage->GetIndexedStats(stats::ftrace_cpu_read_events_begin, cpu);
      if (opt_read_events_begin) {
        int64_t delta_read_events = read_events - opt_read_events_begin.value();
        storage->SetIndexedStats(stats::ftrace_cpu_read_events_delta, cpu,
                                 delta_read_events);
      }
    }

    // oldest_event_ts can often be set to very high values, possibly because
    // of wrapping. Ensure that we are not overflowing to avoid ubsan
    // complaining.
    double oldest_event_ts = cpu_stats.oldest_event_ts() * 1e9;
    // NB: This comparison is correct only because of the >=, it would be
    // incorrect with >. std::numeric_limits<int64_t>::max() converted to
    // a double is the next value representable as a double that is *larger*
    // than std::numeric_limits<int64_t>::max(). All values that are
    // representable as doubles and < than that value are thus representable
    // as int64_t.
    if (oldest_event_ts >=
        static_cast<double>(std::numeric_limits<int64_t>::max())) {
      storage->SetIndexedStats(stats::ftrace_cpu_oldest_event_ts_begin + phase,
                               cpu, std::numeric_limits<int64_t>::max());
    } else {
      storage->SetIndexedStats(stats::ftrace_cpu_oldest_event_ts_begin + phase,
                               cpu, static_cast<int64_t>(oldest_event_ts));
    }
  }

  protos::pbzero::FtraceKprobeStats::Decoder kprobe_stats(evt.kprobe_stats());
  storage->SetStats(stats::ftrace_kprobe_hits_begin + phase,
                    kprobe_stats.hits());
  storage->SetStats(stats::ftrace_kprobe_misses_begin + phase,
                    kprobe_stats.misses());
  if (is_end) {
    auto kprobe_hits_begin = storage->GetStats(stats::ftrace_kprobe_hits_begin);
    auto kprobe_hits_end = kprobe_stats.hits();
    if (kprobe_hits_begin) {
      int64_t delta_hits = kprobe_hits_end - kprobe_hits_begin;
      storage->SetStats(stats::ftrace_kprobe_hits_delta, delta_hits);
    }

    auto kprobe_misses_begin =
        storage->GetStats(stats::ftrace_kprobe_misses_begin);
    auto kprobe_misses_end = kprobe_stats.misses();
    if (kprobe_misses_begin) {
      int64_t delta_misses = kprobe_misses_end - kprobe_misses_begin;
      storage->SetStats(stats::ftrace_kprobe_misses_delta, delta_misses);
    }
  }

  // Compute atrace + ftrace setup errors. We do two things here:
  // 1. We add up all the errors and put the counter in the stats table (which
  //    can hold only numerals).
  // 2. We concatenate together all the errors in a string and put that in the
  //    medatata table.
  // Both will be reported in the 'Info & stats' page in the UI.
  if (is_start) {
    if (seen_errors_for_sequence_id_.count(packet_sequence_id) == 0) {
      std::string error_str;
      for (auto it = evt.failed_ftrace_events(); it; ++it) {
        storage->IncrementStats(stats::ftrace_setup_errors, 1);
        error_str += "Ftrace event failed: " + it->as_std_string() + "\n";
      }
      for (auto it = evt.unknown_ftrace_events(); it; ++it) {
        storage->IncrementStats(stats::ftrace_setup_errors, 1);
        error_str += "Ftrace event unknown: " + it->as_std_string() + "\n";
      }
      if (evt.atrace_errors().size > 0) {
        storage->IncrementStats(stats::ftrace_setup_errors, 1);
        error_str += "Atrace failures: " + evt.atrace_errors().ToStdString();
      }
      if (!error_str.empty()) {
        auto error_str_id = storage->InternString(base::StringView(error_str));
        context_->metadata_tracker->AppendMetadata(
            metadata::ftrace_setup_errors, Variadic::String(error_str_id));
        seen_errors_for_sequence_id_.insert(packet_sequence_id);
      }
    }
    if (evt.preserve_ftrace_buffer()) {
      preserve_ftrace_buffer_ = true;
    }
  }

  // Check for parsing errors such as our understanding of the ftrace ring
  // buffer ABI not matching the data read out of the kernel (while the trace
  // was being recorded). Reject such traces altogether as we need to make such
  // errors hard to ignore (most likely it's a bug in perfetto or the kernel).
  using protos::pbzero::FtraceParseStatus;
  auto error_it = evt.ftrace_parse_errors();
  if (error_it) {
    auto dev_flag =
        context_->config.dev_flags.find("ignore-ftrace-parse-errors");
    bool dev_skip_errors = dev_flag != context_->config.dev_flags.end() &&
                           dev_flag->second == "true";
    if (!dev_skip_errors) {
      std::string msg =
          "Trace was recorded with critical ftrace parsing errors, indicating "
          "a bug in Perfetto or the kernel. Please report "
          "the trace to Perfetto. If you really need to load this trace, use a "
          "native trace_processor_shell as an accelerator with these flags: "
          "\"trace_processor_shell --httpd --dev --dev-flag "
          "ignore-ftrace-parse-errors=true <trace_file.pb>\". Errors: ";
      size_t error_count = 0;
      for (; error_it; ++error_it) {
        auto error_code = static_cast<FtraceParseStatus>(*error_it);
        // Relax the strictness of zero-padded page errors, they're prevalent
        // but also do not affect the actual ftrace payload.
        // See b/329396486#comment6, b/204564312#comment20.
        if (error_code ==
            FtraceParseStatus::FTRACE_STATUS_ABI_ZERO_DATA_LENGTH) {
          context_->storage->IncrementStats(
              stats::ftrace_abi_errors_skipped_zero_data_length);
          continue;
        }
        error_count += 1;
        msg += protos::pbzero::FtraceParseStatus_Name(error_code);
        msg += ", ";
      }
      msg += "(ERR:ftrace_parse)";  // special marker for UI
      if (error_count > 0) {
        return base::Status(msg);
      }
    }
  }

  return base::OkStatus();
}

base::Status FtraceParser::ParseFtraceEvent(uint32_t cpu,
                                            int64_t ts,
                                            const TracePacketData& data) {
  MaybeOnFirstFtraceEvent();
  if (PERFETTO_UNLIKELY(ts < drop_ftrace_data_before_ts_)) {
    context_->storage->IncrementStats(
        stats::ftrace_packet_before_tracing_start);
    return base::OkStatus();
  }
  using protos::pbzero::FtraceEvent;
  const TraceBlobView& event = data.packet;
  PacketSequenceStateGeneration* seq_state = data.sequence_state.get();
  ProtoDecoder decoder(event.data(), event.length());
  uint64_t raw_pid = 0;
  bool no_pid = false;
  if (auto pid_field = decoder.FindField(FtraceEvent::kPidFieldNumber)) {
    raw_pid = pid_field.as_uint64();
  } else {
    no_pid = true;
  }
  uint32_t pid = static_cast<uint32_t>(raw_pid);

  for (auto fld = decoder.ReadField(); fld.valid(); fld = decoder.ReadField()) {
    bool is_metadata_field = fld.id() == FtraceEvent::kPidFieldNumber ||
                             fld.id() == FtraceEvent::kTimestampFieldNumber;
    if (is_metadata_field)
      continue;

    // pKVM hypervisor events are recorded as ftrace events, however they are
    // not associated with any pid. The rest of trace parsing logic for
    // hypervisor events will use the pid 0.
    if (no_pid && !PkvmHypervisorCpuTracker::IsPkvmHypervisorEvent(fld.id())) {
      return base::ErrStatus("Pid field not found in ftrace packet");
    }

    ConstBytes fld_bytes = fld.as_bytes();
    if (fld.id() == FtraceEvent::kGenericFieldNumber) {
      ParseGenericFtrace(ts, cpu, pid, fld_bytes);
    } else if (fld.id() != FtraceEvent::kSchedSwitchFieldNumber) {
      // sched_switch parsing populates the raw table by itself
      ParseTypedFtraceToRaw(fld.id(), ts, cpu, pid, fld_bytes, seq_state);
    }

    // Skip everything besides the |raw| write if we're at the start of the
    // trace and not all per-cpu buffers cover this region yet. Otherwise if
    // this event signifies a beginning of an operation that can end on a
    // different cpu, we could conclude that the operation never ends.
    // See b/192586066.
    if (PERFETTO_UNLIKELY(ts < soft_drop_ftrace_data_before_ts_)) {
      return base::OkStatus();
    }

    if (PkvmHypervisorCpuTracker::IsPkvmHypervisorEvent(fld.id())) {
      pkvm_hyp_cpu_tracker_.ParseHypEvent(cpu, ts, fld.id(), fld_bytes);
    }

    switch (fld.id()) {
      case FtraceEvent::kSchedSwitchFieldNumber: {
        ParseSchedSwitch(cpu, ts, fld_bytes);
        break;
      }
      case FtraceEvent::kSchedWakingFieldNumber: {
        ParseSchedWaking(ts, pid, fld_bytes);
        break;
      }
      case FtraceEvent::kSchedProcessFreeFieldNumber: {
        ParseSchedProcessFree(ts, fld_bytes);
        break;
      }
      case FtraceEvent::kCpuFrequencyFieldNumber: {
        ParseCpuFreq(ts, fld_bytes);
        break;
      }
      case FtraceEvent::kDcvshFreqFieldNumber: {
        ParseCpuFreqThrottle(ts, fld_bytes);
        break;
      }
      case FtraceEvent::kGpuFrequencyFieldNumber: {
        ParseGpuFreq(ts, fld_bytes);
        break;
      }
      case FtraceEvent::kKgslGpuFrequencyFieldNumber: {
        ParseKgslGpuFreq(ts, fld_bytes);
        break;
      }
      case FtraceEvent::kCpuIdleFieldNumber: {
        ParseCpuIdle(ts, fld_bytes);
        break;
      }
      case FtraceEvent::kPrintFieldNumber: {
        ParsePrint(ts, pid, fld_bytes);
        break;
      }
      case FtraceEvent::kZeroFieldNumber: {
        ParseZero(ts, pid, fld_bytes);
        break;
      }
      case FtraceEvent::kRssStatThrottledFieldNumber:
      case FtraceEvent::kRssStatFieldNumber: {
        rss_stat_tracker_.ParseRssStat(ts, fld.id(), pid, fld_bytes);
        break;
      }
      case FtraceEvent::kIonHeapGrowFieldNumber: {
        ParseIonHeapGrowOrShrink(ts, pid, fld_bytes, true);
        break;
      }
      case FtraceEvent::kIonHeapShrinkFieldNumber: {
        ParseIonHeapGrowOrShrink(ts, pid, fld_bytes, false);
        break;
      }
      case FtraceEvent::kIonStatFieldNumber: {
        ParseIonStat(ts, pid, fld_bytes);
        break;
      }
      case FtraceEvent::kDmaHeapStatFieldNumber: {
        ParseDmaHeapStat(ts, pid, fld_bytes);
        break;
      }
      case FtraceEvent::kSignalGenerateFieldNumber: {
        ParseSignalGenerate(ts, fld_bytes);
        break;
      }
      case FtraceEvent::kSignalDeliverFieldNumber: {
        ParseSignalDeliver(ts, pid, fld_bytes);
        break;
      }
      case FtraceEvent::kOomScoreAdjUpdateFieldNumber: {
        ParseOOMScoreAdjUpdate(ts, fld_bytes);
        break;
      }
      case FtraceEvent::kMarkVictimFieldNumber: {
        ParseOOMKill(ts, fld_bytes);
        break;
      }
      case FtraceEvent::kMmEventRecordFieldNumber: {
        ParseMmEventRecord(ts, pid, fld_bytes);
        break;
      }
      case FtraceEvent::kSysEnterFieldNumber: {
        ParseSysEnterEvent(ts, pid, fld_bytes);
        break;
      }
      case FtraceEvent::kSysExitFieldNumber: {
        ParseSysExitEvent(ts, pid, fld_bytes);
        break;
      }
      case FtraceEvent::kTaskNewtaskFieldNumber: {
        ParseTaskNewTask(ts, pid, fld_bytes);
        break;
      }
      case FtraceEvent::kTaskRenameFieldNumber: {
        ParseTaskRename(fld_bytes);
        break;
      }
      case FtraceEvent::kBinderTransactionFieldNumber: {
        ParseBinderTransaction(ts, pid, fld_bytes);
        break;
      }
      case FtraceEvent::kBinderTransactionReceivedFieldNumber: {
        ParseBinderTransactionReceived(ts, pid, fld_bytes);
        break;
      }
      case FtraceEvent::kBinderCommandFieldNumber: {
        ParseBinderCommand(ts, pid, fld_bytes);
        break;
      }
      case FtraceEvent::kBinderReturnFieldNumber: {
        ParseBinderReturn(ts, pid, fld_bytes);
        break;
      }
      case FtraceEvent::kBinderTransactionAllocBufFieldNumber: {
        ParseBinderTransactionAllocBuf(ts, pid, fld_bytes);
        break;
      }
      case FtraceEvent::kBinderLockFieldNumber: {
        ParseBinderLock(ts, pid, fld_bytes);
        break;
      }
      case FtraceEvent::kBinderUnlockFieldNumber: {
        ParseBinderUnlock(ts, pid, fld_bytes);
        break;
      }
      case FtraceEvent::kBinderLockedFieldNumber: {
        ParseBinderLocked(ts, pid, fld_bytes);
        break;
      }
      case FtraceEvent::kSdeTracingMarkWriteFieldNumber: {
        ParseSdeTracingMarkWrite(ts, pid, fld_bytes);
        break;
      }
      case FtraceEvent::kClockSetRateFieldNumber: {
        ParseClockSetRate(ts, fld_bytes);
        break;
      }
      case FtraceEvent::kClockEnableFieldNumber: {
        ParseClockEnable(ts, fld_bytes);
        break;
      }
      case FtraceEvent::kClockDisableFieldNumber: {
        ParseClockDisable(ts, fld_bytes);
        break;
      }
      case FtraceEvent::kScmCallStartFieldNumber: {
        ParseScmCallStart(ts, pid, fld_bytes);
        break;
      }
      case FtraceEvent::kScmCallEndFieldNumber: {
        ParseScmCallEnd(ts, pid, fld_bytes);
        break;
      }
      case FtraceEvent::kCmaAllocStartFieldNumber: {
        ParseCmaAllocStart(ts, pid);
        break;
      }
      case FtraceEvent::kCmaAllocInfoFieldNumber: {
        ParseCmaAllocInfo(ts, pid, fld_bytes);
        break;
      }
      case FtraceEvent::kMmVmscanDirectReclaimBeginFieldNumber: {
        ParseDirectReclaimBegin(ts, pid, fld_bytes);
        break;
      }
      case FtraceEvent::kMmVmscanDirectReclaimEndFieldNumber: {
        ParseDirectReclaimEnd(ts, pid, fld_bytes);
        break;
      }
      case FtraceEvent::kMmShrinkSlabStartFieldNumber: {
        ParseShrinkSlabStart(ts, pid, fld_bytes, seq_state);
        break;
      }
      case FtraceEvent::kMmShrinkSlabEndFieldNumber: {
        ParseShrinkSlabEnd(ts, pid, fld_bytes);
        break;
      }
      case FtraceEvent::kWorkqueueExecuteStartFieldNumber: {
        ParseWorkqueueExecuteStart(cpu, ts, pid, fld_bytes, seq_state);
        break;
      }
      case FtraceEvent::kWorkqueueExecuteEndFieldNumber: {
        ParseWorkqueueExecuteEnd(ts, pid, fld_bytes);
        break;
      }
      case FtraceEvent::kIrqHandlerEntryFieldNumber: {
        ParseIrqHandlerEntry(cpu, ts, fld_bytes);
        break;
      }
      case FtraceEvent::kIrqHandlerExitFieldNumber: {
        ParseIrqHandlerExit(cpu, ts, fld_bytes);
        break;
      }
      case FtraceEvent::kSoftirqEntryFieldNumber: {
        ParseSoftIrqEntry(cpu, ts, fld_bytes);
        break;
      }
      case FtraceEvent::kSoftirqExitFieldNumber: {
        ParseSoftIrqExit(cpu, ts, fld_bytes);
        break;
      }
      case FtraceEvent::kGpuMemTotalFieldNumber: {
        ParseGpuMemTotal(ts, fld_bytes);
        break;
      }
      case FtraceEvent::kThermalTemperatureFieldNumber: {
        thermal_tracker_.ParseThermalTemperature(ts, fld_bytes);
        break;
      }
      case FtraceEvent::kThermalExynosAcpmBulkFieldNumber: {
        thermal_tracker_.ParseThermalExynosAcpmBulk(fld_bytes);
        break;
      }
      case FtraceEvent::kThermalExynosAcpmHighOverheadFieldNumber: {
        thermal_tracker_.ParseThermalExynosAcpmHighOverhead(ts, fld_bytes);
        break;
      }
      case FtraceEvent::kCdevUpdateFieldNumber: {
        thermal_tracker_.ParseCdevUpdate(ts, fld_bytes);
        break;
      }
      case FtraceEvent::kSchedBlockedReasonFieldNumber: {
        ParseSchedBlockedReason(fld_bytes, seq_state);
        break;
      }
      case FtraceEvent::kFastrpcDmaStatFieldNumber: {
        ParseFastRpcDmaStat(ts, pid, fld_bytes);
        break;
      }
      case FtraceEvent::kG2dTracingMarkWriteFieldNumber: {
        ParseG2dTracingMarkWrite(ts, pid, fld_bytes);
        break;
      }
      case FtraceEvent::kSamsungTracingMarkWriteFieldNumber: {
        ParseSamsungTracingMarkWrite(ts, pid, fld_bytes);
        break;
      }
      case FtraceEvent::kDpuTracingMarkWriteFieldNumber: {
        ParseDpuTracingMarkWrite(ts, pid, fld_bytes);
        break;
      }
      case FtraceEvent::kDpuDispDpuUnderrunFieldNumber: {
        ParseDpuDispDpuUnderrun(ts, fld_bytes);
        break;
      }
      case FtraceEvent::kDpuDispVblankIrqEnableFieldNumber: {
        ParseDpuDispVblankIrqEnable(ts, fld_bytes);
        break;
      }
      case FtraceEvent::kMaliTracingMarkWriteFieldNumber: {
        ParseMaliTracingMarkWrite(ts, pid, fld_bytes);
        break;
      }
      case FtraceEvent::kLwisTracingMarkWriteFieldNumber: {
        ParseLwisTracingMarkWrite(ts, pid, fld_bytes);
        break;
      }
      case FtraceEvent::kVirtioGpuCmdQueueFieldNumber:
      case FtraceEvent::kVirtioGpuCmdResponseFieldNumber: {
        virtio_gpu_tracker_.ParseVirtioGpu(ts, fld.id(), pid, fld_bytes);
        break;
      }
      case FtraceEvent::kCpuhpPauseFieldNumber: {
        ParseCpuhpPause(ts, pid, fld_bytes);
        break;
      }
      case FtraceEvent::kNetifReceiveSkbFieldNumber: {
        ParseNetifReceiveSkb(cpu, ts, fld_bytes);
        break;
      }
      case FtraceEvent::kNetDevXmitFieldNumber: {
        ParseNetDevXmit(cpu, ts, fld_bytes);
        break;
      }
      case FtraceEvent::kInetSockSetStateFieldNumber: {
        ParseInetSockSetState(ts, pid, fld_bytes);
        break;
      }
      case FtraceEvent::kTcpRetransmitSkbFieldNumber: {
        ParseTcpRetransmitSkb(ts, fld_bytes);
        break;
      }
      case FtraceEvent::kNapiGroReceiveEntryFieldNumber: {
        ParseNapiGroReceiveEntry(cpu, ts, fld_bytes);
        break;
      }
      case FtraceEvent::kNapiGroReceiveExitFieldNumber: {
        ParseNapiGroReceiveExit(cpu, ts, fld_bytes);
        break;
      }
      case FtraceEvent::kCpuFrequencyLimitsFieldNumber: {
        ParseCpuFrequencyLimits(ts, fld_bytes);
        break;
      }
      case FtraceEvent::kKfreeSkbFieldNumber: {
        ParseKfreeSkb(ts, fld_bytes);
        break;
      }
      case FtraceEvent::kCrosEcSensorhubDataFieldNumber: {
        ParseCrosEcSensorhubData(ts, fld_bytes);
        break;
      }
      case FtraceEvent::kUfshcdCommandFieldNumber: {
        ParseUfshcdCommand(ts, fld_bytes);
        break;
      }
      case FtraceEvent::kWakeupSourceActivateFieldNumber: {
        ParseWakeSourceActivate(ts, fld_bytes);
        break;
      }
      case FtraceEvent::kWakeupSourceDeactivateFieldNumber: {
        ParseWakeSourceDeactivate(ts, fld_bytes);
        break;
      }
      case FtraceEvent::kUfshcdClkGatingFieldNumber: {
        ParseUfshcdClkGating(ts, fld_bytes);
        break;
      }
      case FtraceEvent::kSuspendResumeFieldNumber: {
        ParseSuspendResume(ts, cpu, pid, fld_bytes);
        break;
      }
      case FtraceEvent::kSuspendResumeMinimalFieldNumber: {
        ParseSuspendResumeMinimal(ts, fld_bytes);
        break;
      }
      case FtraceEvent::kDrmVblankEventFieldNumber:
      case FtraceEvent::kDrmVblankEventDeliveredFieldNumber:
      case FtraceEvent::kDrmSchedJobFieldNumber:
      case FtraceEvent::kDrmRunJobFieldNumber:
      case FtraceEvent::kDrmSchedProcessJobFieldNumber:
      case FtraceEvent::kDmaFenceInitFieldNumber:
      case FtraceEvent::kDmaFenceEmitFieldNumber:
      case FtraceEvent::kDmaFenceSignaledFieldNumber:
      case FtraceEvent::kDmaFenceWaitStartFieldNumber:
      case FtraceEvent::kDmaFenceWaitEndFieldNumber: {
        drm_tracker_.ParseDrm(ts, fld.id(), pid, fld_bytes);
        break;
      }
      case FtraceEvent::kF2fsIostatFieldNumber: {
        iostat_tracker_.ParseF2fsIostat(ts, fld_bytes);
        break;
      }
      case FtraceEvent::kF2fsIostatLatencyFieldNumber: {
        iostat_tracker_.ParseF2fsIostatLatency(ts, fld_bytes);
        break;
      }
      case FtraceEvent::kSchedCpuUtilCfsFieldNumber: {
        ParseSchedCpuUtilCfs(ts, fld_bytes);
        break;
      }
      case FtraceEvent::kI2cReadFieldNumber: {
        ParseI2cReadEvent(ts, pid, fld_bytes);
        break;
      }
      case FtraceEvent::kI2cWriteFieldNumber: {
        ParseI2cWriteEvent(ts, pid, fld_bytes);
        break;
      }
      case FtraceEvent::kI2cResultFieldNumber: {
        ParseI2cResultEvent(ts, pid, fld_bytes);
        break;
      }
      case FtraceEvent::kFuncgraphEntryFieldNumber: {
        ParseFuncgraphEntry(ts, cpu, pid, fld_bytes, seq_state);
        break;
      }
      case FtraceEvent::kFuncgraphExitFieldNumber: {
        ParseFuncgraphExit(ts, cpu, pid, fld_bytes, seq_state);
        break;
      }
      case FtraceEvent::kV4l2QbufFieldNumber:
      case FtraceEvent::kV4l2DqbufFieldNumber:
      case FtraceEvent::kVb2V4l2BufQueueFieldNumber:
      case FtraceEvent::kVb2V4l2BufDoneFieldNumber:
      case FtraceEvent::kVb2V4l2QbufFieldNumber:
      case FtraceEvent::kVb2V4l2DqbufFieldNumber: {
        V4l2Tracker::GetOrCreate(context_)->ParseV4l2Event(fld.id(), ts, pid,
                                                           fld_bytes);
        break;
      }
      case FtraceEvent::kVirtioVideoCmdFieldNumber:
      case FtraceEvent::kVirtioVideoCmdDoneFieldNumber:
      case FtraceEvent::kVirtioVideoResourceQueueFieldNumber:
      case FtraceEvent::kVirtioVideoResourceQueueDoneFieldNumber: {
        VirtioVideoTracker::GetOrCreate(context_)->ParseVirtioVideoEvent(
            fld.id(), ts, fld_bytes);
        break;
      }
      case FtraceEvent::kTrustySmcFieldNumber: {
        ParseTrustySmc(pid, ts, fld_bytes);
        break;
      }
      case FtraceEvent::kTrustySmcDoneFieldNumber: {
        ParseTrustySmcDone(pid, ts, fld_bytes);
        break;
      }
      case FtraceEvent::kTrustyStdCall32FieldNumber: {
        ParseTrustyStdCall32(pid, ts, fld_bytes);
        break;
      }
      case FtraceEvent::kTrustyStdCall32DoneFieldNumber: {
        ParseTrustyStdCall32Done(pid, ts, fld_bytes);
        break;
      }
      case FtraceEvent::kTrustyShareMemoryFieldNumber: {
        ParseTrustyShareMemory(pid, ts, fld_bytes);
        break;
      }
      case FtraceEvent::kTrustyShareMemoryDoneFieldNumber: {
        ParseTrustyShareMemoryDone(pid, ts, fld_bytes);
        break;
      }
      case FtraceEvent::kTrustyReclaimMemoryFieldNumber: {
        ParseTrustyReclaimMemory(pid, ts, fld_bytes);
        break;
      }
      case FtraceEvent::kTrustyReclaimMemoryDoneFieldNumber: {
        ParseTrustyReclaimMemoryDone(pid, ts, fld_bytes);
        break;
      }
      case FtraceEvent::kTrustyIrqFieldNumber: {
        ParseTrustyIrq(pid, ts, fld_bytes);
        break;
      }
      case FtraceEvent::kTrustyIpcHandleEventFieldNumber: {
        ParseTrustyIpcHandleEvent(pid, ts, fld_bytes);
        break;
      }
      case FtraceEvent::kTrustyIpcConnectFieldNumber: {
        ParseTrustyIpcConnect(pid, ts, fld_bytes);
        break;
      }
      case FtraceEvent::kTrustyIpcConnectEndFieldNumber: {
        ParseTrustyIpcConnectEnd(pid, ts, fld_bytes);
        break;
      }
      case FtraceEvent::kTrustyIpcWriteFieldNumber: {
        ParseTrustyIpcWrite(pid, ts, fld_bytes);
        break;
      }
      case FtraceEvent::kTrustyIpcReadFieldNumber: {
        ParseTrustyIpcRead(pid, ts, fld_bytes);
        break;
      }
      case FtraceEvent::kTrustyIpcReadEndFieldNumber: {
        ParseTrustyIpcReadEnd(pid, ts, fld_bytes);
        break;
      }
      case FtraceEvent::kTrustyIpcPollFieldNumber: {
        ParseTrustyIpcPoll(pid, ts, fld_bytes);
        break;
      }
      case FtraceEvent::kTrustyIpcRxFieldNumber: {
        ParseTrustyIpcRx(pid, ts, fld_bytes);
        break;
      }
      case FtraceEvent::kTrustyEnqueueNopFieldNumber: {
        ParseTrustyEnqueueNop(pid, ts, fld_bytes);
        break;
      }
      case FtraceEvent::kDevfreqFrequencyFieldNumber: {
        ParseDeviceFrequency(ts, fld_bytes);
        break;
      }
      case FtraceEvent::kMaliMaliCSFINTERRUPTSTARTFieldNumber:
      case FtraceEvent::kMaliMaliCSFINTERRUPTENDFieldNumber: {
        mali_gpu_event_tracker_.ParseMaliGpuIrqEvent(ts, fld.id(), cpu,
                                                     fld_bytes);
        break;
      }
      case FtraceEvent::kMaliMaliPMMCUHCTLCORESDOWNSCALENOTIFYPENDFieldNumber:
      case FtraceEvent::kMaliMaliPMMCUHCTLCORESNOTIFYPENDFieldNumber:
      case FtraceEvent::kMaliMaliPMMCUHCTLCOREINACTIVEPENDFieldNumber:
      case FtraceEvent::kMaliMaliPMMCUHCTLMCUONRECHECKFieldNumber:
      case FtraceEvent::kMaliMaliPMMCUHCTLSHADERSCOREOFFPENDFieldNumber:
      case FtraceEvent::kMaliMaliPMMCUHCTLSHADERSPENDOFFFieldNumber:
      case FtraceEvent::kMaliMaliPMMCUHCTLSHADERSPENDONFieldNumber:
      case FtraceEvent::kMaliMaliPMMCUHCTLSHADERSREADYOFFFieldNumber:
      case FtraceEvent::kMaliMaliPMMCUINSLEEPFieldNumber:
      case FtraceEvent::kMaliMaliPMMCUOFFFieldNumber:
      case FtraceEvent::kMaliMaliPMMCUONFieldNumber:
      case FtraceEvent::kMaliMaliPMMCUONCOREATTRUPDATEPENDFieldNumber:
      case FtraceEvent::kMaliMaliPMMCUONGLBREINITPENDFieldNumber:
      case FtraceEvent::kMaliMaliPMMCUONHALTFieldNumber:
      case FtraceEvent::kMaliMaliPMMCUONHWCNTDISABLEFieldNumber:
      case FtraceEvent::kMaliMaliPMMCUONHWCNTENABLEFieldNumber:
      case FtraceEvent::kMaliMaliPMMCUONPENDHALTFieldNumber:
      case FtraceEvent::kMaliMaliPMMCUONPENDSLEEPFieldNumber:
      case FtraceEvent::kMaliMaliPMMCUONSLEEPINITIATEFieldNumber:
      case FtraceEvent::kMaliMaliPMMCUPENDOFFFieldNumber:
      case FtraceEvent::kMaliMaliPMMCUPENDONRELOADFieldNumber:
      case FtraceEvent::kMaliMaliPMMCUPOWERDOWNFieldNumber:
      case FtraceEvent::kMaliMaliPMMCURESETWAITFieldNumber: {
        mali_gpu_event_tracker_.ParseMaliGpuMcuStateEvent(ts, fld.id());
        break;
      }
      case FtraceEvent::kTracingMarkWriteFieldNumber: {
        ParseMdssTracingMarkWrite(ts, pid, fld_bytes);
        break;
      }
      case FtraceEvent::kAndroidFsDatareadEndFieldNumber: {
        ParseAndroidFsDatareadEnd(ts, fld_bytes);
        break;
      }
      case FtraceEvent::kAndroidFsDatareadStartFieldNumber: {
        ParseAndroidFsDatareadStart(ts, pid, fld_bytes);
        break;
      }
      case FtraceEvent::kGpuWorkPeriodFieldNumber: {
        gpu_work_period_tracker_.ParseGpuWorkPeriodEvent(ts, fld_bytes);
        break;
      }
      case FtraceEvent::kRpmStatusFieldNumber: {
        ParseRpmStatus(ts, fld_bytes);
        break;
      }
      case FtraceEvent::kPanelWriteGenericFieldNumber: {
        ParsePanelWriteGeneric(ts, pid, fld_bytes);
        break;
      }
      case FtraceEvent::kGoogleIccEventFieldNumber: {
        ParseGoogleIccEvent(ts, fld_bytes);
        break;
      }
      case FtraceEvent::kGoogleIrmEventFieldNumber: {
        ParseGoogleIrmEvent(ts, fld_bytes);
        break;
      }
      case FtraceEvent::kDevicePmCallbackStartFieldNumber: {
        ParseDevicePmCallbackStart(ts, cpu, pid, fld_bytes);
        break;
      }
      case FtraceEvent::kDevicePmCallbackEndFieldNumber: {
        ParseDevicePmCallbackEnd(ts, fld_bytes);
        break;
      }
      case FtraceEvent::kBclIrqTriggerFieldNumber: {
        ParseBclIrq(ts, fld_bytes);
        break;
      }
      case FtraceEvent::kPixelMmKswapdWakeFieldNumber: {
        pixel_mm_kswapd_event_tracker_.ParsePixelMmKswapdWake(ts, pid);
        break;
      }
      case FtraceEvent::kPixelMmKswapdDoneFieldNumber: {
        pixel_mm_kswapd_event_tracker_.ParsePixelMmKswapdDone(ts, pid,
                                                              fld_bytes);
        break;
      }
      case FtraceEvent::kKprobeEventFieldNumber: {
        ParseKprobe(ts, pid, fld_bytes);
        break;
      }
<<<<<<< HEAD
      // TODO(b/407000648): Re-enable once param_set_value_cpm timestamp is fixed.
      // case FtraceEvent::kParamSetValueCpmFieldNumber: {
=======
      // TODO(b/407000648): Re-enable once param_set_value_cpm timestamp is
      // fixed. case FtraceEvent::kParamSetValueCpmFieldNumber: {
>>>>>>> 6540d290
      //   ParseParamSetValueCpm(fld_bytes);
      //   break;
      // }
      case FtraceEvent::kBlockIoStartFieldNumber: {
        ParseBlockIoStart(ts, fld_bytes);
        break;
      }
      case FtraceEvent::kBlockIoDoneFieldNumber: {
        ParseBlockIoDone(ts, fld_bytes);
        break;
      }
      // Intentional fallthrough for Cpuhp multienter/enter, since they both
      // have same fields and require identical processing.
      case FtraceEvent::kCpuhpMultiEnterFieldNumber:
      case FtraceEvent::kCpuhpEnterFieldNumber: {
        ParseCpuhpEnter(fld.id(), ts, cpu, fld_bytes);
        break;
      }
      case FtraceEvent::kCpuhpExitFieldNumber: {
        ParseCpuhpExit(ts, fld_bytes);
        break;
      }
      default:
        break;
    }
  }

  PERFETTO_DCHECK(!decoder.bytes_left());
  return base::OkStatus();
}

base::Status FtraceParser::ParseInlineSchedSwitch(
    uint32_t cpu,
    int64_t ts,
    const InlineSchedSwitch& data) {
  MaybeOnFirstFtraceEvent();
  bool parse_only_into_raw = false;
  if (PERFETTO_UNLIKELY(ts < soft_drop_ftrace_data_before_ts_)) {
    parse_only_into_raw = true;
    if (ts < drop_ftrace_data_before_ts_) {
      context_->storage->IncrementStats(
          stats::ftrace_packet_before_tracing_start);
      return base::OkStatus();
    }
  }

  using protos::pbzero::FtraceEvent;
  FtraceSchedEventTracker* ftrace_sched_tracker =
      FtraceSchedEventTracker::GetOrCreate(context_);
  ftrace_sched_tracker->PushSchedSwitchCompact(
      cpu, ts, data.prev_state, static_cast<uint32_t>(data.next_pid),
      data.next_prio, data.next_comm, parse_only_into_raw);
  return base::OkStatus();
}

base::Status FtraceParser::ParseInlineSchedWaking(
    uint32_t cpu,
    int64_t ts,
    const InlineSchedWaking& data) {
  MaybeOnFirstFtraceEvent();
  bool parse_only_into_raw = false;
  if (PERFETTO_UNLIKELY(ts < soft_drop_ftrace_data_before_ts_)) {
    parse_only_into_raw = true;
    if (ts < drop_ftrace_data_before_ts_) {
      context_->storage->IncrementStats(
          stats::ftrace_packet_before_tracing_start);
      return base::OkStatus();
    }
  }

  using protos::pbzero::FtraceEvent;
  FtraceSchedEventTracker* ftrace_sched_tracker =
      FtraceSchedEventTracker::GetOrCreate(context_);
  ftrace_sched_tracker->PushSchedWakingCompact(
      cpu, ts, static_cast<uint32_t>(data.pid), data.target_cpu, data.prio,
      data.comm, data.common_flags, parse_only_into_raw);
  return base::OkStatus();
}

void FtraceParser::MaybeOnFirstFtraceEvent() {
  if (PERFETTO_LIKELY(has_seen_first_ftrace_packet_)) {
    return;
  }

  // Calculate the timestamp used to skip events that predate the time when
  // tracing started.
  DropFtraceDataBefore drop_before =
      preserve_ftrace_buffer_ ? DropFtraceDataBefore::kNoDrop
                              : context_->config.drop_ftrace_data_before;
  switch (drop_before) {
    case DropFtraceDataBefore::kNoDrop: {
      drop_ftrace_data_before_ts_ = 0;
      break;
    }
    case DropFtraceDataBefore::kAllDataSourcesStarted:
    case DropFtraceDataBefore::kTracingStarted: {
      metadata::KeyId event_key =
          drop_before == DropFtraceDataBefore::kAllDataSourcesStarted
              ? metadata::all_data_source_started_ns
              : metadata::tracing_started_ns;

      drop_ftrace_data_before_ts_ =
          context_->metadata_tracker->GetMetadata(event_key)
              .value_or(SqlValue::Long(0))
              .AsLong();
      break;
    }
  }

  // Calculate the timestamp used to skip early events, while still populating
  // the |ftrace_events| table.
  SoftDropFtraceDataBefore soft_drop_before =
      context_->config.soft_drop_ftrace_data_before;

  // TODO(b/344969928): Workaround, can be removed when perfetto v47+ traces are
  // the norm in Android.
  base::StringView unique_session_name =
      context_->metadata_tracker->GetMetadata(metadata::unique_session_name)
          .value_or(SqlValue::String(""))
          .AsString();
  if (unique_session_name ==
      base::StringView("session_with_lightweight_battery_tracing")) {
    soft_drop_before = SoftDropFtraceDataBefore::kNoDrop;
  }

  switch (soft_drop_before) {
    case SoftDropFtraceDataBefore::kNoDrop: {
      soft_drop_ftrace_data_before_ts_ = 0;
      break;
    }
    case SoftDropFtraceDataBefore::kAllPerCpuBuffersValid: {
      soft_drop_ftrace_data_before_ts_ =
          context_->metadata_tracker
              ->GetMetadata(metadata::ftrace_latest_data_start_ns)
              .value_or(SqlValue::Long(0))
              .AsLong();
      break;
    }
  }
  soft_drop_ftrace_data_before_ts_ =
      std::max(soft_drop_ftrace_data_before_ts_, drop_ftrace_data_before_ts_);

  has_seen_first_ftrace_packet_ = true;
}

void FtraceParser::ParseGenericFtrace(int64_t ts,
                                      uint32_t cpu,
                                      uint32_t tid,
                                      ConstBytes blob) {
  protos::pbzero::GenericFtraceEvent::Decoder evt(blob);
  StringId event_id = context_->storage->InternString(evt.event_name());
  UniqueTid utid = context_->process_tracker->GetOrCreateThread(tid);
  auto ucpu = context_->cpu_tracker->GetOrCreateCpu(cpu);
  tables::FtraceEventTable::Id id =
      context_->storage->mutable_ftrace_event_table()
          ->Insert({ts, event_id, utid, {}, {}, ucpu})
          .id;
  auto inserter = context_->args_tracker->AddArgsTo(id);

  for (auto it = evt.field(); it; ++it) {
    protos::pbzero::GenericFtraceEvent::Field::Decoder fld(*it);
    auto field_name_id = context_->storage->InternString(fld.name());
    if (fld.has_int_value()) {
      inserter.AddArg(field_name_id, Variadic::Integer(fld.int_value()));
    } else if (fld.has_uint_value()) {
      inserter.AddArg(
          field_name_id,
          Variadic::Integer(static_cast<int64_t>(fld.uint_value())));
    } else if (fld.has_str_value()) {
      StringId str_value = context_->storage->InternString(fld.str_value());
      inserter.AddArg(field_name_id, Variadic::String(str_value));
    }
  }
}

void FtraceParser::ParseTypedFtraceToRaw(
    uint32_t ftrace_id,
    int64_t timestamp,
    uint32_t cpu,
    uint32_t tid,
    ConstBytes blob,
    PacketSequenceStateGeneration* seq_state) {
  if (PERFETTO_UNLIKELY(!context_->config.ingest_ftrace_in_raw_table))
    return;

  ProtoDecoder decoder(blob);
  if (ftrace_id >= GetDescriptorsSize()) {
    PERFETTO_DLOG("Event with id: %d does not exist and cannot be parsed.",
                  ftrace_id);
    return;
  }

  FtraceMessageDescriptor* m = GetMessageDescriptorForId(ftrace_id);
  const auto& message_strings = ftrace_message_strings_[ftrace_id];
  UniqueTid utid = context_->process_tracker->GetOrCreateThread(tid);
  auto ucpu = context_->cpu_tracker->GetOrCreateCpu(cpu);
  tables::FtraceEventTable::Id id =
      context_->storage->mutable_ftrace_event_table()
          ->Insert(
              {timestamp, message_strings.message_name_id, utid, {}, {}, ucpu})
          .id;
  auto inserter = context_->args_tracker->AddArgsTo(id);

  for (auto fld = decoder.ReadField(); fld.valid(); fld = decoder.ReadField()) {
    uint32_t field_id = fld.id();
    if (PERFETTO_UNLIKELY(field_id >= kMaxFtraceEventFields)) {
      PERFETTO_DLOG(
          "Skipping ftrace arg - proto field id is too large (%" PRIu32 ")",
          field_id);
      continue;
    }

    ProtoSchemaType type = m->fields[field_id].type;
    StringId name_id = message_strings.field_name_ids[field_id];

    // Check if this field represents a kernel function.
    const auto it = std::find_if(
        kKernelFunctionFields.begin(), kKernelFunctionFields.end(),
        [ftrace_id, field_id](const FtraceEventAndFieldId& ev) {
          return ev.event_id == ftrace_id && ev.field_id == field_id;
        });
    if (it != kKernelFunctionFields.end()) {
      PERFETTO_CHECK(type == ProtoSchemaType::kUint64);

      auto* interned_string = seq_state->LookupInternedMessage<
          protos::pbzero::InternedData::kKernelSymbolsFieldNumber,
          protos::pbzero::InternedString>(fld.as_uint64());

      // If we don't have the string for this field (can happen if
      // symbolization wasn't enabled, if reading the symbols errored out or
      // on legacy traces) then just add the field as a normal arg.
      if (interned_string) {
        protozero::ConstBytes str = interned_string->str();
        StringId str_id = context_->storage->InternString(base::StringView(
            reinterpret_cast<const char*>(str.data), str.size));
        inserter.AddArg(name_id, Variadic::String(str_id));
        continue;
      }
    }

    switch (type) {
      case ProtoSchemaType::kInt32:
      case ProtoSchemaType::kInt64:
      case ProtoSchemaType::kSfixed32:
      case ProtoSchemaType::kSfixed64:
      case ProtoSchemaType::kBool:
      case ProtoSchemaType::kEnum: {
        inserter.AddArg(name_id, Variadic::Integer(fld.as_int64()));
        break;
      }
      case ProtoSchemaType::kUint32:
      case ProtoSchemaType::kUint64:
      case ProtoSchemaType::kFixed32:
      case ProtoSchemaType::kFixed64: {
        // Note that SQLite functions will still treat unsigned values
        // as a signed 64 bit integers (but the translation back to ftrace
        // refers to this storage directly).
        inserter.AddArg(name_id, Variadic::UnsignedInteger(fld.as_uint64()));
        break;
      }
      case ProtoSchemaType::kSint32:
      case ProtoSchemaType::kSint64: {
        inserter.AddArg(name_id, Variadic::Integer(fld.as_sint64()));
        break;
      }
      case ProtoSchemaType::kString:
      case ProtoSchemaType::kBytes: {
        StringId value = context_->storage->InternString(fld.as_string());
        inserter.AddArg(name_id, Variadic::String(value));
        break;
      }
      case ProtoSchemaType::kDouble: {
        inserter.AddArg(name_id, Variadic::Real(fld.as_double()));
        break;
      }
      case ProtoSchemaType::kFloat: {
        inserter.AddArg(name_id,
                        Variadic::Real(static_cast<double>(fld.as_float())));
        break;
      }
      case ProtoSchemaType::kUnknown:
      case ProtoSchemaType::kGroup:
      case ProtoSchemaType::kMessage:
        PERFETTO_DLOG("Could not store %s as a field in args table.",
                      ProtoSchemaToString(type));
        break;
    }
  }
}

PERFETTO_ALWAYS_INLINE
void FtraceParser::ParseSchedSwitch(uint32_t cpu,
                                    int64_t timestamp,
                                    ConstBytes blob) {
  protos::pbzero::SchedSwitchFtraceEvent::Decoder ss(blob);
  uint32_t prev_pid = static_cast<uint32_t>(ss.prev_pid());
  uint32_t next_pid = static_cast<uint32_t>(ss.next_pid());
  FtraceSchedEventTracker::GetOrCreate(context_)->PushSchedSwitch(
      cpu, timestamp, prev_pid, ss.prev_comm(), ss.prev_prio(), ss.prev_state(),
      next_pid, ss.next_comm(), ss.next_prio());
}

void FtraceParser::ParseKprobe(int64_t timestamp,
                               uint32_t pid,
                               ConstBytes blob) {
  protos::pbzero::KprobeEvent::Decoder kp(blob);

  auto kprobe_type = static_cast<KprobeType>(kp.type());
  StringId name_id = context_->storage->InternString(kp.name());
  UniqueTid utid = context_->process_tracker->GetOrCreateThread(pid);
  TrackId track_id = context_->track_tracker->InternThreadTrack(utid);
  switch (kprobe_type) {
    case KprobeType::KPROBE_TYPE_BEGIN:
      context_->slice_tracker->Begin(timestamp, track_id,
                                     kNullStringId /* cat */, name_id);
      break;
    case KprobeType::KPROBE_TYPE_END:
      context_->slice_tracker->End(timestamp, track_id, kNullStringId /* cat */,
                                   name_id);
      break;
    case KprobeType::KPROBE_TYPE_INSTANT:
      context_->slice_tracker->Scoped(timestamp, track_id, kNullStringId,
                                      name_id, 0);
      break;
    case KprobeType::KPROBE_TYPE_UNKNOWN:
      break;
  }
}

void FtraceParser::ParseSchedWaking(int64_t timestamp,
                                    uint32_t pid,
                                    ConstBytes blob) {
  protos::pbzero::SchedWakingFtraceEvent::Decoder sw(blob);
  uint32_t wakee_pid = static_cast<uint32_t>(sw.pid());
  StringId name_id = context_->storage->InternString(sw.comm());
  auto wakee_utid = context_->process_tracker->UpdateThreadName(
      wakee_pid, name_id, ThreadNamePriority::kFtrace);
  UniqueTid utid = context_->process_tracker->GetOrCreateThread(pid);
  ThreadStateTracker::GetOrCreate(context_)->PushWakingEvent(timestamp,
                                                             wakee_utid, utid);
}

void FtraceParser::ParseSchedProcessFree(int64_t timestamp, ConstBytes blob) {
  protos::pbzero::SchedProcessFreeFtraceEvent::Decoder ex(blob);
  uint32_t pid = static_cast<uint32_t>(ex.pid());
  context_->process_tracker->EndThread(timestamp, pid);
}

void FtraceParser::ParseCpuFreq(int64_t timestamp, ConstBytes blob) {
  protos::pbzero::CpuFrequencyFtraceEvent::Decoder freq(blob);
  TrackId track = context_->track_tracker->InternTrack(
      tracks::kCpuFrequencyBlueprint, tracks::Dimensions(freq.cpu_id()));
  context_->event_tracker->PushCounter(timestamp, freq.state(), track);
}

void FtraceParser::ParseCpuFreqThrottle(int64_t timestamp, ConstBytes blob) {
  static constexpr auto kBlueprint = tracks::CounterBlueprint(
      "cpu_frequency_throttle", tracks::UnknownUnitBlueprint(),
      tracks::DimensionBlueprints(tracks::kCpuDimensionBlueprint),
      tracks::StaticNameBlueprint("cpufreq_throttle"));
  protos::pbzero::DcvshFreqFtraceEvent::Decoder freq(blob);
  TrackId track = context_->track_tracker->InternTrack(
      kBlueprint, tracks::Dimensions(static_cast<uint32_t>(freq.cpu())));
  context_->event_tracker->PushCounter(timestamp,
                                       static_cast<double>(freq.freq()), track);
}

void FtraceParser::ParseGpuFreq(int64_t timestamp, ConstBytes blob) {
  protos::pbzero::GpuFrequencyFtraceEvent::Decoder freq(blob);
  TrackId track = context_->track_tracker->InternTrack(
      tracks::kGpuFrequencyBlueprint, tracks::Dimensions(freq.gpu_id()));
  context_->event_tracker->PushCounter(timestamp, freq.state(), track);
}

void FtraceParser::ParseKgslGpuFreq(int64_t timestamp, ConstBytes blob) {
  protos::pbzero::KgslGpuFrequencyFtraceEvent::Decoder freq(blob);
  // Source data is frequency / 1000, so we correct that here:
  double new_freq = static_cast<double>(freq.gpu_freq()) * 1000.0;
  TrackId track = context_->track_tracker->InternTrack(
      tracks::kGpuFrequencyBlueprint, tracks::Dimensions(freq.gpu_id()));
  context_->event_tracker->PushCounter(timestamp, new_freq, track);
}

void FtraceParser::ParseCpuIdle(int64_t timestamp, ConstBytes blob) {
  protos::pbzero::CpuIdleFtraceEvent::Decoder idle(blob);
  TrackId track = context_->track_tracker->InternTrack(
      tracks::kCpuIdleBlueprint, tracks::Dimensions(idle.cpu_id()));
  context_->event_tracker->PushCounter(timestamp, idle.state(), track);
}

void FtraceParser::ParsePrint(int64_t timestamp,
                              uint32_t pid,
                              ConstBytes blob) {
  // Atrace slices are emitted as begin/end events written into the tracefs
  // trace_marker. If we're tracing syscalls, the reconstructed atrace slice
  // would start and end in the middle of different sys_write slices (on the
  // same track). Since trace_processor enforces strict slice nesting, we need
  // to resolve this conflict. The chosen approach is to distort the data, and
  // pretend that the write syscall ended at the atrace slice's boundary.
  //
  // In other words, this true structure:
  // [write...].....[write...]
  // ....[atrace_slice..].....
  //
  // Is turned into:
  // [wr][atrace_slice..]
  // ...............[wri]
  //
  std::optional<UniqueTid> opt_utid =
      context_->process_tracker->GetThreadOrNull(pid);
  if (opt_utid) {
    SyscallTracker::GetOrCreate(context_)->MaybeTruncateOngoingWriteSlice(
        timestamp, *opt_utid);
  }

  protos::pbzero::PrintFtraceEvent::Decoder evt(blob);
  SystraceParser::GetOrCreate(context_)->ParsePrintEvent(timestamp, pid,
                                                         evt.buf());
}

void FtraceParser::ParseZero(int64_t timestamp, uint32_t pid, ConstBytes blob) {
  protos::pbzero::ZeroFtraceEvent::Decoder evt(blob);
  uint32_t tgid = static_cast<uint32_t>(evt.pid());
  SystraceParser::GetOrCreate(context_)->ParseZeroEvent(
      timestamp, pid, evt.flag(), evt.name(), tgid, evt.value());
}

void FtraceParser::ParseMdssTracingMarkWrite(int64_t timestamp,
                                             uint32_t pid,
                                             ConstBytes blob) {
  protos::pbzero::TracingMarkWriteFtraceEvent::Decoder evt(blob);
  if (!evt.has_trace_begin()) {
    context_->storage->IncrementStats(stats::systrace_parse_failure);
    return;
  }

  uint32_t tgid = static_cast<uint32_t>(evt.pid());
  SystraceParser::GetOrCreate(context_)->ParseKernelTracingMarkWrite(
      timestamp, pid, 0, evt.trace_begin(), evt.trace_name(), tgid, 0);
}

void FtraceParser::ParseSdeTracingMarkWrite(int64_t timestamp,
                                            uint32_t pid,
                                            ConstBytes blob) {
  protos::pbzero::SdeTracingMarkWriteFtraceEvent::Decoder evt(blob);
  if (!evt.has_trace_type() && !evt.has_trace_begin()) {
    context_->storage->IncrementStats(stats::systrace_parse_failure);
    return;
  }

  uint32_t tgid = static_cast<uint32_t>(evt.pid());
  SystraceParser::GetOrCreate(context_)->ParseKernelTracingMarkWrite(
      timestamp, pid, static_cast<char>(evt.trace_type()), evt.trace_begin(),
      evt.trace_name(), tgid, evt.value());
}

void FtraceParser::ParseSamsungTracingMarkWrite(int64_t timestamp,
                                                uint32_t pid,
                                                ConstBytes blob) {
  protos::pbzero::SamsungTracingMarkWriteFtraceEvent::Decoder evt(blob);
  if (!evt.has_trace_type()) {
    context_->storage->IncrementStats(stats::systrace_parse_failure);
    return;
  }

  uint32_t tgid = static_cast<uint32_t>(evt.pid());
  SystraceParser::GetOrCreate(context_)->ParseKernelTracingMarkWrite(
      timestamp, pid, static_cast<char>(evt.trace_type()),
      false /*trace_begin*/, evt.trace_name(), tgid, evt.value());
}

void FtraceParser::ParseDpuTracingMarkWrite(int64_t timestamp,
                                            uint32_t pid,
                                            ConstBytes blob) {
  protos::pbzero::DpuTracingMarkWriteFtraceEvent::Decoder evt(blob);
  if (!evt.type()) {
    context_->storage->IncrementStats(stats::systrace_parse_failure);
    return;
  }

  // b/395779936: there are drivers emitting events that pretend that the
  // emitting thread is part of a different process, while using B/E/I/C events.
  // We cannot trust those tid<->tgid associations, so override the tgid to 0 to
  // rely on the existing swapper workarounds. Counter event parsing has
  // existing workarounds for this scenario, so keep their tgid for backwards
  // compatibility with existing queries.
  char evt_type = static_cast<char>(evt.type());
  uint32_t tgid = static_cast<uint32_t>(evt.pid());
  if (evt_type != 'C')
    tgid = 0;

  SystraceParser::GetOrCreate(context_)->ParseKernelTracingMarkWrite(
      timestamp, pid, evt_type, false /*trace_begin*/, evt.name(), tgid,
      evt.value());
}

<<<<<<< HEAD
void FtraceParser::ParseDpuDispDpuUnderrun(int64_t timestamp,
                                       ConstBytes blob) {
  protos::pbzero::DpuDispDpuUnderrunFtraceEvent::Decoder ex(blob);
  static constexpr auto kBluePrint = tracks::SliceBlueprint(
    "disp_dpu_underrun",
    tracks::DimensionBlueprints(
      tracks::UintDimensionBlueprint("display_id")
    ),
    tracks::FnNameBlueprint([](uint32_t display_id) {
      return base::StackString<256>("underrun[%u]", display_id);
    }));

  TrackId track_id =
      context_->track_tracker->InternTrack(kBluePrint, tracks::Dimensions(ex.id()));
  StringId slice_name_id =
      context_->storage->InternString(base::StringView("disp_dpu_underrun"));

  context_->slice_tracker->Scoped(timestamp, track_id, kNullStringId,
                                  slice_name_id, 0,
        [&](ArgsTracker::BoundInserter* inserter) {
          inserter->AddArg(
            context_->storage->InternString(base::StringView("vsync_count")),
            Variadic::Integer(ex.vsync_count()));
          inserter->AddArg(
            context_->storage->InternString(base::StringView("pending_frame")),
            Variadic::Integer(ex.frames_pending()));
        });
=======
void FtraceParser::ParseDpuDispDpuUnderrun(int64_t timestamp, ConstBytes blob) {
  protos::pbzero::DpuDispDpuUnderrunFtraceEvent::Decoder ex(blob);
  static constexpr auto kBluePrint = tracks::SliceBlueprint(
      "disp_dpu_underrun",
      tracks::DimensionBlueprints(tracks::UintDimensionBlueprint("display_id")),
      tracks::FnNameBlueprint([](uint32_t display_id) {
        return base::StackString<256>("underrun[%u]", display_id);
      }));

  TrackId track_id = context_->track_tracker->InternTrack(
      kBluePrint, tracks::Dimensions(ex.id()));
  StringId slice_name_id =
      context_->storage->InternString(base::StringView("disp_dpu_underrun"));

  context_->slice_tracker->Scoped(
      timestamp, track_id, kNullStringId, slice_name_id, 0,
      [&](ArgsTracker::BoundInserter* inserter) {
        inserter->AddArg(
            context_->storage->InternString(base::StringView("vsync_count")),
            Variadic::Integer(ex.vsync_count()));
        inserter->AddArg(
            context_->storage->InternString(base::StringView("pending_frame")),
            Variadic::Integer(ex.frames_pending()));
      });
>>>>>>> 6540d290
}

void FtraceParser::ParseDpuDispVblankIrqEnable(int64_t timestamp,
                                               ConstBytes blob) {
  protos::pbzero::DpuDispVblankIrqEnableFtraceEvent::Decoder ex(blob);

  static constexpr auto kBlueprint = tracks::SliceBlueprint(
      "disp_vblank_irq_enable",
      tracks::DimensionBlueprints(tracks::UintDimensionBlueprint("display_id")),
      tracks::FnNameBlueprint([](uint32_t display_id) {
        return base::StackString<256>("vblank_irq_en[%u]", display_id);
      }));

  TrackId track_id = context_->track_tracker->InternTrack(
      kBlueprint, tracks::Dimensions(ex.id()));
  if (ex.enable()) {
    context_->slice_tracker->Begin(
        timestamp, track_id, kNullStringId, disp_vblank_irq_enable_id_,
        [&](ArgsTracker::BoundInserter* inserter) {
          inserter->AddArg(disp_vblank_irq_enable_output_id_arg_name_,
                           Variadic::Integer(ex.output_id()));
        });
  } else {
    context_->slice_tracker->End(timestamp, track_id);
  }
}

void FtraceParser::ParseG2dTracingMarkWrite(int64_t timestamp,
                                            uint32_t pid,
                                            ConstBytes blob) {
  protos::pbzero::G2dTracingMarkWriteFtraceEvent::Decoder evt(blob);
  if (!evt.type()) {
    context_->storage->IncrementStats(stats::systrace_parse_failure);
    return;
  }

  uint32_t tgid = static_cast<uint32_t>(evt.pid());
  SystraceParser::GetOrCreate(context_)->ParseKernelTracingMarkWrite(
      timestamp, pid, static_cast<char>(evt.type()), false /*trace_begin*/,
      evt.name(), tgid, evt.value());
}

void FtraceParser::ParseMaliTracingMarkWrite(int64_t timestamp,
                                             uint32_t pid,
                                             ConstBytes blob) {
  protos::pbzero::MaliTracingMarkWriteFtraceEvent::Decoder evt(blob);
  if (!evt.type()) {
    context_->storage->IncrementStats(stats::systrace_parse_failure);
    return;
  }

  uint32_t tgid = static_cast<uint32_t>(evt.pid());
  SystraceParser::GetOrCreate(context_)->ParseKernelTracingMarkWrite(
      timestamp, pid, static_cast<char>(evt.type()), false /*trace_begin*/,
      evt.name(), tgid, evt.value());
}

void FtraceParser::ParseLwisTracingMarkWrite(int64_t timestamp,
                                             uint32_t pid,
                                             ConstBytes blob) {
  protos::pbzero::LwisTracingMarkWriteFtraceEvent::Decoder evt(blob);
  if (!evt.type()) {
    context_->storage->IncrementStats(stats::systrace_parse_failure);
    return;
  }

  uint32_t tgid = static_cast<uint32_t>(evt.pid());
  SystraceParser::GetOrCreate(context_)->ParseKernelTracingMarkWrite(
      timestamp, pid, static_cast<char>(evt.type()), false /*trace_begin*/,
      evt.func_name(), tgid, evt.value());
}

namespace {

constexpr auto kInterconnectTrackBlueprint =
    tracks::SliceBlueprint("interconnect_events",
                           tracks::DimensionBlueprints(),
                           tracks::StaticNameBlueprint("Interconnect Events"));

}  // namespace

void FtraceParser::ParseGoogleIccEvent(int64_t timestamp, ConstBytes blob) {
  protos::pbzero::GoogleIccEventFtraceEvent::Decoder evt(blob);
  TrackId track_id =
      context_->track_tracker->InternTrack(kInterconnectTrackBlueprint);
  StringId slice_name_id =
      context_->storage->InternString(base::StringView(evt.event()));
  context_->slice_tracker->Scoped(timestamp, track_id, google_icc_event_id_,
                                  slice_name_id, 0);
}

void FtraceParser::ParseGoogleIrmEvent(int64_t timestamp, ConstBytes blob) {
  protos::pbzero::GoogleIrmEventFtraceEvent::Decoder evt(blob);
  TrackId track_id =
      context_->track_tracker->InternTrack(kInterconnectTrackBlueprint);
  StringId slice_name_id =
      context_->storage->InternString(base::StringView(evt.event()));
  context_->slice_tracker->Scoped(timestamp, track_id, google_irm_event_id_,
                                  slice_name_id, 0);
}

namespace {

constexpr auto kIonBlueprint = tracks::CounterBlueprint(
    "ion",
    tracks::UnknownUnitBlueprint(),
    tracks::DimensionBlueprints(tracks::StringDimensionBlueprint("heap_name")),
    tracks::FnNameBlueprint([](base::StringView heap_name) {
      if (heap_name.size() > 0) {
        return base::StackString<255>("mem.ion.%.*s", int(heap_name.size()),
                                      heap_name.data());
      }
      return base::StackString<255>("mem.ion");
    }));

constexpr auto kIonChangeBlueprint = tracks::CounterBlueprint(
    "ion_change",
    tracks::UnknownUnitBlueprint(),
    tracks::DimensionBlueprints(tracks::StringDimensionBlueprint("heap_name"),
                                tracks::kThreadDimensionBlueprint),
    tracks::FnNameBlueprint([](base::StringView heap_name, uint32_t) {
      if (heap_name.size() > 0) {
        return base::StackString<255>("mem.ion_change.%.*s",
                                      int(heap_name.size()), heap_name.data());
      }
      return base::StackString<255>("mem.ion_change");
    }));

}  // namespace

/** Parses ion heap events present in Pixel kernels. */
void FtraceParser::ParseIonHeapGrowOrShrink(int64_t timestamp,
                                            uint32_t pid,
                                            ConstBytes blob,
                                            bool grow) {
  protos::pbzero::IonHeapGrowFtraceEvent::Decoder ion(blob);

  // The total_allocated ftrace event reports the value before the
  // atomic_long_add / sub takes place.
  int64_t change_bytes = static_cast<int64_t>(ion.len()) * (grow ? 1 : -1);
  int64_t total_bytes = ion.total_allocated() + change_bytes;

  base::StringView heap =
      ion.has_heap_name() ? base::StringView(ion.heap_name()) : "unknown";

  // Push the global counter.
  TrackId track = context_->track_tracker->InternTrack(
      kIonBlueprint, tracks::Dimensions(heap));
  context_->event_tracker->PushCounter(timestamp,
                                       static_cast<double>(total_bytes), track);

  // Push the change counter.
  // TODO(b/121331269): these should really be instant events.
  UniqueTid utid = context_->process_tracker->GetOrCreateThread(pid);
  track = context_->track_tracker->InternTrack(kIonChangeBlueprint,
                                               tracks::Dimensions(heap, utid));
  context_->event_tracker->PushCounter(
      timestamp, static_cast<double>(change_bytes), track);

  // We are reusing the same function for ion_heap_grow and ion_heap_shrink.
  // It is fine as the arguments are the same, but we need to be sure that the
  // protobuf field id for both are the same.
  static_assert(
      static_cast<int>(
          protos::pbzero::IonHeapGrowFtraceEvent::kTotalAllocatedFieldNumber) ==
              static_cast<int>(protos::pbzero::IonHeapShrinkFtraceEvent::
                                   kTotalAllocatedFieldNumber) &&
          static_cast<int>(
              protos::pbzero::IonHeapGrowFtraceEvent::kLenFieldNumber) ==
              static_cast<int>(
                  protos::pbzero::IonHeapShrinkFtraceEvent::kLenFieldNumber) &&
          static_cast<int>(
              protos::pbzero::IonHeapGrowFtraceEvent::kHeapNameFieldNumber) ==
              static_cast<int>(protos::pbzero::IonHeapShrinkFtraceEvent::
                                   kHeapNameFieldNumber),
      "ION field mismatch");
}

/** Parses ion heap events (introduced in 4.19 kernels). */
void FtraceParser::ParseIonStat(int64_t timestamp,
                                uint32_t pid,
                                protozero::ConstBytes data) {
  protos::pbzero::IonStatFtraceEvent::Decoder ion(data);

  // Push the global counter.
  TrackId track = context_->track_tracker->InternTrack(
      kIonBlueprint, tracks::Dimensions(base::StringView()));
  context_->event_tracker->PushCounter(
      timestamp, static_cast<double>(ion.total_allocated()), track);

  // Push the change counter.
  // TODO(b/121331269): these should really be instant events.
  UniqueTid utid = context_->process_tracker->GetOrCreateThread(pid);
  track = context_->track_tracker->InternTrack(
      kIonChangeBlueprint, tracks::Dimensions(base::StringView(), utid));
  context_->event_tracker->PushCounter(timestamp,
                                       static_cast<double>(ion.len()), track);

  static constexpr auto kBlueprint = TrackCompressor::SliceBlueprint(
      "android_ion_allocations", tracks::DimensionBlueprints(),
      tracks::StaticNameBlueprint("mem.ion_buffer"));

  // Global track for individual buffer tracking
  if (ion.len() > 0) {
    TrackId id = context_->track_compressor->InternBegin(
        kBlueprint, tracks::Dimensions(), ion.buffer_id());
    std::string buf = std::to_string(ion.len() / 1024) + " kB";
    context_->slice_tracker->Begin(
        timestamp, id, kNullStringId,
        context_->storage->InternString(base::StringView(buf)));
  } else {
    TrackId id = context_->track_compressor->InternEnd(
        kBlueprint, tracks::Dimensions(), ion.buffer_id());
    context_->slice_tracker->End(timestamp, id);
  }
}

void FtraceParser::ParseBclIrq(int64_t ts, protozero::ConstBytes data) {
  protos::pbzero::BclIrqTriggerFtraceEvent::Decoder bcl(data);
  int throttle = bcl.throttle();

  static constexpr auto kBlueprint = tracks::CounterBlueprint(
      "bcl_irq", tracks::UnknownUnitBlueprint(),
      tracks::DimensionBlueprints(tracks::StringDimensionBlueprint("bcl_key")),
      tracks::FnNameBlueprint([](base::StringView key) {
        return base::StackString<1024>("%.*s", int(key.size()), key.data());
      }));

  // id
  TrackId track = context_->track_tracker->InternTrack(
      kBlueprint, tracks::Dimensions("bcl_irq_id"));
  context_->event_tracker->PushCounter(ts, throttle ? bcl.id() : -1, track);
  // throttle
  track = context_->track_tracker->InternTrack(
      kBlueprint, tracks::Dimensions("bcl_irq_throttle"));
  context_->event_tracker->PushCounter(ts, throttle, track);
  // cpu0_limit
  track = context_->track_tracker->InternTrack(
      kBlueprint, tracks::Dimensions("bcl_irq_cpu0"));
  context_->event_tracker->PushCounter(ts, throttle ? bcl.cpu0_limit() : 0,
                                       track);
  // cpu1_limit
  track = context_->track_tracker->InternTrack(
      kBlueprint, tracks::Dimensions("bcl_irq_cpu1"));
  context_->event_tracker->PushCounter(ts, throttle ? bcl.cpu1_limit() : 0,
                                       track);
  // cpu2_limit
  track = context_->track_tracker->InternTrack(
      kBlueprint, tracks::Dimensions("bcl_irq_cpu2"));
  context_->event_tracker->PushCounter(ts, throttle ? bcl.cpu2_limit() : 0,
                                       track);
  // tpu_limit
  track = context_->track_tracker->InternTrack(
      kBlueprint, tracks::Dimensions("bcl_irq_tpu"));
  context_->event_tracker->PushCounter(ts, throttle ? bcl.tpu_limit() : 0,
                                       track);
  // gpu_limit
  track = context_->track_tracker->InternTrack(
      kBlueprint, tracks::Dimensions("bcl_irq_gpu"));
  context_->event_tracker->PushCounter(ts, throttle ? bcl.gpu_limit() : 0,
                                       track);
  // voltage
  track = context_->track_tracker->InternTrack(
      kBlueprint, tracks::Dimensions("bcl_irq_voltage"));
  context_->event_tracker->PushCounter(ts, bcl.voltage(), track);
  // capacity
  track = context_->track_tracker->InternTrack(
      kBlueprint, tracks::Dimensions("bcl_irq_capacity"));
  context_->event_tracker->PushCounter(ts, bcl.capacity(), track);
}

void FtraceParser::ParseDmaHeapStat(int64_t timestamp,
                                    uint32_t pid,
                                    protozero::ConstBytes data) {
  protos::pbzero::DmaHeapStatFtraceEvent::Decoder dma_heap(data);

  static constexpr auto kBlueprint = tracks::CounterBlueprint(
      "android_dma_heap", tracks::UnknownUnitBlueprint(),
      tracks::DimensionBlueprints(),
      tracks::StaticNameBlueprint("mem.dma_heap"));

  // Push the global counter.
  TrackId track = context_->track_tracker->InternTrack(kBlueprint);
  context_->event_tracker->PushCounter(
      timestamp, static_cast<double>(dma_heap.total_allocated()), track);

  static constexpr auto kChangeBlueprint = tracks::CounterBlueprint(
      "android_dma_heap_change", tracks::UnknownUnitBlueprint(),
      tracks::Dimensions(tracks::kThreadDimensionBlueprint),
      tracks::StaticNameBlueprint("mem.dma_heap_change"));

  // Push the change counter.
  // TODO(b/121331269): these should really be instant events.
  UniqueTid utid = context_->process_tracker->GetOrCreateThread(pid);
  track = context_->track_tracker->InternTrack(kChangeBlueprint,
                                               tracks::Dimensions(utid));

  context_->event_tracker->PushCounter(
      timestamp, static_cast<double>(dma_heap.len()), track,
      [&, this](ArgsTracker::BoundInserter* inserter) {
        inserter->AddArg(inode_arg_id_,
                         Variadic::UnsignedInteger(dma_heap.inode()));
      });

  static constexpr auto kAllocsBlueprint = TrackCompressor::SliceBlueprint(
      "android_dma_allocations", tracks::DimensionBlueprints(),
      tracks::StaticNameBlueprint("mem.dma_buffer"));

  // Global track for individual buffer tracking
  if (dma_heap.len() > 0) {
    TrackId id = context_->track_compressor->InternBegin(
        kAllocsBlueprint, tracks::Dimensions(),
        static_cast<int64_t>(dma_heap.inode()));
    std::string buf = std::to_string(dma_heap.len() / 1024) + " kB";
    context_->slice_tracker->Begin(
        timestamp, id, kNullStringId,
        context_->storage->InternString(base::StringView(buf)));
  } else {
    TrackId id = context_->track_compressor->InternEnd(
        kAllocsBlueprint, tracks::Dimensions(),
        static_cast<int64_t>(dma_heap.inode()));
    context_->slice_tracker->End(timestamp, id);
  }
}

// This event has both the pid of the thread that sent the signal and the
// destination of the signal. Currently storing the pid of the destination.
void FtraceParser::ParseSignalGenerate(int64_t timestamp, ConstBytes blob) {
  protos::pbzero::SignalGenerateFtraceEvent::Decoder sig(blob);

  UniqueTid utid = context_->process_tracker->GetOrCreateThread(
      static_cast<uint32_t>(sig.pid()));
  int signal = sig.sig();
  TrackId track = context_->track_tracker->InternThreadTrack(utid);
  context_->slice_tracker->Scoped(
      timestamp, track, kNullStringId, signal_generate_id_, 0,
      [this, signal](ArgsTracker::BoundInserter* inserter) {
        inserter->AddArg(signal_name_id_, Variadic::Integer(signal));
      });
}

void FtraceParser::ParseSignalDeliver(int64_t timestamp,
                                      uint32_t pid,
                                      ConstBytes blob) {
  protos::pbzero::SignalDeliverFtraceEvent::Decoder sig(blob);
  UniqueTid utid = context_->process_tracker->GetOrCreateThread(pid);
  int signal = sig.sig();
  TrackId track = context_->track_tracker->InternThreadTrack(utid);
  context_->slice_tracker->Scoped(
      timestamp, track, kNullStringId, signal_deliver_id_, 0,
      [this, signal](ArgsTracker::BoundInserter* inserter) {
        inserter->AddArg(signal_name_id_, Variadic::Integer(signal));
      });
}

void FtraceParser::ParseOOMScoreAdjUpdate(int64_t timestamp, ConstBytes blob) {
  protos::pbzero::OomScoreAdjUpdateFtraceEvent::Decoder evt(blob);
  // The int16_t static cast is because older version of the on-device tracer
  // had a bug on negative varint encoding (b/120618641).
  auto oom_adj = static_cast<int16_t>(evt.oom_score_adj());
  auto tid = static_cast<uint32_t>(evt.pid());
  UniqueTid utid = context_->process_tracker->GetOrCreateThread(tid);
  context_->event_tracker->PushProcessCounterForThread(
      EventTracker::OomScoreAdj(), timestamp, oom_adj, utid);
}

void FtraceParser::ParseOOMKill(int64_t timestamp, ConstBytes blob) {
  protos::pbzero::MarkVictimFtraceEvent::Decoder evt(blob);
  UniqueTid utid = context_->process_tracker->GetOrCreateThread(
      static_cast<uint32_t>(evt.pid()));
  TrackId track = context_->track_tracker->InternThreadTrack(utid);
  context_->slice_tracker->Scoped(timestamp, track, kNullStringId, oom_kill_id_,
                                  0);
}

void FtraceParser::ParseMmEventRecord(int64_t timestamp,
                                      uint32_t pid,
                                      ConstBytes blob) {
  protos::pbzero::MmEventRecordFtraceEvent::Decoder evt(blob);

  uint32_t type = evt.type();
  UniqueTid utid = context_->process_tracker->GetOrCreateThread(pid);

  const char* type_str = GetMmEventTypeStr(type);
  if (!type_str) {
    context_->storage->IncrementStats(stats::mm_unknown_type);
    return;
  }
  context_->event_tracker->PushProcessCounterForThread(
      EventTracker::MmEvent{type_str, "count"}, timestamp, evt.count(), utid);
  context_->event_tracker->PushProcessCounterForThread(
      EventTracker::MmEvent{type_str, "max_lat"}, timestamp, evt.max_lat(),
      utid);
  context_->event_tracker->PushProcessCounterForThread(
      EventTracker::MmEvent{type_str, "avg_lat"}, timestamp, evt.avg_lat(),
      utid);
}

void FtraceParser::ParseSysEnterEvent(int64_t timestamp,
                                      uint32_t pid,
                                      ConstBytes blob) {
  protos::pbzero::SysEnterFtraceEvent::Decoder evt(blob);
  uint32_t syscall_num = static_cast<uint32_t>(evt.id());
  UniqueTid utid = context_->process_tracker->GetOrCreateThread(pid);

  SyscallTracker* syscall_tracker = SyscallTracker::GetOrCreate(context_);
  auto args_callback = [this, &evt](ArgsTracker::BoundInserter* inserter) {
    // process all syscall arguments
    uint32_t count = 0;
    for (auto it = evt.args(); it; ++it) {
      if (syscall_arg_name_ids_.size() == count) {
        base::StackString<32> string_arg("args[%u]", count);
        auto string_id =
            context_->storage->InternString(string_arg.string_view());
        syscall_arg_name_ids_.emplace_back(string_id);
      }
      inserter->AddArg(syscall_args_id_, syscall_arg_name_ids_[count],
                       Variadic::UnsignedInteger(*it));
      ++count;
    }
  };
  syscall_tracker->Enter(timestamp, utid, syscall_num, args_callback);
}

void FtraceParser::ParseSysExitEvent(int64_t timestamp,
                                     uint32_t pid,
                                     ConstBytes blob) {
  // Note: Although this seems duplicated to ParseSysEnterEvent, it is
  //       not. We decode SysExitFtraceEvent here to handle the return
  //       value of a syscall whereas SysEnterFtraceEvent is decoded
  //       above to handle the syscall arguments.
  protos::pbzero::SysExitFtraceEvent::Decoder evt(blob);
  uint32_t syscall_num = static_cast<uint32_t>(evt.id());
  UniqueTid utid = context_->process_tracker->GetOrCreateThread(pid);

  SyscallTracker* syscall_tracker = SyscallTracker::GetOrCreate(context_);
  auto args_callback = [this, &evt](ArgsTracker::BoundInserter* inserter) {
    if (evt.has_ret()) {
      const auto ret = evt.ret();
      inserter->AddArg(syscall_ret_id_, Variadic::Integer(ret));
    }
  };
  syscall_tracker->Exit(timestamp, utid, syscall_num, args_callback);
}

void FtraceParser::ParseI2cReadEvent(int64_t timestamp,
                                     uint32_t pid,
                                     protozero::ConstBytes blob) {
  protos::pbzero::I2cReadFtraceEvent::Decoder evt(blob);
  uint32_t adapter_nr = static_cast<uint32_t>(evt.adapter_nr());
  uint32_t msg_nr = static_cast<uint32_t>(evt.msg_nr());
  UniqueTid utid = context_->process_tracker->GetOrCreateThread(pid);

  I2cTracker* i2c_tracker = I2cTracker::GetOrCreate(context_);
  i2c_tracker->Enter(timestamp, utid, adapter_nr, msg_nr);
}

void FtraceParser::ParseI2cWriteEvent(int64_t timestamp,
                                      uint32_t pid,
                                      protozero::ConstBytes blob) {
  protos::pbzero::I2cWriteFtraceEvent::Decoder evt(blob);
  uint32_t adapter_nr = static_cast<uint32_t>(evt.adapter_nr());
  uint32_t msg_nr = static_cast<uint32_t>(evt.msg_nr());
  UniqueTid utid = context_->process_tracker->GetOrCreateThread(pid);

  I2cTracker* i2c_tracker = I2cTracker::GetOrCreate(context_);
  i2c_tracker->Enter(timestamp, utid, adapter_nr, msg_nr);
}

void FtraceParser::ParseI2cResultEvent(int64_t timestamp,
                                       uint32_t pid,
                                       protozero::ConstBytes blob) {
  protos::pbzero::I2cResultFtraceEvent::Decoder evt(blob);
  uint32_t adapter_nr = static_cast<uint32_t>(evt.adapter_nr());
  uint32_t nr_msgs = static_cast<uint32_t>(evt.nr_msgs());
  UniqueTid utid = context_->process_tracker->GetOrCreateThread(pid);

  I2cTracker* i2c_tracker = I2cTracker::GetOrCreate(context_);
  i2c_tracker->Exit(timestamp, utid, adapter_nr, nr_msgs);
}

void FtraceParser::ParseTaskNewTask(int64_t timestamp,
                                    uint32_t source_tid,
                                    ConstBytes blob) {
  protos::pbzero::TaskNewtaskFtraceEvent::Decoder evt(blob);
  uint32_t clone_flags = static_cast<uint32_t>(evt.clone_flags());
  uint32_t new_tid = static_cast<uint32_t>(evt.pid());
  StringId new_comm = context_->storage->InternString(evt.comm());
  auto* proc_tracker = context_->process_tracker.get();

  // task_newtask is raised both in the case of a new process creation (fork()
  // family) and thread creation (clone(CLONE_THREAD, ...)).
  static const uint32_t kCloneThread = 0x00010000;  // From kernel's sched.h.

  if (PERFETTO_UNLIKELY(new_tid == 0)) {
    // In the case of boot-time tracing (kernel is started with tracing
    // enabled), the ftrace buffer will see /bin/init creating swapper/0
    // tasks: event {
    //  pid: 1
    //  task_newtask {
    //    pid: 0
    //    comm: "swapper/0"
    //  }
    // }
    // Skip these task_newtask events since they are kernel idle tasks.
    PERFETTO_DCHECK(source_tid == 1);
    PERFETTO_DCHECK(base::StartsWith(evt.comm().ToStdString(), "swapper"));
    return;
  }

  // If the process is a fork, start a new process.
  if ((clone_flags & kCloneThread) == 0) {
    // This is a plain-old fork() or equivalent.
    proc_tracker->StartNewProcess(timestamp, source_tid, new_tid, new_comm,
                                  ThreadNamePriority::kFtrace);

    auto source_utid = proc_tracker->GetOrCreateThread(source_tid);
    auto new_utid = proc_tracker->GetOrCreateThread(new_tid);

    ThreadStateTracker::GetOrCreate(context_)->PushNewTaskEvent(
        timestamp, new_utid, source_utid);
    return;
  }

  // This is a pthread_create or similar. Bind the two threads together, so
  // they get resolved to the same process.
  auto source_utid = proc_tracker->GetOrCreateThread(source_tid);
  auto new_utid = proc_tracker->StartNewThread(timestamp, new_tid);
  proc_tracker->UpdateThreadNameByUtid(new_utid, new_comm,
                                       ThreadNamePriority::kFtrace);
  proc_tracker->AssociateThreads(source_utid, new_utid);

  ThreadStateTracker::GetOrCreate(context_)->PushNewTaskEvent(
      timestamp, new_utid, source_utid);
}

void FtraceParser::ParseTaskRename(ConstBytes blob) {
  protos::pbzero::TaskRenameFtraceEvent::Decoder evt(blob);
  uint32_t tid = static_cast<uint32_t>(evt.pid());
  StringId comm = context_->storage->InternString(evt.newcomm());
  context_->process_tracker->UpdateThreadNameAndMaybeProcessName(
      tid, comm, ThreadNamePriority::kFtrace);
}

void FtraceParser::ParseBinderTransaction(int64_t timestamp,
                                          uint32_t pid,
                                          ConstBytes blob) {
  protos::pbzero::BinderTransactionFtraceEvent::Decoder evt(blob);
  int32_t dest_node = static_cast<int32_t>(evt.target_node());
  uint32_t dest_tgid = static_cast<uint32_t>(evt.to_proc());
  uint32_t dest_tid = static_cast<uint32_t>(evt.to_thread());
  int32_t transaction_id = static_cast<int32_t>(evt.debug_id());
  bool is_reply = static_cast<int32_t>(evt.reply()) == 1;
  uint32_t flags = static_cast<uint32_t>(evt.flags());
  auto code_str = base::IntToHexString(evt.code()) + " Java Layer Dependent";
  StringId code = context_->storage->InternString(base::StringView(code_str));
  BinderTracker::GetOrCreate(context_)->Transaction(
      timestamp, pid, transaction_id, dest_node, dest_tgid, dest_tid, is_reply,
      flags, code);
}

void FtraceParser::ParseBinderTransactionReceived(int64_t timestamp,
                                                  uint32_t pid,
                                                  ConstBytes blob) {
  protos::pbzero::BinderTransactionReceivedFtraceEvent::Decoder evt(blob);
  int32_t transaction_id = static_cast<int32_t>(evt.debug_id());
  BinderTracker::GetOrCreate(context_)->TransactionReceived(timestamp, pid,
                                                            transaction_id);
}

void FtraceParser::ParseBinderCommand(int64_t timestamp,
                                      uint32_t pid,
                                      ConstBytes blob) {
  protos::pbzero::BinderCommandFtraceEvent::Decoder evt(blob);
  BinderTracker::GetOrCreate(context_)->CommandToKernel(timestamp, pid,
                                                        evt.cmd());
}

void FtraceParser::ParseBinderReturn(int64_t timestamp,
                                     uint32_t pid,
                                     ConstBytes blob) {
  protos::pbzero::BinderReturnFtraceEvent::Decoder evt(blob);
  BinderTracker::GetOrCreate(context_)->ReturnFromKernel(timestamp, pid,
                                                         evt.cmd());
}

void FtraceParser::ParseBinderTransactionAllocBuf(int64_t timestamp,
                                                  uint32_t pid,
                                                  ConstBytes blob) {
  protos::pbzero::BinderTransactionAllocBufFtraceEvent::Decoder evt(blob);
  uint64_t data_size = static_cast<uint64_t>(evt.data_size());
  uint64_t offsets_size = static_cast<uint64_t>(evt.offsets_size());

  BinderTracker::GetOrCreate(context_)->TransactionAllocBuf(
      timestamp, pid, data_size, offsets_size);
}

void FtraceParser::ParseBinderLocked(int64_t timestamp,
                                     uint32_t pid,
                                     ConstBytes blob) {
  protos::pbzero::BinderLockedFtraceEvent::Decoder evt(blob);
  BinderTracker::GetOrCreate(context_)->Locked(timestamp, pid);
}

void FtraceParser::ParseBinderLock(int64_t timestamp,
                                   uint32_t pid,
                                   ConstBytes blob) {
  protos::pbzero::BinderLockFtraceEvent::Decoder evt(blob);
  BinderTracker::GetOrCreate(context_)->Lock(timestamp, pid);
}

void FtraceParser::ParseBinderUnlock(int64_t timestamp,
                                     uint32_t pid,
                                     ConstBytes blob) {
  protos::pbzero::BinderUnlockFtraceEvent::Decoder evt(blob);
  BinderTracker::GetOrCreate(context_)->Unlock(timestamp, pid);
}

void FtraceParser::ParseClockSetRate(int64_t timestamp, ConstBytes blob) {
  protos::pbzero::ClockSetRateFtraceEvent::Decoder evt(blob);
  TrackId track = context_->track_tracker->InternTrack(
      tracks::kClockFrequencyBlueprint, tracks::Dimensions(evt.name()));
  context_->event_tracker->PushCounter(timestamp,
                                       static_cast<double>(evt.state()), track);
}

void FtraceParser::ParseClockEnable(int64_t timestamp, ConstBytes blob) {
  protos::pbzero::ClockEnableFtraceEvent::Decoder evt(blob);
  TrackId track = context_->track_tracker->InternTrack(
      tracks::kClockStateBlueprint, tracks::Dimensions(evt.name()));
  context_->event_tracker->PushCounter(timestamp,
                                       static_cast<double>(evt.state()), track);
}

void FtraceParser::ParseClockDisable(int64_t timestamp, ConstBytes blob) {
  protos::pbzero::ClockDisableFtraceEvent::Decoder evt(blob);
  TrackId track = context_->track_tracker->InternTrack(
      tracks::kClockStateBlueprint, tracks::Dimensions(evt.name()));
  context_->event_tracker->PushCounter(timestamp,
                                       static_cast<double>(evt.state()), track);
}

void FtraceParser::ParseScmCallStart(int64_t timestamp,
                                     uint32_t pid,
                                     ConstBytes blob) {
  UniqueTid utid = context_->process_tracker->GetOrCreateThread(pid);
  TrackId track_id = context_->track_tracker->InternThreadTrack(utid);
  protos::pbzero::ScmCallStartFtraceEvent::Decoder evt(blob);

  base::StackString<64> str("scm id=%#" PRIx64, evt.x0());
  StringId name_id = context_->storage->InternString(str.string_view());
  context_->slice_tracker->Begin(timestamp, track_id, kNullStringId, name_id);
}

void FtraceParser::ParseScmCallEnd(int64_t timestamp,
                                   uint32_t pid,
                                   ConstBytes blob) {
  protos::pbzero::ScmCallEndFtraceEvent::Decoder evt(blob);
  UniqueTid utid = context_->process_tracker->GetOrCreateThread(pid);
  TrackId track_id = context_->track_tracker->InternThreadTrack(utid);
  context_->slice_tracker->End(timestamp, track_id);
}

void FtraceParser::ParseCmaAllocStart(int64_t timestamp, uint32_t pid) {
  std::optional<VersionNumber> kernel_version =
      SystemInfoTracker::GetOrCreate(context_)->GetKernelVersion();
  // CmaAllocInfo event only exists after 5.10
  if (kernel_version < VersionNumber{5, 10})
    return;

  UniqueTid utid = context_->process_tracker->GetOrCreateThread(pid);
  TrackId track_id = context_->track_tracker->InternThreadTrack(utid);

  context_->slice_tracker->Begin(timestamp, track_id, kNullStringId,
                                 cma_alloc_id_);
}

void FtraceParser::ParseCmaAllocInfo(int64_t timestamp,
                                     uint32_t pid,
                                     ConstBytes blob) {
  std::optional<VersionNumber> kernel_version =
      SystemInfoTracker::GetOrCreate(context_)->GetKernelVersion();
  // CmaAllocInfo event only exists after 5.10
  if (kernel_version < VersionNumber{5, 10})
    return;

  UniqueTid utid = context_->process_tracker->GetOrCreateThread(pid);
  TrackId track_id = context_->track_tracker->InternThreadTrack(utid);
  protos::pbzero::CmaAllocInfoFtraceEvent::Decoder cma_alloc_info(blob);
  auto args_inserter = [this,
                        &cma_alloc_info](ArgsTracker::BoundInserter* inserter) {
    inserter->AddArg(cma_name_id_,
                     Variadic::String(context_->storage->InternString(
                         cma_alloc_info.name())));
    inserter->AddArg(cma_pfn_id_,
                     Variadic::UnsignedInteger(cma_alloc_info.pfn()));
    inserter->AddArg(cma_req_pages_id_,
                     Variadic::UnsignedInteger(cma_alloc_info.count()));
    inserter->AddArg(cma_nr_migrated_id_,
                     Variadic::UnsignedInteger(cma_alloc_info.nr_migrated()));
    inserter->AddArg(cma_nr_reclaimed_id_,
                     Variadic::UnsignedInteger(cma_alloc_info.nr_reclaimed()));
    inserter->AddArg(cma_nr_mapped_id_,
                     Variadic::UnsignedInteger(cma_alloc_info.nr_mapped()));
    inserter->AddArg(cma_nr_isolate_fail_id_,
                     Variadic::UnsignedInteger(cma_alloc_info.err_iso()));
    inserter->AddArg(cma_nr_migrate_fail_id_,
                     Variadic::UnsignedInteger(cma_alloc_info.err_mig()));
    inserter->AddArg(cma_nr_test_fail_id_,
                     Variadic::UnsignedInteger(cma_alloc_info.err_test()));
  };
  context_->slice_tracker->End(timestamp, track_id, kNullStringId,
                               kNullStringId, args_inserter);
}

void FtraceParser::ParseDirectReclaimBegin(int64_t timestamp,
                                           uint32_t pid,
                                           ConstBytes blob) {
  UniqueTid utid = context_->process_tracker->GetOrCreateThread(pid);
  TrackId track_id = context_->track_tracker->InternThreadTrack(utid);
  protos::pbzero::MmVmscanDirectReclaimBeginFtraceEvent::Decoder
      direct_reclaim_begin(blob);

  StringId name_id =
      context_->storage->InternString("mm_vmscan_direct_reclaim");

  auto args_inserter = [this, &direct_reclaim_begin](
                           ArgsTracker::BoundInserter* inserter) {
    inserter->AddArg(direct_reclaim_order_id_,
                     Variadic::Integer(direct_reclaim_begin.order()));
    inserter->AddArg(direct_reclaim_may_writepage_id_,
                     Variadic::Integer(direct_reclaim_begin.may_writepage()));
    inserter->AddArg(
        direct_reclaim_gfp_flags_id_,
        Variadic::UnsignedInteger(direct_reclaim_begin.gfp_flags()));
  };
  context_->slice_tracker->Begin(timestamp, track_id, kNullStringId, name_id,
                                 args_inserter);
}

void FtraceParser::ParseDirectReclaimEnd(int64_t timestamp,
                                         uint32_t pid,
                                         ConstBytes blob) {
  protos::pbzero::ScmCallEndFtraceEvent::Decoder evt(blob);
  UniqueTid utid = context_->process_tracker->GetOrCreateThread(pid);
  TrackId track_id = context_->track_tracker->InternThreadTrack(utid);
  protos::pbzero::MmVmscanDirectReclaimEndFtraceEvent::Decoder
      direct_reclaim_end(blob);

  auto args_inserter =
      [this, &direct_reclaim_end](ArgsTracker::BoundInserter* inserter) {
        inserter->AddArg(
            direct_reclaim_nr_reclaimed_id_,
            Variadic::UnsignedInteger(direct_reclaim_end.nr_reclaimed()));
      };
  context_->slice_tracker->End(timestamp, track_id, kNullStringId,
                               kNullStringId, args_inserter);
}

void FtraceParser::ParseShrinkSlabStart(
    int64_t timestamp,
    uint32_t pid,
    ConstBytes blob,
    PacketSequenceStateGeneration* seq_state) {
  protos::pbzero::MmShrinkSlabStartFtraceEvent::Decoder shrink_slab_start(blob);

  StringId shrink_name =
      InternedKernelSymbolOrFallback(shrink_slab_start.shrink(), seq_state);

  UniqueTid utid = context_->process_tracker->GetOrCreateThread(pid);
  TrackId track = context_->track_tracker->InternThreadTrack(utid);
  context_->slice_tracker->Begin(
      timestamp, track, kNullStringId, shrink_slab_id_,
      [&, this](ArgsTracker::BoundInserter* inserter) {
        inserter->AddArg(shrink_name_id_, Variadic::String(shrink_name));
        inserter->AddArg(
            shrink_total_scan_id_,
            Variadic::UnsignedInteger(shrink_slab_start.total_scan()));
        inserter->AddArg(shrink_priority_id_,
                         Variadic::Integer(shrink_slab_start.priority()));
      });
}

void FtraceParser::ParseShrinkSlabEnd(int64_t timestamp,
                                      uint32_t pid,
                                      ConstBytes blob) {
  protos::pbzero::MmShrinkSlabEndFtraceEvent::Decoder shrink_slab_end(blob);
  UniqueTid utid = context_->process_tracker->GetOrCreateThread(pid);
  TrackId track = context_->track_tracker->InternThreadTrack(utid);

  context_->slice_tracker->End(
      timestamp, track, kNullStringId, kNullStringId,
      [&, this](ArgsTracker::BoundInserter* inserter) {
        inserter->AddArg(shrink_freed_id_,
                         Variadic::Integer(shrink_slab_end.retval()));
      });
}

void FtraceParser::ParseWorkqueueExecuteStart(
    uint32_t cpu,
    int64_t timestamp,
    uint32_t pid,
    ConstBytes blob,
    PacketSequenceStateGeneration* seq_state) {
  protos::pbzero::WorkqueueExecuteStartFtraceEvent::Decoder evt(blob);
  StringId name_id = InternedKernelSymbolOrFallback(evt.function(), seq_state);

  UniqueTid utid = context_->process_tracker->GetOrCreateThread(pid);
  TrackId track = context_->track_tracker->InternThreadTrack(utid);

  context_->slice_tracker->Begin(
      timestamp, track, workqueue_id_, name_id,
      [&, this](ArgsTracker::BoundInserter* inserter) {
        inserter->AddArg(cpu_id_, Variadic::Integer(cpu));
      });
}

void FtraceParser::ParseWorkqueueExecuteEnd(int64_t timestamp,
                                            uint32_t pid,
                                            ConstBytes blob) {
  protos::pbzero::WorkqueueExecuteEndFtraceEvent::Decoder evt(blob);
  UniqueTid utid = context_->process_tracker->GetOrCreateThread(pid);
  TrackId track = context_->track_tracker->InternThreadTrack(utid);
  context_->slice_tracker->End(timestamp, track, workqueue_id_);
}

namespace {

constexpr auto kIrqBlueprint = tracks::SliceBlueprint(
    "cpu_irq",
    tracks::DimensionBlueprints(tracks::kCpuDimensionBlueprint),
    tracks::FnNameBlueprint([](uint32_t cpu) {
      return base::StackString<255>("Irq Cpu %u", cpu);
    }));

}  // namespace

void FtraceParser::ParseIrqHandlerEntry(uint32_t cpu,
                                        int64_t timestamp,
                                        protozero::ConstBytes blob) {
  protos::pbzero::IrqHandlerEntryFtraceEvent::Decoder evt(blob);

  TrackId track = context_->track_tracker->InternTrack(kIrqBlueprint,
                                                       tracks::Dimensions(cpu));

  base::StringView irq_name = evt.name();
  base::StackString<255> slice_name("IRQ (%.*s)", int(irq_name.size()),
                                    irq_name.data());
  StringId slice_name_id =
      context_->storage->InternString(slice_name.string_view());
  context_->slice_tracker->Begin(timestamp, track, irq_id_, slice_name_id);
}

void FtraceParser::ParseIrqHandlerExit(uint32_t cpu,
                                       int64_t timestamp,
                                       protozero::ConstBytes blob) {
  protos::pbzero::IrqHandlerExitFtraceEvent::Decoder evt(blob);

  TrackId track = context_->track_tracker->InternTrack(kIrqBlueprint,
                                                       tracks::Dimensions(cpu));
  context_->slice_tracker->End(
      timestamp, track, irq_id_, {},
      [&, this](ArgsTracker::BoundInserter* inserter) {
        inserter->AddArg(ret_arg_id_,
                         Variadic::String(context_->storage->InternString(
                             evt.ret() == 1 ? "handled" : "unhandled")));
      });
}

namespace {

constexpr auto kSoftIrqBlueprint = tracks::SliceBlueprint(
    "cpu_softirq",
    tracks::DimensionBlueprints(tracks::kCpuDimensionBlueprint),
    tracks::FnNameBlueprint([](uint32_t cpu) {
      return base::StackString<255>("SoftIrq Cpu %u", cpu);
    }));

}  // namespace

void FtraceParser::ParseSoftIrqEntry(uint32_t cpu,
                                     int64_t timestamp,
                                     protozero::ConstBytes blob) {
  protos::pbzero::SoftirqEntryFtraceEvent::Decoder evt(blob);
  if (evt.vec() >= base::ArraySize(kActionNames)) {
    PERFETTO_DFATAL("No action name at index %d for softirq event.", evt.vec());
    return;
  }

  TrackId track = context_->track_tracker->InternTrack(kSoftIrqBlueprint,
                                                       tracks::Dimensions(cpu));
  StringId slice_name_id =
      context_->storage->InternString(kActionNames[evt.vec()]);
  context_->slice_tracker->Begin(timestamp, track, irq_id_, slice_name_id);
}

void FtraceParser::ParseSoftIrqExit(uint32_t cpu,
                                    int64_t timestamp,
                                    protozero::ConstBytes blob) {
  protos::pbzero::SoftirqExitFtraceEvent::Decoder evt(blob);

  TrackId track = context_->track_tracker->InternTrack(kSoftIrqBlueprint,
                                                       tracks::Dimensions(cpu));
  context_->slice_tracker->End(timestamp, track, irq_id_, {},
                               [&, this](ArgsTracker::BoundInserter* inserter) {
                                 inserter->AddArg(vec_arg_id_,
                                                  Variadic::Integer(evt.vec()));
                               });
}

void FtraceParser::ParseGpuMemTotal(int64_t timestamp,
                                    protozero::ConstBytes data) {
  protos::pbzero::GpuMemTotalFtraceEvent::Decoder gpu_mem_total(data);

  TrackId track;
  const uint32_t pid = gpu_mem_total.pid();
  if (pid == 0) {
    // Pid 0 is used to indicate the global total
    track =
        context_->track_tracker->InternTrack(tracks::kGlobalGpuMemoryBlueprint);
  } else {
    // It's possible for GpuMemTotal ftrace events to be emitted by kworker
    // threads *after* process death. In this case, we simply want to discard
    // the event as otherwise we would create fake processes which we
    // definitely want to avoid.
    // See b/192274404 for more info.
    std::optional<UniqueTid> opt_utid =
        context_->process_tracker->GetThreadOrNull(pid);
    if (!opt_utid)
      return;

    // If the thread does exist, the |pid| in gpu_mem_total events is always a
    // true process id (and not a thread id) so ensure there is an association
    // between the tid and pid.
    UniqueTid updated_utid = context_->process_tracker->UpdateThread(pid, pid);
    PERFETTO_DCHECK(updated_utid == *opt_utid);

    // UpdateThread above should ensure this is always set.
    UniquePid upid = *context_->storage->thread_table()[*opt_utid].upid();
    PERFETTO_DCHECK(context_->storage->process_table()[upid].pid() == pid);
    track = context_->track_tracker->InternTrack(
        tracks::kProcessGpuMemoryBlueprint, tracks::Dimensions(upid));
  }
  context_->event_tracker->PushCounter(
      timestamp, static_cast<double>(gpu_mem_total.size()), track);
}

void FtraceParser::ParseSchedBlockedReason(
    protozero::ConstBytes blob,
    PacketSequenceStateGeneration* seq_state) {
  protos::pbzero::SchedBlockedReasonFtraceEvent::Decoder event(blob);
  uint32_t pid = static_cast<uint32_t>(event.pid());
  auto utid = context_->process_tracker->GetOrCreateThread(pid);
  uint32_t caller_iid = static_cast<uint32_t>(event.caller());
  auto* interned_string = seq_state->LookupInternedMessage<
      protos::pbzero::InternedData::kKernelSymbolsFieldNumber,
      protos::pbzero::InternedString>(caller_iid);

  std::optional<StringId> blocked_function_str_id = std::nullopt;
  if (interned_string) {
    protozero::ConstBytes str = interned_string->str();
    blocked_function_str_id = context_->storage->InternString(
        base::StringView(reinterpret_cast<const char*>(str.data), str.size));
  }

  ThreadStateTracker::GetOrCreate(context_)->PushBlockedReason(
      utid, event.io_wait(), blocked_function_str_id);
}

void FtraceParser::ParseFastRpcDmaStat(int64_t timestamp,
                                       uint32_t pid,
                                       protozero::ConstBytes blob) {
  protos::pbzero::FastrpcDmaStatFtraceEvent::Decoder event(blob);

  static constexpr auto kDimensionBlueprint =
      tracks::UintDimensionBlueprint("cid");

  static constexpr auto kBlueprint = tracks::CounterBlueprint(
      "fastrpc", tracks::UnknownUnitBlueprint(),
      tracks::DimensionBlueprints(kDimensionBlueprint),
      tracks::FnNameBlueprint([](uint32_t cid) {
        switch (cid) {
          case 0:
            return base::StackString<128>("mem.fastrpc[ASDP]");
          case 1:
            return base::StackString<128>("mem.fastrpc[MDSP]");
          case 2:
            return base::StackString<128>("mem.fastrpc[SDSP]");
          case 3:
            return base::StackString<128>("mem.fastrpc[CDSP]");
          default:
            return base::StackString<128>("mem.fastrpc[%" PRIu32 "]", cid);
        }
      }));

  // Push the global counter.
  TrackId track = context_->track_tracker->InternTrack(
      kBlueprint, tracks::Dimensions(event.cid()));
  context_->event_tracker->PushCounter(
      timestamp, static_cast<double>(event.total_allocated()), track);

  static constexpr auto kChangeBlueprint = tracks::CounterBlueprint(
      "fastrpc_change", tracks::UnknownUnitBlueprint(),
      tracks::DimensionBlueprints(kDimensionBlueprint,
                                  tracks::kThreadDimensionBlueprint),
      tracks::FnNameBlueprint([](uint32_t cid, uint32_t) {
        switch (cid) {
          case 0:
            return base::StackString<128>("mem.fastrpc_change[ASDP]");
          case 1:
            return base::StackString<128>("mem.fastrpc_change[MDSP]");
          case 2:
            return base::StackString<128>("mem.fastrpc_change[SDSP]");
          case 3:
            return base::StackString<128>("mem.fastrpc_change[CDSP]");
          default:
            return base::StackString<128>("mem.fastrpc_change[%" PRIu32 "]",
                                          cid);
        }
      }));

  // Push the change counter.
  UniqueTid utid = context_->process_tracker->GetOrCreateThread(pid);
  TrackId delta_track = context_->track_tracker->InternTrack(
      kChangeBlueprint, tracks::Dimensions(event.cid(), utid));
  context_->event_tracker->PushCounter(
      timestamp, static_cast<double>(event.len()), delta_track);
}

void FtraceParser::ParseCpuhpPause(int64_t,
                                   uint32_t,
                                   protozero::ConstBytes blob) {
  protos::pbzero::CpuhpPauseFtraceEvent::Decoder evt(blob);
  // TODO(b/183110813): Parse and visualize this event.
}

void FtraceParser::ParseNetifReceiveSkb(uint32_t cpu,
                                        int64_t timestamp,
                                        protozero::ConstBytes blob) {
  static constexpr auto kBlueprint = tracks::CounterBlueprint(
      "net_receive", tracks::UnknownUnitBlueprint(),
      tracks::DimensionBlueprints(tracks::kNetworkInterfaceDimensionBlueprint),
      tracks::FnNameBlueprint([](base::StringView net_device) {
        return base::StackString<255>("%.*s Received KB",
                                      static_cast<int>(net_device.size()),
                                      net_device.data());
      }));

  protos::pbzero::NetifReceiveSkbFtraceEvent::Decoder event(blob);
  base::StringView net_device = event.name();

  TrackId track = context_->track_tracker->InternTrack(
      kBlueprint, tracks::Dimensions(net_device));

  uint64_t& received = nic_received_bytes_[net_device.ToStdString()];
  received += event.len();

  uint64_t nic_received_kb = received / 1024;
  context_->event_tracker->PushCounter(
      timestamp, static_cast<double>(nic_received_kb), track,
      [&, this](ArgsTracker::BoundInserter* inserter) {
        StringId cpu_key = context_->storage->InternString("cpu");
        StringId len_key = context_->storage->InternString("len");
        inserter->AddArg(cpu_key, Variadic::UnsignedInteger(cpu));
        inserter->AddArg(len_key, Variadic::UnsignedInteger(event.len()));
      });
}

void FtraceParser::ParseNetDevXmit(uint32_t cpu,
                                   int64_t timestamp,
                                   protozero::ConstBytes blob) {
  protos::pbzero::NetDevXmitFtraceEvent::Decoder evt(blob);

  // Make sure driver took care of packet.
  if (evt.rc() != 0) {
    return;
  }

  base::StringView net_device = evt.name();

  static constexpr auto kBlueprint = tracks::CounterBlueprint(
      "net_transmit", tracks::UnknownUnitBlueprint(),
      tracks::DimensionBlueprints(tracks::kNetworkInterfaceDimensionBlueprint),
      tracks::FnNameBlueprint([](base::StringView net_device) {
        return base::StackString<255>("%.*s Transmitted KB",
                                      static_cast<int>(net_device.size()),
                                      net_device.data());
      }));
  TrackId track = context_->track_tracker->InternTrack(
      kBlueprint, tracks::Dimensions(net_device));

  uint64_t& transmitted = nic_transmitted_bytes_[net_device.ToStdString()];
  transmitted += evt.len();

  uint64_t nic_transmitted_kilobytes = transmitted / 1024;
  context_->event_tracker->PushCounter(
      timestamp, static_cast<double>(nic_transmitted_kilobytes), track,
      [&, this](ArgsTracker::BoundInserter* inserter) {
        inserter->AddArg(cpu_id_, Variadic::UnsignedInteger(cpu));
        inserter->AddArg(len_arg_id_, Variadic::UnsignedInteger(evt.len()));
      });
}

void FtraceParser::ParseInetSockSetState(int64_t timestamp,
                                         uint32_t pid,
                                         protozero::ConstBytes blob) {
  protos::pbzero::InetSockSetStateFtraceEvent::Decoder evt(blob);

  // Skip non TCP protocol.
  if (evt.protocol() != kIpprotoTcp) {
    PERFETTO_ELOG("skip non tcp protocol");
    return;
  }

  // Skip non IP protocol.
  if (evt.family() != kAfNet && evt.family() != kAfNet6) {
    PERFETTO_ELOG("skip non IP protocol");
    return;
  }

  // Skip invalid TCP state.
  if (evt.newstate() >= TCP_MAX_STATES || evt.oldstate() >= TCP_MAX_STATES) {
    PERFETTO_ELOG("skip invalid tcp state");
    return;
  }

  auto got = skaddr_to_stream_.find(evt.skaddr());
  if (got == skaddr_to_stream_.end()) {
    skaddr_to_stream_[evt.skaddr()] = ++num_of_tcp_stream_;
  }
  StringId slice_name_id;
  if (evt.newstate() == TCP_SYN_SENT) {
    base::StackString<32> str("%s(pid=%" PRIu32 ")",
                              kTcpStateNames[evt.newstate()], pid);
    slice_name_id = context_->storage->InternString(str.string_view());
  } else if (evt.newstate() == TCP_ESTABLISHED) {
    base::StackString<64> str("%s(sport=%" PRIu32 ",dport=%" PRIu32 ")",
                              kTcpStateNames[evt.newstate()], evt.sport(),
                              evt.dport());
    slice_name_id = context_->storage->InternString(str.string_view());
  } else {
    base::StringView slice_name = kTcpStateNames[evt.newstate()];
    slice_name_id = context_->storage->InternString(slice_name);
  }

  static constexpr auto kBlueprint = tracks::SliceBlueprint(
      "net_socket_set_state",
      tracks::DimensionBlueprints(
          tracks::UintDimensionBlueprint("tcp_stream_idx")),
      tracks::FnNameBlueprint([](uint32_t stream_idx) {
        return base::StackString<64>("TCP stream#%" PRIu32 "", stream_idx);
      }));

  uint32_t stream = skaddr_to_stream_[evt.skaddr()];
  TrackId id = context_->track_tracker->InternTrack(kBlueprint,
                                                    tracks::Dimensions(stream));
  context_->slice_tracker->End(timestamp, id);
  context_->slice_tracker->Begin(timestamp, id, tcp_state_id_, slice_name_id);
}

void FtraceParser::ParseTcpRetransmitSkb(int64_t timestamp,
                                         protozero::ConstBytes blob) {
  protos::pbzero::TcpRetransmitSkbFtraceEvent::Decoder evt(blob);

  static constexpr auto kBlueprint = tracks::SliceBlueprint(
      "net_tcp_retransmit_skb", tracks::DimensionBlueprints(),
      tracks::StaticNameBlueprint("TCP Retransmit Skb"));

  base::StackString<64> str("sport=%" PRIu32 ",dport=%" PRIu32 "", evt.sport(),
                            evt.dport());
  StringId slice_name_id = context_->storage->InternString(str.string_view());
  TrackId track_id = context_->track_tracker->InternTrack(kBlueprint);
  context_->slice_tracker->Scoped(timestamp, track_id, tcp_event_id_,
                                  slice_name_id, 0);
}

namespace {

constexpr auto kNapiGroBlueprint = tracks::SliceBlueprint(
    "cpu_napi_gro",
    tracks::DimensionBlueprints(tracks::kCpuDimensionBlueprint),
    tracks::FnNameBlueprint([](uint32_t cpu) {
      return base::StackString<255>("Napi Gro Cpu %u", cpu);
    }));

}  // namespace

void FtraceParser::ParseNapiGroReceiveEntry(uint32_t cpu,
                                            int64_t timestamp,
                                            protozero::ConstBytes blob) {
  protos::pbzero::NapiGroReceiveEntryFtraceEvent::Decoder evt(blob);

  TrackId track = context_->track_tracker->InternTrack(kNapiGroBlueprint,
                                                       tracks::Dimensions(cpu));
  StringId slice_name_id = context_->storage->InternString(evt.name());
  context_->slice_tracker->Begin(
      timestamp, track, napi_gro_id_, slice_name_id,
      [&, this](ArgsTracker::BoundInserter* inserter) {
        inserter->AddArg(len_arg_id_, Variadic::Integer(evt.len()));
      });
}

void FtraceParser::ParseNapiGroReceiveExit(uint32_t cpu,
                                           int64_t timestamp,
                                           protozero::ConstBytes blob) {
  protos::pbzero::NapiGroReceiveExitFtraceEvent::Decoder evt(blob);

  TrackId track = context_->track_tracker->InternTrack(kNapiGroBlueprint,
                                                       tracks::Dimensions(cpu));
  context_->slice_tracker->End(timestamp, track, napi_gro_id_, {},
                               [&, this](ArgsTracker::BoundInserter* inserter) {
                                 inserter->AddArg(ret_arg_id_,
                                                  Variadic::Integer(evt.ret()));
                               });
}

void FtraceParser::ParseCpuFrequencyLimits(int64_t timestamp,
                                           protozero::ConstBytes blob) {
  protos::pbzero::CpuFrequencyLimitsFtraceEvent::Decoder evt(blob);

  static constexpr auto kMaxBlueprint = tracks::CounterBlueprint(
      "cpu_max_frequency_limit", tracks::UnknownUnitBlueprint(),
      tracks::DimensionBlueprints(tracks::kCpuDimensionBlueprint),
      tracks::FnNameBlueprint([](uint32_t cpu) {
        return base::StackString<255>("Cpu %u Max Freq Limit", cpu);
      }));

  TrackId max_track = context_->track_tracker->InternTrack(
      kMaxBlueprint, tracks::Dimensions(evt.cpu_id()));
  context_->event_tracker->PushCounter(
      timestamp, static_cast<double>(evt.max_freq()), max_track);

  static constexpr auto kMinBlueprint = tracks::CounterBlueprint(
      "cpu_min_frequency_limit", tracks::UnknownUnitBlueprint(),
      tracks::DimensionBlueprints(tracks::kCpuDimensionBlueprint),
      tracks::FnNameBlueprint([](uint32_t cpu) {
        return base::StackString<255>("Cpu %u Min Freq Limit", cpu);
      }));

  TrackId min_track = context_->track_tracker->InternTrack(
      kMinBlueprint, tracks::Dimensions(evt.cpu_id()));
  context_->event_tracker->PushCounter(
      timestamp, static_cast<double>(evt.min_freq()), min_track);
}

void FtraceParser::ParseKfreeSkb(int64_t timestamp,
                                 protozero::ConstBytes blob) {
  protos::pbzero::KfreeSkbFtraceEvent::Decoder evt(blob);

  // Skip non IP & IPV6 protocol.
  if (evt.protocol() != kEthPIp && evt.protocol() != kEthPIp6) {
    return;
  }
  num_of_kfree_skb_ip_prot += 1;

  static constexpr auto kBlueprint = tracks::CounterBlueprint(
      "net_kfree_skb", tracks::UnknownUnitBlueprint(),
      tracks::DimensionBlueprints(),
      tracks::StaticNameBlueprint("Kfree Skb IP Prot"));

  TrackId track = context_->track_tracker->InternTrack(kBlueprint);
  context_->event_tracker->PushCounter(
      timestamp, static_cast<double>(num_of_kfree_skb_ip_prot), track,
      [&, this](ArgsTracker::BoundInserter* inserter) {
        base::StackString<255> prot("%s",
                                    evt.protocol() == kEthPIp ? "IP" : "IPV6");
        StringId prot_id = context_->storage->InternString(prot.string_view());
        // Store protocol as args for metrics computation.
        inserter->AddArg(protocol_arg_id_, Variadic::String(prot_id));
      });
}

void FtraceParser::ParseCrosEcSensorhubData(int64_t timestamp,
                                            protozero::ConstBytes blob) {
  protos::pbzero::CrosEcSensorhubDataFtraceEvent::Decoder evt(blob);

  // Push the global counter.
  static constexpr auto kBlueprint = tracks::CounterBlueprint(
      "cros_ec_sensorhub_data", tracks::UnknownUnitBlueprint(),
      tracks::DimensionBlueprints(
          tracks::UintDimensionBlueprint("ec_sensor_num")),
      tracks::FnNameBlueprint([](uint32_t sensor) {
        return base::StackString<255>("cros_ec.cros_ec_sensorhub_data.%u",
                                      sensor);
      }));

  TrackId track = context_->track_tracker->InternTrack(
      kBlueprint, tracks::Dimensions(evt.ec_sensor_num()));
  context_->event_tracker->PushCounter(
      timestamp,
      static_cast<double>(evt.current_time() - evt.current_timestamp()), track,
      [&, this](ArgsTracker::BoundInserter* inserter) {
        inserter->AddArg(cros_ec_arg_num_id_,
                         Variadic::Integer(evt.ec_sensor_num()));
        inserter->AddArg(
            cros_ec_arg_ec_id_,
            Variadic::Integer(evt.fifo_timestamp() - evt.current_timestamp()));
        inserter->AddArg(cros_ec_arg_sample_ts_id_,
                         Variadic::Integer(evt.current_timestamp()));
      });
}

void FtraceParser::ParseUfshcdClkGating(int64_t timestamp,
                                        protozero::ConstBytes blob) {
  protos::pbzero::UfshcdClkGatingFtraceEvent::Decoder evt(blob);
  uint32_t clk_state = 0;
  switch (evt.state()) {
    case 1:
      // Change ON state to 3
      clk_state = 3;
      break;
    case 2:
      // Change REQ_OFF state to 1
      clk_state = 1;
      break;
    case 3:
      // Change REQ_ON state to 2
      clk_state = 2;
      break;
  }
  static constexpr auto kBlueprint = tracks::CounterBlueprint(
      "ufs_clkgating", tracks::UnknownUnitBlueprint(),
      tracks::DimensionBlueprints(),
      tracks::StaticNameBlueprint(
          "io.ufs.clkgating (OFF:0/REQ_OFF/REQ_ON/ON:3)"));
  TrackId track = context_->track_tracker->InternTrack(kBlueprint);
  context_->event_tracker->PushCounter(timestamp,
                                       static_cast<double>(clk_state), track);
}

void FtraceParser::ParseTrustySmc(uint32_t pid,
                                  int64_t timestamp,
                                  protozero::ConstBytes blob) {
  protos::pbzero::TrustySmcFtraceEvent::Decoder evt(blob);

  UniqueTid utid = context_->process_tracker->GetOrCreateThread(pid);
  TrackId track = context_->track_tracker->InternThreadTrack(utid);

  base::StackString<48> name("trusty_smc:r0= %" PRIu64, evt.r0());
  StringId name_generic = context_->storage->InternString(name.string_view());

  context_->slice_tracker->Begin(timestamp, track, trusty_category_id_,
                                 name_generic);
}

void FtraceParser::ParseTrustySmcDone(uint32_t pid,
                                      int64_t timestamp,
                                      protozero::ConstBytes blob) {
  protos::pbzero::TrustySmcDoneFtraceEvent::Decoder evt(blob);

  UniqueTid utid = context_->process_tracker->GetOrCreateThread(pid);
  TrackId track = context_->track_tracker->InternThreadTrack(utid);

  context_->slice_tracker->End(timestamp, track, trusty_category_id_);
  base::StackString<256> name("trusty_smc_done:r0= %" PRIu64, evt.ret());
  StringId name_generic = context_->storage->InternString(name.string_view());
  context_->slice_tracker->Scoped(timestamp, track, trusty_category_id_,
                                  name_generic, 0);
}

void FtraceParser::ParseTrustyStdCall32(uint32_t pid,
                                        int64_t timestamp,
                                        protozero::ConstBytes blob) {
  protos::pbzero::TrustyStdCall32FtraceEvent::Decoder evt(blob);

  UniqueTid utid = context_->process_tracker->GetOrCreateThread(pid);
  TrackId track = context_->track_tracker->InternThreadTrack(utid);

  context_->slice_tracker->Begin(timestamp, track, trusty_category_id_,
                                 trusty_name_trusty_std_id_);
}

void FtraceParser::ParseTrustyStdCall32Done(uint32_t pid,
                                            int64_t timestamp,
                                            protozero::ConstBytes blob) {
  protos::pbzero::TrustyStdCall32DoneFtraceEvent::Decoder evt(blob);

  UniqueTid utid = context_->process_tracker->GetOrCreateThread(pid);
  TrackId track = context_->track_tracker->InternThreadTrack(utid);

  context_->slice_tracker->End(timestamp, track, trusty_category_id_);
  if (evt.ret() < 0) {
    base::StackString<256> name("trusty_err_std: err= %" PRIi64, evt.ret());
    StringId name_generic = context_->storage->InternString(name.string_view());
    context_->slice_tracker->Scoped(timestamp, track, trusty_category_id_,
                                    name_generic, 0);
  }
}

void FtraceParser::ParseTrustyShareMemory(uint32_t pid,
                                          int64_t timestamp,
                                          protozero::ConstBytes blob) {
  protos::pbzero::TrustyShareMemoryFtraceEvent::Decoder evt(blob);

  UniqueTid utid = context_->process_tracker->GetOrCreateThread(pid);
  TrackId track = context_->track_tracker->InternThreadTrack(utid);

  base::StackString<256> name(
      "trusty_share_mem: len= %" PRIu64 " nents= %" PRIu32 " lend= %" PRIu32,
      static_cast<uint64_t>(evt.len()), evt.nents(), evt.lend());
  StringId name_generic = context_->storage->InternString(name.string_view());

  context_->slice_tracker->Begin(timestamp, track, trusty_category_id_,
                                 name_generic);
}

void FtraceParser::ParseTrustyShareMemoryDone(uint32_t pid,
                                              int64_t timestamp,
                                              protozero::ConstBytes blob) {
  protos::pbzero::TrustyShareMemoryDoneFtraceEvent::Decoder evt(blob);

  UniqueTid utid = context_->process_tracker->GetOrCreateThread(pid);
  TrackId track = context_->track_tracker->InternThreadTrack(utid);
  context_->slice_tracker->End(timestamp, track, trusty_category_id_);

  base::StackString<256> name("trusty_share_mem: handle= %" PRIu64
                              " ret= %" PRIi32,
                              evt.handle(), evt.ret());
  StringId name_generic = context_->storage->InternString(name.string_view());
  context_->slice_tracker->Scoped(timestamp, track, trusty_category_id_,
                                  name_generic, 0);
}

void FtraceParser::ParseTrustyReclaimMemory(uint32_t pid,
                                            int64_t timestamp,
                                            protozero::ConstBytes blob) {
  protos::pbzero::TrustyReclaimMemoryFtraceEvent::Decoder evt(blob);

  UniqueTid utid = context_->process_tracker->GetOrCreateThread(pid);
  TrackId track = context_->track_tracker->InternThreadTrack(utid);

  base::StackString<256> name("trusty_reclaim_mem: id=%" PRIu64, evt.id());
  StringId name_generic = context_->storage->InternString(name.string_view());

  context_->slice_tracker->Begin(timestamp, track, trusty_category_id_,
                                 name_generic);
}

void FtraceParser::ParseTrustyReclaimMemoryDone(uint32_t pid,
                                                int64_t timestamp,
                                                protozero::ConstBytes blob) {
  protos::pbzero::TrustyReclaimMemoryDoneFtraceEvent::Decoder evt(blob);

  UniqueTid utid = context_->process_tracker->GetOrCreateThread(pid);
  TrackId track = context_->track_tracker->InternThreadTrack(utid);
  context_->slice_tracker->End(timestamp, track, trusty_category_id_);

  if (evt.ret() < 0) {
    base::StackString<256> name("trusty_reclaim_mem_err: err= %" PRIi32,
                                evt.ret());
    StringId name_generic = context_->storage->InternString(name.string_view());
    context_->slice_tracker->Scoped(timestamp, track, trusty_category_id_,
                                    name_generic, 0);
  }
}

void FtraceParser::ParseTrustyIrq(uint32_t pid,
                                  int64_t timestamp,
                                  protozero::ConstBytes blob) {
  protos::pbzero::TrustyIrqFtraceEvent::Decoder evt(blob);

  UniqueTid utid = context_->process_tracker->GetOrCreateThread(pid);
  TrackId track = context_->track_tracker->InternThreadTrack(utid);

  base::StackString<256> name("trusty_irq: irq= %" PRIi32, evt.irq());
  StringId name_generic = context_->storage->InternString(name.string_view());

  context_->slice_tracker->Scoped(timestamp, track, trusty_category_id_,
                                  name_generic, 0);
}

void FtraceParser::ParseTrustyIpcHandleEvent(uint32_t pid,
                                             int64_t timestamp,
                                             protozero::ConstBytes blob) {
  protos::pbzero::TrustyIpcHandleEventFtraceEvent::Decoder evt(blob);

  UniqueTid utid = context_->process_tracker->GetOrCreateThread(pid);
  TrackId track = context_->track_tracker->InternThreadTrack(utid);

  base::StackString<256> name(
      "trusty_ipc_handle_event: chan=%" PRIu32 " srv_name=%s event=%" PRIu32,
      evt.chan(), evt.srv_name().ToStdString().c_str(), evt.event_id());
  StringId name_generic = context_->storage->InternString(name.string_view());

  context_->slice_tracker->Scoped(timestamp, track, trusty_category_id_,
                                  name_generic, 0);
}

void FtraceParser::ParseTrustyEnqueueNop(uint32_t pid,
                                         int64_t timestamp,
                                         protozero::ConstBytes blob) {
  protos::pbzero::TrustyEnqueueNopFtraceEvent::Decoder evt(blob);

  UniqueTid utid = context_->process_tracker->GetOrCreateThread(pid);
  TrackId track = context_->track_tracker->InternThreadTrack(utid);

  base::StackString<256> name("trusty_enqueue_nop: arg1= %" PRIu32
                              " arg2= %" PRIu32 " arg3=%" PRIu32,
                              evt.arg1(), evt.arg2(), evt.arg3());
  StringId name_generic = context_->storage->InternString(name.string_view());
  context_->slice_tracker->Scoped(timestamp, track, trusty_category_id_,
                                  name_generic, 0);
}

void FtraceParser::ParseTrustyIpcConnect(uint32_t pid,
                                         int64_t timestamp,
                                         protozero::ConstBytes blob) {
  protos::pbzero::TrustyIpcConnectFtraceEvent::Decoder evt(blob);

  UniqueTid utid = context_->process_tracker->GetOrCreateThread(pid);
  TrackId track = context_->track_tracker->InternThreadTrack(utid);

  base::StackString<256> name("tipc_connect: %s",
                              evt.port().ToStdString().c_str());
  StringId name_generic = context_->storage->InternString(name.string_view());

  context_->slice_tracker->Begin(timestamp, track, trusty_category_id_,
                                 name_generic);
}

void FtraceParser::ParseTrustyIpcConnectEnd(uint32_t pid,
                                            int64_t timestamp,
                                            protozero::ConstBytes blob) {
  protos::pbzero::TrustyIpcConnectEndFtraceEvent::Decoder evt(blob);

  UniqueTid utid = context_->process_tracker->GetOrCreateThread(pid);
  TrackId track = context_->track_tracker->InternThreadTrack(utid);

  context_->slice_tracker->End(timestamp, track, trusty_category_id_);
  if (evt.err()) {
    base::StackString<256> name("tipc_err_connect:err= %" PRIi32, evt.err());
    StringId name_generic = context_->storage->InternString(name.string_view());
    context_->slice_tracker->Scoped(timestamp, track, trusty_category_id_,
                                    name_generic, 0);
  }
}

void FtraceParser::ParseTrustyIpcWrite(uint32_t pid,
                                       int64_t timestamp,
                                       protozero::ConstBytes blob) {
  protos::pbzero::TrustyIpcWriteFtraceEvent::Decoder evt(blob);

  StringId name_generic = kNullStringId;
  UniqueTid utid = context_->process_tracker->GetOrCreateThread(pid);
  TrackId track = context_->track_tracker->InternThreadTrack(utid);

  if (evt.shm_cnt() > 0) {
    base::StackString<256> name("tipc_write: %s shm_cnt:[%" PRIu64 "]",
                                evt.srv_name().ToStdString().c_str(),
                                evt.shm_cnt());
    name_generic = context_->storage->InternString(name.string_view());
  } else {
    base::StackString<256> name("tipc_write: %s",
                                evt.srv_name().ToStdString().c_str());
    name_generic = context_->storage->InternString(name.string_view());
  }
  context_->slice_tracker->Scoped(timestamp, track, trusty_category_id_,
                                  name_generic, 0);

  if (evt.len_or_err() < 0) {
    base::StackString<256> name("tipc_err_write:len_or_err= %" PRIi32,
                                evt.len_or_err());
    name_generic = context_->storage->InternString(name.string_view());
    context_->slice_tracker->Scoped(timestamp, track, trusty_category_id_,
                                    name_generic, 0);
  }
}

void FtraceParser::ParseTrustyIpcRead(uint32_t pid,
                                      int64_t timestamp,
                                      protozero::ConstBytes blob) {
  protos::pbzero::TrustyIpcReadFtraceEvent::Decoder evt(blob);

  UniqueTid utid = context_->process_tracker->GetOrCreateThread(pid);
  TrackId track = context_->track_tracker->InternThreadTrack(utid);

  base::StackString<256> name("tipc_read: %s",
                              evt.srv_name().ToStdString().c_str());
  StringId name_generic = context_->storage->InternString(name.string_view());
  context_->slice_tracker->Begin(timestamp, track, trusty_category_id_,
                                 name_generic);
}

void FtraceParser::ParseTrustyIpcReadEnd(uint32_t pid,
                                         int64_t timestamp,
                                         protozero::ConstBytes blob) {
  protos::pbzero::TrustyIpcReadEndFtraceEvent::Decoder evt(blob);

  UniqueTid utid = context_->process_tracker->GetOrCreateThread(pid);
  TrackId track = context_->track_tracker->InternThreadTrack(utid);
  context_->slice_tracker->End(timestamp, track, trusty_category_id_);

  if (evt.len_or_err() <= 0) {
    base::StackString<256> name("tipc_err_read:len_or_err= %" PRIi32,
                                evt.len_or_err());
    StringId name_generic = context_->storage->InternString(name.string_view());
    context_->slice_tracker->Scoped(timestamp, track, trusty_category_id_,
                                    name_generic, 0);
  }
}

void FtraceParser::ParseTrustyIpcPoll(uint32_t pid,
                                      int64_t timestamp,
                                      protozero::ConstBytes blob) {
  protos::pbzero::TrustyIpcPollFtraceEvent::Decoder evt(blob);

  UniqueTid utid = context_->process_tracker->GetOrCreateThread(pid);
  TrackId track = context_->track_tracker->InternThreadTrack(utid);

  base::StackString<256> name("tipc_poll: %s",
                              evt.srv_name().ToStdString().c_str());
  StringId name_generic = context_->storage->InternString(name.string_view());
  context_->slice_tracker->Scoped(timestamp, track, trusty_category_id_,
                                  name_generic, 0);
}

void FtraceParser::ParseTrustyIpcRx(uint32_t pid,
                                    int64_t ts,
                                    protozero::ConstBytes blob) {
  protos::pbzero::TrustyIpcRxFtraceEvent::Decoder evt(blob);

  UniqueTid utid = context_->process_tracker->GetOrCreateThread(pid);
  TrackId track = context_->track_tracker->InternThreadTrack(utid);

  context_->slice_tracker->Scoped(ts, track, trusty_category_id_,
                                  trusty_name_tipc_rx_id_, 0);
}

void FtraceParser::ParseUfshcdCommand(int64_t timestamp,
                                      protozero::ConstBytes blob) {
  protos::pbzero::UfshcdCommandFtraceEvent::Decoder evt(blob);

  static constexpr auto kCounterBlueprint = tracks::CounterBlueprint(
      "ufs_command_count", tracks::UnknownUnitBlueprint(),
      tracks::DimensionBlueprints(),
      tracks::StaticNameBlueprint("io.ufs.command.count"));

  // Parse occupied ufs command queue
  uint32_t num = evt.doorbell() > 0
                     ? static_cast<uint32_t>(PERFETTO_POPCOUNT(evt.doorbell()))
                     : (evt.str_t() == 1 ? 0 : 1);
  TrackId track = context_->track_tracker->InternTrack(kCounterBlueprint);
  context_->event_tracker->PushCounter(timestamp, static_cast<double>(num),
                                       track);

  static constexpr auto kTagBlueprint = tracks::SliceBlueprint(
      "ufs_command_tag",
      tracks::DimensionBlueprints(tracks::UintDimensionBlueprint("ufs_tag")),
      tracks::FnNameBlueprint([](uint32_t tag) {
        return base::StackString<32>("io.ufs.command.tag[%03u]", tag);
      }));

  // Parse ufs command tag
  TrackId tag_track_id = context_->track_tracker->InternTrack(
      kTagBlueprint, tracks::Dimensions(evt.tag()));
  if (evt.str_t() == 0) {
    std::string ufs_op_str = GetUfsCmdString(evt.opcode(), evt.group_id());
    StringId ufs_slice_name =
        context_->storage->InternString(base::StringView(ufs_op_str));
    context_->slice_tracker->Begin(timestamp, tag_track_id, kNullStringId,
                                   ufs_slice_name);
  } else {
    context_->slice_tracker->End(timestamp, tag_track_id);
  }
}

namespace {

constexpr auto kWakesourceBlueprint = tracks::SliceBlueprint(
    "wakesource_wakelock",
    tracks::DimensionBlueprints(
        tracks::StringDimensionBlueprint("wakelock_event")),
    tracks::FnNameBlueprint([](base::StringView event_name) {
      return base::StackString<32>("Wakelock(%.*s)", int(event_name.size()),
                                   event_name.data());
    }));

}  // namespace

void FtraceParser::ParseWakeSourceActivate(int64_t timestamp,
                                           protozero::ConstBytes blob) {
  protos::pbzero::WakeupSourceActivateFtraceEvent::Decoder evt(blob);

  std::string event_name = evt.name().ToStdString();
  uint32_t count = active_wakelock_to_count_[event_name];
  active_wakelock_to_count_[event_name] += 1;

  // There is already an active slice with this name, don't create another.
  if (count > 0) {
    return;
  }

  TrackId track_id = context_->track_tracker->InternTrack(
      kWakesourceBlueprint, tracks::Dimensions(evt.name()));
  base::StackString<32> str("Wakelock(%s)", event_name.c_str());
  StringId stream_id = context_->storage->InternString(str.string_view());
  context_->slice_tracker->Begin(timestamp, track_id, kNullStringId, stream_id);
}

void FtraceParser::ParseWakeSourceDeactivate(int64_t timestamp,
                                             protozero::ConstBytes blob) {
  protos::pbzero::WakeupSourceDeactivateFtraceEvent::Decoder evt(blob);

  std::string event_name = evt.name().ToStdString();
  uint32_t count = active_wakelock_to_count_[event_name];
  active_wakelock_to_count_[event_name] = count > 0 ? count - 1 : 0;
  if (count != 1) {
    return;
  }

  TrackId track_id = context_->track_tracker->InternTrack(
      kWakesourceBlueprint, tracks::Dimensions(evt.name()));
  context_->slice_tracker->End(timestamp, track_id);
}

namespace {

constexpr auto kSuspendResumeBlueprint = TrackCompressor::SliceBlueprint(
    "suspend_resume",
    tracks::Dimensions(),
    tracks::StaticNameBlueprint("Suspend/Resume Latency"));

}  // namespace

void FtraceParser::ParseSuspendResume(int64_t timestamp,
                                      uint32_t cpu,
                                      uint32_t tid,
                                      protozero::ConstBytes blob) {
  protos::pbzero::SuspendResumeFtraceEvent::Decoder evt(blob);

  std::string action_name = evt.action().ToStdString();

  // Hard code fix the timekeeping_freeze action's value to zero, the value is
  // processor_id and device could enter suspend/resume from different
  // processor.
  auto val = (action_name == "timekeeping_freeze") ? 0 : evt.val();

  base::StackString<64> str("%s(%d)", action_name.c_str(), val);
  std::string current_action = str.ToStdString();

  StringId slice_name_id = context_->storage->InternString(str.string_view());
  int64_t cookie = slice_name_id.raw_id();
  if (!evt.start()) {
    TrackId end_id = context_->track_compressor->InternEnd(
        kSuspendResumeBlueprint, tracks::Dimensions(), cookie);
    context_->slice_tracker->End(timestamp, end_id);

    if (action_name == "suspend_enter") {
      suspend_state_ = SUSPEND_STATE_INITIAL;
    } else if (action_name == "thaw_processes" &&
               suspend_state_ == SUSPEND_STATE_FREEZE) {
      // We encountered the bug. Close the suspend_enter slice.
      end_id = context_->track_compressor->InternEnd(
          kSuspendResumeBlueprint, tracks::Dimensions(),
          suspend_enter_slice_cookie_);
      context_->slice_tracker->End(timestamp, end_id);

      suspend_state_ = SUSPEND_STATE_INITIAL;
    }
    return;
  }

  // Work around bug where the suspend_enter() slice never terminates if we
  // see an error in suspend_prepare().
  //
  // We can detect this state if we
  // a) End thaw_processes()
  // b) While in freeze_processes()
  // c) And in suspend_enter()
  //
  // since thaw_processes() is only called *from within freeze_processes()*
  // in the error case, and should never overlap with suspend_enter().
  //
  // See b/381039361.
  if (action_name == "suspend_enter") {
    suspend_state_ = SUSPEND_STATE_ENTER;
    suspend_enter_slice_cookie_ = cookie;
  } else if (action_name == "freeze_processes" &&
             suspend_state_ == SUSPEND_STATE_ENTER) {
    suspend_state_ = SUSPEND_STATE_FREEZE;
  }

  TrackId start_id = context_->track_compressor->InternBegin(
      kSuspendResumeBlueprint, tracks::Dimensions(), cookie);
  auto args_inserter = [&](ArgsTracker::BoundInserter* inserter) {
    inserter->AddArg(suspend_resume_utid_arg_name_,
                     Variadic::UnsignedInteger(
                         context_->process_tracker->GetOrCreateThread(tid)));
    inserter->AddArg(suspend_resume_event_type_arg_name_,
                     Variadic::String(suspend_resume_main_event_id_));
    inserter->AddArg(cpu_id_, Variadic::UnsignedInteger(cpu));

    // These fields are set to null as this is not a device PM callback event.
    inserter->AddArg(suspend_resume_device_arg_name_,
                     Variadic::String(kNullStringId));
    inserter->AddArg(suspend_resume_driver_arg_name_,
                     Variadic::String(kNullStringId));
    inserter->AddArg(suspend_resume_callback_phase_arg_name_,
                     Variadic::String(kNullStringId));
  };
  context_->slice_tracker->Begin(timestamp, start_id, kNullStringId,
                                 slice_name_id, args_inserter);
}

void FtraceParser::ParseSuspendResumeMinimal(int64_t timestamp,
                                             protozero::ConstBytes blob) {
  protos::pbzero::SuspendResumeMinimalFtraceEvent::Decoder evt(blob);

  static constexpr auto kBlueprint = tracks::SliceBlueprint(
      "suspend_resume_minimal", tracks::DimensionBlueprints(),
      tracks::StaticNameBlueprint("Suspend/Resume Minimal"));
  TrackId track_id = context_->track_tracker->InternTrack(kBlueprint);
  if (evt.start()) {
    context_->slice_tracker->Begin(timestamp, track_id, kNullStringId,
                                   suspend_resume_minimal_slice_name_id_);
  } else {
    context_->slice_tracker->End(timestamp, track_id);
  }
}

void FtraceParser::ParseSchedCpuUtilCfs(int64_t timestamp,
                                        protozero::ConstBytes blob) {
  protos::pbzero::SchedCpuUtilCfsFtraceEvent::Decoder evt(blob);

  static constexpr auto kUtilBlueprint = tracks::CounterBlueprint(
      "cpu_utilization", tracks::UnknownUnitBlueprint(),
      tracks::DimensionBlueprints(tracks::kCpuDimensionBlueprint),
      tracks::FnNameBlueprint([](uint32_t cpu) {
        return base::StackString<255>("Cpu %u Util", cpu);
      }));
  TrackId util_track = context_->track_tracker->InternTrack(
      kUtilBlueprint, tracks::Dimensions(evt.cpu()));
  context_->event_tracker->PushCounter(
      timestamp, static_cast<double>(evt.cpu_util()), util_track);

  static constexpr auto kCapBlueprint = tracks::CounterBlueprint(
      "cpu_capacity", tracks::UnknownUnitBlueprint(),
      tracks::DimensionBlueprints(tracks::kCpuDimensionBlueprint),
      tracks::FnNameBlueprint([](uint32_t cpu) {
        return base::StackString<255>("Cpu %u Cap", cpu);
      }));
  TrackId cap_track = context_->track_tracker->InternTrack(
      kCapBlueprint, tracks::Dimensions(evt.cpu()));
  context_->event_tracker->PushCounter(
      timestamp, static_cast<double>(evt.capacity()), cap_track);

  static constexpr auto kNrRunningBlueprint = tracks::CounterBlueprint(
      "cpu_nr_running", tracks::UnknownUnitBlueprint(),
      tracks::DimensionBlueprints(tracks::kCpuDimensionBlueprint),
      tracks::FnNameBlueprint([](uint32_t cpu) {
        return base::StackString<255>("Cpu %u Nr Running", cpu);
      }));
  TrackId nr_track = context_->track_tracker->InternTrack(
      kNrRunningBlueprint, tracks::Dimensions(evt.cpu()));
  context_->event_tracker->PushCounter(
      timestamp, static_cast<double>(evt.nr_running()), nr_track);
}

namespace {

constexpr auto kThreadFuncgraphBlueprint = tracks::SliceBlueprint(
    "thread_funcgraph",
    tracks::DimensionBlueprints(tracks::kThreadDimensionBlueprint),
    tracks::StaticNameBlueprint("Funcgraph"));

constexpr auto kCpuFuncgraphBlueprint = tracks::SliceBlueprint(
    "cpu_funcgraph",
    tracks::DimensionBlueprints(tracks::kCpuDimensionBlueprint),
    tracks::FnNameBlueprint([](uint32_t cpu) {
      return base::StackString<255>("swapper%u -funcgraph", cpu);
    }));

}  // namespace

void FtraceParser::ParseFuncgraphEntry(
    int64_t timestamp,
    uint32_t cpu,
    uint32_t pid,
    protozero::ConstBytes blob,
    PacketSequenceStateGeneration* seq_state) {
  protos::pbzero::FuncgraphEntryFtraceEvent::Decoder evt(blob);
  StringId name_id = InternedKernelSymbolOrFallback(evt.func(), seq_state);

  TrackId track = {};
  if (pid != 0) {
    // common case: normal thread
    UniqueTid utid = context_->process_tracker->GetOrCreateThread(pid);
    track = context_->track_tracker->InternTrack(kThreadFuncgraphBlueprint,
                                                 tracks::Dimensions(utid));
  } else {
    // Idle threads (swapper) are implicit, and all share the same thread id
    // 0. Therefore we cannot use a thread-scoped track because many instances
    // of swapper might be running concurrently. Fall back onto global tracks
    // (one per cpu).
    track = context_->track_tracker->InternTrack(kCpuFuncgraphBlueprint,
                                                 tracks::Dimensions(cpu));
  }
  context_->slice_tracker->Begin(timestamp, track, kNullStringId, name_id);
}

void FtraceParser::ParseFuncgraphExit(
    int64_t timestamp,
    uint32_t cpu,
    uint32_t pid,
    protozero::ConstBytes blob,
    PacketSequenceStateGeneration* seq_state) {
  protos::pbzero::FuncgraphExitFtraceEvent::Decoder evt(blob);
  StringId name_id = InternedKernelSymbolOrFallback(evt.func(), seq_state);

  TrackId track = {};
  if (pid != 0) {
    // common case: normal thread
    UniqueTid utid = context_->process_tracker->GetOrCreateThread(pid);
    track = context_->track_tracker->InternTrack(kThreadFuncgraphBlueprint,
                                                 tracks::Dimensions(utid));
  } else {
    // special case: see |ParseFuncgraphEntry|
    track = context_->track_tracker->InternTrack(kCpuFuncgraphBlueprint,
                                                 tracks::Dimensions(cpu));
  }
  context_->slice_tracker->End(timestamp, track, kNullStringId, name_id);
}

namespace {

constexpr auto kAndroidFsBlueprint =
    TrackCompressor::SliceBlueprint("android_fs",
                                    tracks::Dimensions(),
                                    tracks::StaticNameBlueprint("android_fs"));

}  // namespace

void FtraceParser::ParseAndroidFsDatareadStart(int64_t ts,
                                               uint32_t pid,
                                               ConstBytes data) {
  protos::pbzero::AndroidFsDatareadStartFtraceEvent::Decoder decoder(data);
  inode_offset_thread_map_.Insert({decoder.ino(), decoder.offset()}, pid);

  TrackId track_id = context_->track_compressor->InternBegin(
      kAndroidFsBlueprint, tracks::Dimensions(), pid);
  context_->slice_tracker->Begin(
      ts, track_id, kNullStringId, android_fs_data_read_id_,
      [&, this](ArgsTracker::BoundInserter* inserter) {
        inserter->AddArg(file_path_id_,
                         Variadic::String(context_->storage->InternString(
                             base::StringView(decoder.pathbuf()))));
        inserter->AddArg(offset_id_start_, Variadic::Integer(decoder.offset()));
        inserter->AddArg(bytes_read_id_start_,
                         Variadic::Integer(decoder.bytes()));
      });
}

void FtraceParser::ParseAndroidFsDatareadEnd(int64_t ts, ConstBytes data) {
  protos::pbzero::AndroidFsDatareadEndFtraceEvent::Decoder decoder(data);
  auto* it = inode_offset_thread_map_.Find({decoder.ino(), decoder.offset()});
  if (!it) {
    return;
  }
  uint32_t start_event_tid = *it;
  inode_offset_thread_map_.Erase({decoder.ino(), decoder.offset()});

  TrackId track_id = context_->track_compressor->InternEnd(
      kAndroidFsBlueprint, tracks::Dimensions(), start_event_tid);
  context_->slice_tracker->End(
      ts, track_id, kNullStringId, kNullStringId,
      [&, this](ArgsTracker::BoundInserter* inserter) {
        inserter->AddArg(offset_id_end_, Variadic::Integer(decoder.offset()));
        inserter->AddArg(bytes_read_id_end_,
                         Variadic::Integer(decoder.bytes()));
      });
}

StringId FtraceParser::GetRpmStatusStringId(int32_t rpm_status_val) {
  // `RPM_SUSPENDED` is omitted from this list as it would never be used as a
  // slice label.
  switch (rpm_status_val) {
    case RPM_INVALID:
      return runtime_status_invalid_id_;
    case RPM_SUSPENDING:
      return runtime_status_suspending_id_;
    case RPM_RESUMING:
      return runtime_status_resuming_id_;
    case RPM_ACTIVE:
      return runtime_status_active_id_;
  }

  PERFETTO_DLOG(
      "Invalid runtime status value obtained from rpm_status ftrace event");
  return runtime_status_invalid_id_;
}

void FtraceParser::ParseRpmStatus(int64_t ts, protozero::ConstBytes blob) {
  protos::pbzero::RpmStatusFtraceEvent::Decoder rpm_event(blob);

  // Device here refers to anything managed by a Linux kernel driver.
  static constexpr auto kBlueprint = tracks::CounterBlueprint(
      "linux_rpm", tracks::UnknownUnitBlueprint(),
      tracks::DimensionBlueprints(tracks::kLinuxDeviceDimensionBlueprint));
  TrackId track_id =
      context_->track_tracker->InternTrack(kBlueprint, {rpm_event.name()});

  // A `runtime_status` event implies a potential change in state. Hence, if
  // an active slice exists for this device, end that slice.
  if (active_rpm_tracks_.find(track_id) != active_rpm_tracks_.end()) {
    context_->slice_tracker->End(ts, track_id);
  }

  // To reduce visual clutter, the "SUSPENDED" state will be omitted from the
  // visualization, as devices typically spend the majority of their time in
  // this state.
  int32_t rpm_status = rpm_event.status();
  if (rpm_status == RPM_SUSPENDED) {
    active_rpm_tracks_.erase(track_id);
    return;
  }

  context_->slice_tracker->Begin(ts, track_id, /*category=*/kNullStringId,
                                 /*raw_name=*/GetRpmStatusStringId(rpm_status));
  active_rpm_tracks_.insert(track_id);
}

// Parses `device_pm_callback_start` events and begins corresponding slices in
// the suspend / resume latency UI track.
void FtraceParser::ParseDevicePmCallbackStart(int64_t ts,
                                              uint32_t cpu,
                                              uint32_t tid,
                                              protozero::ConstBytes blob) {
  protos::pbzero::DevicePmCallbackStartFtraceEvent::Decoder dpm_event(blob);

  // Device here refers to anything managed by a Linux kernel driver.
  std::string device_name = dpm_event.device().ToStdString();
  std::string driver_name = dpm_event.driver().ToStdString();

  std::string slice_name = device_name + " " + driver_name;
  StringId slice_name_id = context_->storage->InternString(slice_name.c_str());
  int64_t cookie = slice_name_id.raw_id();

  std::string callback_phase = ConstructCallbackPhaseName(
      /*pm_ops=*/dpm_event.pm_ops().ToStdString(),
      /*event_type=*/GetDpmCallbackEventString(dpm_event.event()));

  TrackId track_id = context_->track_compressor->InternBegin(
      kSuspendResumeBlueprint, tracks::Dimensions(), cookie);
  context_->slice_tracker->Begin(
      ts, track_id, kNullStringId, slice_name_id,
      [&](ArgsTracker::BoundInserter* inserter) {
        inserter->AddArg(
            suspend_resume_utid_arg_name_,
            Variadic::UnsignedInteger(
                context_->process_tracker->GetOrCreateThread(tid)));
        inserter->AddArg(suspend_resume_event_type_arg_name_,
                         Variadic::String(suspend_resume_device_pm_event_id_));
        inserter->AddArg(cpu_id_, Variadic::UnsignedInteger(cpu));
        inserter->AddArg(suspend_resume_device_arg_name_,
                         Variadic::String(context_->storage->InternString(
                             device_name.c_str())));
        inserter->AddArg(suspend_resume_driver_arg_name_,
                         Variadic::String(context_->storage->InternString(
                             driver_name.c_str())));
        inserter->AddArg(suspend_resume_callback_phase_arg_name_,
                         Variadic::String(context_->storage->InternString(
                             callback_phase.c_str())));
      });
}

// Parses `device_pm_callback_end` events and ends corresponding slices in the
// suspend / resume latency UI track.
void FtraceParser::ParseDevicePmCallbackEnd(int64_t ts,
                                            protozero::ConstBytes blob) {
  protos::pbzero::DevicePmCallbackEndFtraceEvent::Decoder dpm_event(blob);

  // Device here refers to anything managed by a Linux kernel driver.
  std::string device_name = dpm_event.device().ToStdString();
  std::string driver_name = dpm_event.driver().ToStdString();

  std::string slice_name = device_name + " " + driver_name;
  StringId slice_name_id = context_->storage->InternString(slice_name.c_str());
  int64_t cookie = slice_name_id.raw_id();

  TrackId track_id = context_->track_compressor->InternEnd(
      kSuspendResumeBlueprint, tracks::Dimensions(), cookie);
  context_->slice_tracker->End(ts, track_id);
}

void FtraceParser::ParsePanelWriteGeneric(int64_t timestamp,
                                          uint32_t pid,
                                          ConstBytes blob) {
  protos::pbzero::PanelWriteGenericFtraceEvent::Decoder evt(blob);
  if (!evt.type()) {
    context_->storage->IncrementStats(stats::systrace_parse_failure);
    return;
  }

  auto tgid = static_cast<uint32_t>(evt.pid());
  SystraceParser::GetOrCreate(context_)->ParseKernelTracingMarkWrite(
      timestamp, pid, static_cast<char>(evt.type()), false /*trace_begin*/,
      evt.name(), tgid, evt.value());
}

StringId FtraceParser::InternedKernelSymbolOrFallback(
    uint64_t key,
    PacketSequenceStateGeneration* seq_state) {
  auto* interned_string = seq_state->LookupInternedMessage<
      protos::pbzero::InternedData::kKernelSymbolsFieldNumber,
      protos::pbzero::InternedString>(key);
  StringId name_id;
  if (interned_string) {
    protozero::ConstBytes str = interned_string->str();
    name_id = context_->storage->InternString(
        base::StringView(reinterpret_cast<const char*>(str.data), str.size));
  } else {
    base::StackString<255> slice_name("%#" PRIx64, key);
    name_id = context_->storage->InternString(slice_name.string_view());
  }
  return name_id;
}

void FtraceParser::ParseDeviceFrequency(int64_t ts,
                                        protozero::ConstBytes blob) {
<<<<<<< HEAD

=======
>>>>>>> 6540d290
  static constexpr auto kBlueprint = tracks::CounterBlueprint(
      "linux_device_frequency", tracks::UnknownUnitBlueprint(),
      tracks::DimensionBlueprints(tracks::kLinuxDeviceDimensionBlueprint),
      tracks::FnNameBlueprint([](base::StringView dev_name) {
        // The dev_name as is is prepended with an address (e.g. 17000000a), so
        // truncate that by searching for "devfreq_". This ensures that in all
        // cases, the track name is prefixed with "devfreq_", such that track
        // names will be in the form of "devfreq_bci", "devfreq_dsu", etc.
        std::string device = dev_name.ToStdString();
        auto position = device.find("devfreq_");
        return (position == std::string::npos)
<<<<<<< HEAD
                ? base::StackString<255>("devfreq_%s", device.c_str())
                : base::StackString<255>("%s", device.substr(position).c_str());

=======
                   ? base::StackString<255>("devfreq_%s", device.c_str())
                   : base::StackString<255>("%s",
                                            device.substr(position).c_str());
>>>>>>> 6540d290
      }));
  protos::pbzero::DevfreqFrequencyFtraceEvent::Decoder event(blob);
  TrackId track_id = context_->track_tracker->InternTrack(
      kBlueprint, tracks::Dimensions(event.dev_name()));
  context_->event_tracker->PushCounter(ts, static_cast<double>(event.freq()),
                                       track_id);
}

void FtraceParser::ParseParamSetValueCpm(protozero::ConstBytes blob) {
  static constexpr auto kBlueprint = tracks::CounterBlueprint(
      "pixel_cpm_counters", tracks::UnknownUnitBlueprint(),
      tracks::DimensionBlueprints(tracks::kNameFromTraceDimensionBlueprint),
      tracks::FnNameBlueprint([](base::StringView body) {
        return base::StackString<255>("%.*s", int(body.size()), body.data());
      }));
  protos::pbzero::ParamSetValueCpmFtraceEvent::Decoder event(blob);
  TrackId track_id = context_->track_tracker->InternTrack(
      kBlueprint, tracks::Dimensions(event.body()));
  context_->event_tracker->PushCounter(static_cast<int64_t>(event.timestamp()),
                                       event.value(), track_id);
}

namespace {
constexpr auto kBlockTrackBlueprint = tracks::CounterBlueprint(
    "block_io",
    tracks::UnknownUnitBlueprint(),
    tracks::DimensionBlueprints(
        tracks::UintDimensionBlueprint("block_device")));
}

void FtraceParser::ParseBlockIoStart(int64_t ts, protozero::ConstBytes blob) {
  protos::pbzero::BlockIoStartFtraceEvent::Decoder event(blob);
  TrackId track_id =
      context_->track_tracker->InternTrack(kBlockTrackBlueprint, {event.dev()});
  context_->slice_tracker->Begin(
      ts, track_id, kNullStringId, block_io_id_,
      [this, &event](ArgsTracker::BoundInserter* inserter) {
        inserter->AddArg(block_io_arg_sector_id_,
                         Variadic::UnsignedInteger(event.sector()));
      });
}

void FtraceParser::ParseBlockIoDone(int64_t ts, protozero::ConstBytes blob) {
  protos::pbzero::BlockIoDoneFtraceEvent::Decoder event(blob);
  TrackId track_id =
      context_->track_tracker->InternTrack(kBlockTrackBlueprint, {event.dev()});
  context_->slice_tracker->End(
      ts, track_id, kNullStringId, block_io_id_,
      [this, &event](ArgsTracker::BoundInserter* inserter) {
        inserter->AddArg(block_io_arg_sector_id_,
                         Variadic::UnsignedInteger(event.sector()));
      });
}

namespace {
constexpr auto kCpuHpBlueprint = tracks::SliceBlueprint(
    "cpu_hotplug",
    tracks::DimensionBlueprints(tracks::kCpuDimensionBlueprint),
    tracks::FnNameBlueprint([](uint32_t cpu) {
      return base::StackString<255>("CPU Hotplug %u", cpu);
    }));
<<<<<<< HEAD
}
=======
}  // namespace
>>>>>>> 6540d290

void FtraceParser::ParseCpuhpEnter(uint32_t fld_id,
                                   int64_t ts,
                                   uint32_t action_cpu,
                                   protozero::ConstBytes blob) {
  uint32_t hp_cpu = UINT32_MAX;
  int32_t idx = INT32_MAX;
  switch (fld_id) {
    case protos::pbzero::FtraceEvent::kCpuhpEnterFieldNumber: {
      protos::pbzero::CpuhpEnterFtraceEvent::Decoder cpuhp_event(blob);
      hp_cpu = cpuhp_event.cpu();
      idx = cpuhp_event.idx();
      break;
    }
    case protos::pbzero::FtraceEvent::kCpuhpMultiEnterFieldNumber: {
      protos::pbzero::CpuhpMultiEnterFtraceEvent::Decoder cpuhp_event(blob);
      hp_cpu = cpuhp_event.cpu();
      idx = cpuhp_event.idx();
      break;
    }
    default:
      // Only support hotplug_enter and hotplug_multi_enter
      return;
  }

  // hp_cpu, the CPU being hotplugged, is stored in track dimension. action_cpu
  // is the CPU assisting hp_cpu in the hotplug operation. action_cpu could be
  // the hp_cpu itself or a different CPU, but the distinction is important
  // since it helps indicate when exactly the hp_cpu is powered off.
  StringId slice_name_id = context_->storage->InternString(
      base::StackString<32>("cpuhp(%d)", idx).string_view());
  TrackId track_id = context_->track_tracker->InternTrack(
      kCpuHpBlueprint, tracks::Dimensions(hp_cpu));
  context_->slice_tracker->Begin(
      ts, track_id, cpu_id_, slice_name_id,
      [&](ArgsTracker::BoundInserter* inserter) {
        inserter->AddArg(cpuhp_action_cpu_id_,
                         Variadic::UnsignedInteger(action_cpu));
        inserter->AddArg(cpuhp_idx_id_, Variadic::Integer(idx));
      });
}

void FtraceParser::ParseCpuhpExit(int64_t ts, protozero::ConstBytes blob) {
  protos::pbzero::CpuhpExitFtraceEvent::Decoder cpuhp_event(blob);
  TrackId track_id = context_->track_tracker->InternTrack(
      kCpuHpBlueprint, tracks::Dimensions(cpuhp_event.cpu()));
  context_->slice_tracker->End(ts, track_id);
}
}  // namespace perfetto::trace_processor<|MERGE_RESOLUTION|>--- conflicted
+++ resolved
@@ -1344,13 +1344,8 @@
         ParseKprobe(ts, pid, fld_bytes);
         break;
       }
-<<<<<<< HEAD
-      // TODO(b/407000648): Re-enable once param_set_value_cpm timestamp is fixed.
-      // case FtraceEvent::kParamSetValueCpmFieldNumber: {
-=======
       // TODO(b/407000648): Re-enable once param_set_value_cpm timestamp is
       // fixed. case FtraceEvent::kParamSetValueCpmFieldNumber: {
->>>>>>> 6540d290
       //   ParseParamSetValueCpm(fld_bytes);
       //   break;
       // }
@@ -1847,35 +1842,6 @@
       evt.value());
 }
 
-<<<<<<< HEAD
-void FtraceParser::ParseDpuDispDpuUnderrun(int64_t timestamp,
-                                       ConstBytes blob) {
-  protos::pbzero::DpuDispDpuUnderrunFtraceEvent::Decoder ex(blob);
-  static constexpr auto kBluePrint = tracks::SliceBlueprint(
-    "disp_dpu_underrun",
-    tracks::DimensionBlueprints(
-      tracks::UintDimensionBlueprint("display_id")
-    ),
-    tracks::FnNameBlueprint([](uint32_t display_id) {
-      return base::StackString<256>("underrun[%u]", display_id);
-    }));
-
-  TrackId track_id =
-      context_->track_tracker->InternTrack(kBluePrint, tracks::Dimensions(ex.id()));
-  StringId slice_name_id =
-      context_->storage->InternString(base::StringView("disp_dpu_underrun"));
-
-  context_->slice_tracker->Scoped(timestamp, track_id, kNullStringId,
-                                  slice_name_id, 0,
-        [&](ArgsTracker::BoundInserter* inserter) {
-          inserter->AddArg(
-            context_->storage->InternString(base::StringView("vsync_count")),
-            Variadic::Integer(ex.vsync_count()));
-          inserter->AddArg(
-            context_->storage->InternString(base::StringView("pending_frame")),
-            Variadic::Integer(ex.frames_pending()));
-        });
-=======
 void FtraceParser::ParseDpuDispDpuUnderrun(int64_t timestamp, ConstBytes blob) {
   protos::pbzero::DpuDispDpuUnderrunFtraceEvent::Decoder ex(blob);
   static constexpr auto kBluePrint = tracks::SliceBlueprint(
@@ -1900,7 +1866,6 @@
             context_->storage->InternString(base::StringView("pending_frame")),
             Variadic::Integer(ex.frames_pending()));
       });
->>>>>>> 6540d290
 }
 
 void FtraceParser::ParseDpuDispVblankIrqEnable(int64_t timestamp,
@@ -4020,10 +3985,6 @@
 
 void FtraceParser::ParseDeviceFrequency(int64_t ts,
                                         protozero::ConstBytes blob) {
-<<<<<<< HEAD
-
-=======
->>>>>>> 6540d290
   static constexpr auto kBlueprint = tracks::CounterBlueprint(
       "linux_device_frequency", tracks::UnknownUnitBlueprint(),
       tracks::DimensionBlueprints(tracks::kLinuxDeviceDimensionBlueprint),
@@ -4035,15 +3996,9 @@
         std::string device = dev_name.ToStdString();
         auto position = device.find("devfreq_");
         return (position == std::string::npos)
-<<<<<<< HEAD
-                ? base::StackString<255>("devfreq_%s", device.c_str())
-                : base::StackString<255>("%s", device.substr(position).c_str());
-
-=======
                    ? base::StackString<255>("devfreq_%s", device.c_str())
                    : base::StackString<255>("%s",
                                             device.substr(position).c_str());
->>>>>>> 6540d290
       }));
   protos::pbzero::DevfreqFrequencyFtraceEvent::Decoder event(blob);
   TrackId track_id = context_->track_tracker->InternTrack(
@@ -4105,11 +4060,7 @@
     tracks::FnNameBlueprint([](uint32_t cpu) {
       return base::StackString<255>("CPU Hotplug %u", cpu);
     }));
-<<<<<<< HEAD
-}
-=======
 }  // namespace
->>>>>>> 6540d290
 
 void FtraceParser::ParseCpuhpEnter(uint32_t fld_id,
                                    int64_t ts,
