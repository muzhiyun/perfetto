# Copyright (C) 2019 The Android Open Source Project
#
# Licensed under the Apache License, Version 2.0 (the "License");
# you may not use this file except in compliance with the License.
# You may obtain a copy of the License at
#
#      http://www.apache.org/licenses/LICENSE-2.0
#
# Unless required by applicable law or agreed to in writing, software
# distributed under the License is distributed on an "AS IS" BASIS,
# WITHOUT WARRANTIES OR CONDITIONS OF ANY KIND, either express or implied.
# See the License for the specific language governing permissions and
# limitations under the License.

import base64
import requests
import time

from collections import namedtuple
from flask import Flask, make_response, redirect

<<<<<<< HEAD
BASE = 'https://android.googlesource.com/platform/external/perfetto.git/' \
       '+/main/%s?format=TEXT'
=======
BASE = 'https://raw.githubusercontent.com/google/perfetto/main/%s'
>>>>>>> dc046ead

RESOURCES = {
    'tracebox': 'tools/tracebox',
    'traceconv': 'tools/traceconv',
    'trace_processor': 'tools/trace_processor',
}

CACHE_TTL = 3600  # 1 h

CacheEntry = namedtuple('CacheEntry', ['contents', 'expiration'])
cache = {}

app = Flask(__name__)


def DeleteStaleCacheEntries():
  now = time.time()
  for url, entry in list(cache.items()):
    if now > entry.expiration:
      cache.pop(url, None)


@app.route('/')
def root():
  return redirect('https://www.perfetto.dev/', code=301)


@app.route('/<string:resource>')
def fetch_artifact(resource):
  hdrs = {'Content-Type': 'text/plain'}
  resource = resource.lower()
  if resource not in RESOURCES:
    return make_response('Resource "%s" not found' % resource, 404, hdrs)
  url = BASE % RESOURCES[resource]
  DeleteStaleCacheEntries()
  entry = cache.get(url)
  contents = entry.contents if entry is not None else None
  if not contents:
    req = requests.get(url)
    if req.status_code != 200:
      err_str = 'http error %d while fetching %s' % (req.status_code, url)
      return make_response(err_str, req.status_code, hdrs)
    contents = base64.b64decode(req.text)
    cache[url] = CacheEntry(contents, time.time() + CACHE_TTL)
  hdrs = {'Content-Disposition': 'attachment; filename="%s"' % resource}
  return make_response(contents, 200, hdrs)<|MERGE_RESOLUTION|>--- conflicted
+++ resolved
@@ -19,12 +19,7 @@
 from collections import namedtuple
 from flask import Flask, make_response, redirect
 
-<<<<<<< HEAD
-BASE = 'https://android.googlesource.com/platform/external/perfetto.git/' \
-       '+/main/%s?format=TEXT'
-=======
 BASE = 'https://raw.githubusercontent.com/google/perfetto/main/%s'
->>>>>>> dc046ead
 
 RESOURCES = {
     'tracebox': 'tools/tracebox',
