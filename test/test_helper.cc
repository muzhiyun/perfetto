--- conflicted
+++ resolved
@@ -133,15 +133,6 @@
 void TestHelper::StartServiceIfRequired() {
   if (mode_ == Mode::kStartDaemons)
     env_cleaner_ = service_thread_.Start();
-<<<<<<< HEAD
-}
-
-void TestHelper::RestartService() {
-  PERFETTO_CHECK(mode_ == Mode::kStartDaemons);
-  service_thread_.Stop();
-  service_thread_.Start();
-=======
->>>>>>> 45332e04
 }
 
 void TestHelper::RestartService() {
@@ -281,11 +272,7 @@
   WaitFor(predicate, "connection of data source " + ds_name);
 }
 
-<<<<<<< HEAD
-void TestHelper::SyncAndWaitProducer() {
-=======
 void TestHelper::SyncAndWaitProducer(size_t idx) {
->>>>>>> 45332e04
   static int sync_id = 0;
   std::string checkpoint_name =
       "producer_sync_" + std::to_string(idx) + "_" + std::to_string(++sync_id);
