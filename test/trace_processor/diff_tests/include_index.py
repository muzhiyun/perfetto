#!/usr/bin/env python3
# Copyright (C) 2023 The Android Open Source Project
#
# Licensed under the Apache License, Version 2.0 (the "License");
# you may not use this file except in compliance with the License.
# You may obtain a copy of the License a
#
#      http://www.apache.org/licenses/LICENSE-2.0
#
# Unless required by applicable law or agreed to in writing, software
# distributed under the License is distributed on an "AS IS" BASIS,
# WITHOUT WARRANTIES OR CONDITIONS OF ANY KIND, either express or implied.
# See the License for the specific language governing permissions and
# limitations under the License.
import os
import sys
from typing import List

from python.generators.diff_tests import testing

# A hack to import using `diff_tests.` which prevents the risk name conflicts,
# i.e importing a module when user has a different package of the same name
# installed.
TRACE_PROCESSOR_TEST_DIR = os.path.dirname(
    os.path.dirname(os.path.abspath(__file__)))
sys.path.append(TRACE_PROCESSOR_TEST_DIR)

from diff_tests.metrics.android.tests import AndroidMetrics
from diff_tests.metrics.camera.tests import Camera
from diff_tests.metrics.chrome.tests import ChromeMetrics
from diff_tests.metrics.chrome.tests_args import ChromeArgs
from diff_tests.metrics.chrome.tests_processes import ChromeProcesses
<<<<<<< HEAD
=======
from diff_tests.metrics.chrome.tests_scroll_jank import ChromeScrollJankMetrics
>>>>>>> 6540d290
from diff_tests.metrics.codecs.tests import Codecs
from diff_tests.metrics.common.tests import CloneDurationMetrics
from diff_tests.metrics.frame_timeline.tests import FrameTimeline
from diff_tests.metrics.graphics.tests import GraphicsMetrics
from diff_tests.metrics.irq.tests import IRQ
from diff_tests.metrics.memory.tests import MemoryMetrics
from diff_tests.metrics.network.tests import NetworkMetrics
from diff_tests.metrics.power.tests import Power
from diff_tests.metrics.profiling.tests import ProfilingMetrics
from diff_tests.metrics.startup.tests import Startup
from diff_tests.metrics.startup.tests_broadcasts import StartupBroadcasts
from diff_tests.metrics.startup.tests_lock_contention import StartupLockContention
from diff_tests.metrics.startup.tests_metrics import StartupMetrics
from diff_tests.metrics.webview.tests import WebView
from diff_tests.parser.android_fs.tests import AndroidFs
from diff_tests.parser.android.tests import AndroidParser
from diff_tests.parser.android.tests_android_input_event import AndroidInputEvent
from diff_tests.parser.android.tests_bugreport import AndroidBugreport
from diff_tests.parser.android.tests_dumpstate import AndroidDumpstate
from diff_tests.parser.android.tests_games import AndroidGames
from diff_tests.parser.android.tests_inputmethod_clients import InputMethodClients
from diff_tests.parser.android.tests_inputmethod_manager_service import InputMethodManagerService
from diff_tests.parser.android.tests_inputmethod_service import InputMethodService
from diff_tests.parser.android.tests_protolog import ProtoLog
from diff_tests.parser.android.tests_shell_transitions import ShellTransitions
from diff_tests.parser.android.tests_surfaceflinger_layers import SurfaceFlingerLayers
from diff_tests.parser.android.tests_surfaceflinger_transactions import SurfaceFlingerTransactions
from diff_tests.parser.android.tests_viewcapture import ViewCapture
from diff_tests.parser.android.tests_windowmanager import WindowManager
from diff_tests.parser.art_method.tests import ArtMethodParser
from diff_tests.parser.atrace.tests import Atrace
from diff_tests.parser.atrace.tests_error_handling import AtraceErrorHandling
from diff_tests.parser.chrome.tests import ChromeParser
from diff_tests.parser.chrome.tests_memory_snapshots import ChromeMemorySnapshots
from diff_tests.parser.chrome.tests_v8 import ChromeV8Parser
from diff_tests.parser.cros.tests import Cros
from diff_tests.parser.etm.tests import Etm
from diff_tests.parser.fs.tests import Fs
from diff_tests.parser.ftrace.block_io_tests import BlockIo
from diff_tests.parser.ftrace.ftrace_crop_tests import FtraceCrop
from diff_tests.parser.ftrace.kprobes_tests import Kprobes
from diff_tests.parser.fuchsia.tests import Fuchsia
from diff_tests.parser.gecko.tests import GeckoParser
from diff_tests.parser.graphics.tests import GraphicsParser
from diff_tests.parser.graphics.tests_drm_related_ftrace_events import GraphicsDrmRelatedFtraceEvents
from diff_tests.parser.graphics.tests_gpu_trace import GraphicsGpuTrace
from diff_tests.parser.gzip.tests import Gzip
from diff_tests.parser.instruments.tests import Instruments
from diff_tests.parser.json.tests import JsonParser
from diff_tests.parser.memory.tests import MemoryParser
from diff_tests.parser.network.tests import NetworkParser
from diff_tests.parser.parsing.tests import Parsing
from diff_tests.parser.parsing.tests_debug_annotation import ParsingDebugAnnotation
from diff_tests.parser.parsing.tests_memory_counters import ParsingMemoryCounters
from diff_tests.parser.parsing.tests_rss_stats import ParsingRssStats
from diff_tests.parser.parsing.tests_sys_stats import ParsingSysStats
from diff_tests.parser.parsing.tests_traced_stats import ParsingTracedStats
from diff_tests.parser.perf_text.tests import PerfTextParser
from diff_tests.parser.power.tests_energy_breakdown import PowerEnergyBreakdown
from diff_tests.parser.power.tests_entity_state_residency import EntityStateResidency
from diff_tests.parser.power.tests_linux_sysfs_power import LinuxSysfsPower
from diff_tests.parser.power.tests_power_rails import PowerPowerRails
from diff_tests.parser.power.tests_voltage_and_scaling import PowerVoltageAndScaling
from diff_tests.parser.process_tracking.tests import ProcessTracking
from diff_tests.parser.profiling.tests import Profiling
from diff_tests.parser.profiling.tests_heap_graph import ProfilingHeapGraph
from diff_tests.parser.profiling.tests_heap_profiling import ProfilingHeapProfiling
from diff_tests.parser.profiling.tests_llvm_symbolizer import ProfilingLlvmSymbolizer
from diff_tests.parser.sched.tests import SchedParser
from diff_tests.parser.simpleperf.tests import Simpleperf
from diff_tests.parser.smoke.tests import Smoke
from diff_tests.parser.smoke.tests_compute_metrics import SmokeComputeMetrics
from diff_tests.parser.smoke.tests_json import SmokeJson
from diff_tests.parser.smoke.tests_sched_events import SmokeSchedEvents
from diff_tests.parser.track_event.tests import TrackEvent
from diff_tests.parser.translated_args.tests import TranslatedArgs
from diff_tests.parser.ufs.tests import Ufs
from diff_tests.parser.zip.tests import Zip
from diff_tests.stdlib.android.cpu_cluster_tests import CpuClusters
from diff_tests.stdlib.android.desktop_mode_tests import DesktopMode
from diff_tests.stdlib.android.frames_tests import Frames
from diff_tests.stdlib.android.gpu import AndroidGpu
from diff_tests.stdlib.android.heap_graph_tests import HeapGraph
from diff_tests.stdlib.android.heap_profile_tests import HeapProfile
from diff_tests.stdlib.android.memory import AndroidMemory
from diff_tests.stdlib.android.startups_tests import Startups
from diff_tests.stdlib.android.tests import AndroidStdlib
from diff_tests.stdlib.chrome.chrome_stdlib_testsuites import CHROME_STDLIB_TESTSUITES
from diff_tests.stdlib.counters.tests import StdlibCounterIntervals
from diff_tests.stdlib.dynamic_tables.tests import DynamicTables
from diff_tests.stdlib.export.tests import ExportTests
from diff_tests.stdlib.graphs.critical_path_tests import CriticalPathTests
from diff_tests.stdlib.graphs.dominator_tree_tests import DominatorTree
from diff_tests.stdlib.graphs.partition_tests import GraphPartitionTests
from diff_tests.stdlib.graphs.scan_tests import GraphScanTests
from diff_tests.stdlib.graphs.search_tests import GraphSearchTests
from diff_tests.stdlib.intervals.intersect_tests import IntervalsIntersect
from diff_tests.stdlib.intervals.tests import StdlibIntervals
from diff_tests.stdlib.linux.cpu import LinuxCpu
from diff_tests.stdlib.linux.memory import Memory
from diff_tests.stdlib.linux.tests import LinuxTests
from diff_tests.stdlib.pixel.tests import PixelStdlib
from diff_tests.stdlib.pkvm.tests import Pkvm
from diff_tests.stdlib.prelude.math_functions_tests import PreludeMathFunctions
from diff_tests.stdlib.prelude.pprof_functions_tests import PreludePprofFunctions
from diff_tests.stdlib.prelude.slices_tests import PreludeSlices
from diff_tests.stdlib.prelude.window_functions_tests import PreludeWindowFunctions
from diff_tests.stdlib.sched.tests import StdlibSched
from diff_tests.stdlib.slices.tests import Slices
from diff_tests.stdlib.span_join.tests_left_join import SpanJoinLeftJoin
from diff_tests.stdlib.span_join.tests_outer_join import SpanJoinOuterJoin
from diff_tests.stdlib.span_join.tests_regression import SpanJoinRegression
from diff_tests.stdlib.span_join.tests_smoke import SpanJoinSmoke
from diff_tests.stdlib.tests import StdlibSmoke
from diff_tests.stdlib.timestamps.tests import Timestamps
from diff_tests.stdlib.traced.stats import TracedStats
from diff_tests.stdlib.viz.tests import Viz
from diff_tests.stdlib.wattson.tests import WattsonStdlib
from diff_tests.syntax.filtering_tests import PerfettoFiltering
from diff_tests.syntax.function_tests import PerfettoFunction
from diff_tests.syntax.include_tests import PerfettoInclude
from diff_tests.syntax.macro_tests import PerfettoMacro
from diff_tests.syntax.table_function_tests import PerfettoTableFunction
from diff_tests.syntax.table_tests import PerfettoTable
from diff_tests.syntax.view_tests import PerfettoView
from diff_tests.tables.tests import Tables
from diff_tests.tables.tests_counters import TablesCounters
from diff_tests.tables.tests_sched import TablesSched
from diff_tests.summary.metrics_v2_tests import SummaryMetricsV2

sys.path.pop()


def fetch_all_diff_tests(index_path: str) -> List['testing.TestCase']:
  parser_tests = [
      AndroidBugreport,
      AndroidDumpstate,
      AndroidFs,
      AndroidGames,
      AndroidParser,
      Atrace,
      AtraceErrorHandling,
      ChromeMemorySnapshots,
      ChromeParser,
      ChromeV8Parser,
      Cros,
      Etm,
      Fs,
      Fuchsia,
      GraphicsDrmRelatedFtraceEvents,
      GraphicsGpuTrace,
      GraphicsParser,
      JsonParser,
      MemoryParser,
      NetworkParser,
      PowerEnergyBreakdown,
      PowerPowerRails,
      PowerVoltageAndScaling,
      EntityStateResidency,
      LinuxSysfsPower,
      ProcessTracking,
      Profiling,
      ProfilingHeapGraph,
      ProfilingHeapProfiling,
      ProfilingLlvmSymbolizer,
      SchedParser,
      Simpleperf,
      StdlibSched,
      Smoke,
      SmokeComputeMetrics,
      SmokeJson,
      SmokeSchedEvents,
      InputMethodClients,
      InputMethodManagerService,
      InputMethodService,
      SurfaceFlingerLayers,
      SurfaceFlingerTransactions,
      ShellTransitions,
      ProtoLog,
      ViewCapture,
      WindowManager,
      TrackEvent,
      TranslatedArgs,
      Ufs,
      Parsing,
      ParsingDebugAnnotation,
      ParsingRssStats,
      ParsingSysStats,
      ParsingMemoryCounters,
      BlockIo,
      FtraceCrop,
      Kprobes,
      ParsingTracedStats,
      Zip,
      AndroidInputEvent,
      Instruments,
      Gzip,
      GeckoParser,
      ArtMethodParser,
      PerfTextParser,
  ]

  metrics_tests = [
      AndroidMetrics,
      Camera,
      ChromeArgs,
      ChromeMetrics,
      ChromeProcesses,
<<<<<<< HEAD
=======
      ChromeScrollJankMetrics,
>>>>>>> 6540d290
      Codecs,
      FrameTimeline,
      GraphicsMetrics,
      IRQ,
      CloneDurationMetrics,
      MemoryMetrics,
      NetworkMetrics,
      Power,
      ProfilingMetrics,
      Startup,
      StartupBroadcasts,
      StartupLockContention,
      StartupMetrics,
      WebView,
  ]

  stdlib_tests = [
      AndroidMemory,
      AndroidGpu,
      AndroidStdlib,
      CpuClusters,
      DesktopMode,
      LinuxCpu,
      LinuxTests,
      DominatorTree,
      CriticalPathTests,
      GraphScanTests,
      ExportTests,
      Frames,
      GraphSearchTests,
      GraphPartitionTests,
      StdlibCounterIntervals,
      DynamicTables,
      Memory,
      PreludeMathFunctions,
      HeapGraph,
      PreludePprofFunctions,
      PreludeWindowFunctions,
      Pkvm,
      PreludeSlices,
      StdlibSmoke,
      Slices,
      SpanJoinLeftJoin,
      SpanJoinOuterJoin,
      SpanJoinRegression,
      SpanJoinSmoke,
      StdlibIntervals,
      IntervalsIntersect,
      Startups,
      Timestamps,
      TracedStats,
      Viz,
      WattsonStdlib,
      HeapProfile,
      PixelStdlib,
  ]

  syntax_tests = [
      PerfettoFiltering,
      PerfettoFunction,
      PerfettoInclude,
      PerfettoMacro,
      PerfettoTable,
      PerfettoTableFunction,
      PerfettoView,
  ]

  tables_tests = [
      Tables,
      TablesCounters,
      TablesSched,
  ]

  summary_tests = [SummaryMetricsV2]

  all_tests = []
  all_tests += parser_tests
  all_tests += metrics_tests
  all_tests += stdlib_tests
  all_tests += syntax_tests
  all_tests += tables_tests
  all_tests += summary_tests
  all_test_instances = [x for t in all_tests for x in t(index_path).fetch()]

  # Chrome is special because it is rolled in from externally. So it has its
  # own segregated copy of everything.
  chrome_test_dir = os.path.abspath(
      os.path.join(__file__, '../../../data/chrome'))
  chrome_stdlib_tests_instances = []
  for test_suite_cls in CHROME_STDLIB_TESTSUITES:
    test_suite = test_suite_cls(index_path, chrome_test_dir)
    chrome_stdlib_tests_instances += test_suite.fetch()

  return all_test_instances + chrome_stdlib_tests_instances<|MERGE_RESOLUTION|>--- conflicted
+++ resolved
@@ -30,10 +30,7 @@
 from diff_tests.metrics.chrome.tests import ChromeMetrics
 from diff_tests.metrics.chrome.tests_args import ChromeArgs
 from diff_tests.metrics.chrome.tests_processes import ChromeProcesses
-<<<<<<< HEAD
-=======
 from diff_tests.metrics.chrome.tests_scroll_jank import ChromeScrollJankMetrics
->>>>>>> 6540d290
 from diff_tests.metrics.codecs.tests import Codecs
 from diff_tests.metrics.common.tests import CloneDurationMetrics
 from diff_tests.metrics.frame_timeline.tests import FrameTimeline
@@ -242,10 +239,7 @@
       ChromeArgs,
       ChromeMetrics,
       ChromeProcesses,
-<<<<<<< HEAD
-=======
       ChromeScrollJankMetrics,
->>>>>>> 6540d290
       Codecs,
       FrameTimeline,
       GraphicsMetrics,
