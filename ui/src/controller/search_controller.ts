--- conflicted
+++ resolved
@@ -12,26 +12,18 @@
 // See the License for the specific language governing permissions and
 // limitations under the License.
 
-<<<<<<< HEAD
-=======
 import {BigintMath} from '../base/bigint_math';
->>>>>>> bad11ba2
 import {sqliteString} from '../base/string_utils';
 import {Engine} from '../common/engine';
 import {NUM, STR} from '../common/query_result';
 import {escapeSearchQuery} from '../common/query_utils';
 import {CurrentSearchResults, SearchSummary} from '../common/search_data';
-<<<<<<< HEAD
-import {TimeSpan} from '../common/time';
-import {toNs} from '../common/time';
-=======
 import {Span} from '../common/time';
 import {
   TPDuration,
   TPTime,
   TPTimeSpan,
 } from '../common/time';
->>>>>>> bad11ba2
 import {globals} from '../frontend/globals';
 import {publishSearch, publishSearchResult} from '../frontend/publish';
 
@@ -43,13 +35,8 @@
 
 export class SearchController extends Controller<'main'> {
   private engine: Engine;
-<<<<<<< HEAD
-  private previousSpan: TimeSpan;
-  private previousResolution: number;
-=======
   private previousSpan: Span<TPTime>;
   private previousResolution: TPDuration;
->>>>>>> bad11ba2
   private previousSearch: string;
   private updateInProgress: boolean;
   private setupInProgress: boolean;
@@ -57,11 +44,7 @@
   constructor(args: SearchControllerArgs) {
     super('main');
     this.engine = args.engine;
-<<<<<<< HEAD
-    this.previousSpan = new TimeSpan(0, 1);
-=======
     this.previousSpan = new TPTimeSpan(0n, 1n);
->>>>>>> bad11ba2
     this.previousSearch = '';
     this.updateInProgress = false;
     this.setupInProgress = true;
@@ -105,14 +88,8 @@
     // TODO(hjd): We should restrict this to the start of the trace but
     // that is not easily available here.
     // N.B. Timestamps can be negative.
-<<<<<<< HEAD
-    const start = newSpan.start - newSpan.duration;
-    const end = newSpan.end + newSpan.duration;
-    this.previousSpan = new TimeSpan(start, end);
-=======
     const {start, end} = newSpan.pad(newSpan.duration);
     this.previousSpan = new TPTimeSpan(start, end);
->>>>>>> bad11ba2
     this.previousResolution = newResolution;
     this.previousSearch = newSearch;
     if (newSearch === '' || newSearch.length < 4) {
@@ -132,34 +109,12 @@
       return;
     }
 
-<<<<<<< HEAD
-    let startNs = toNs(newSpan.start);
-    let endNs = toNs(newSpan.end);
-
-    // TODO(hjd): We shouldn't need to be so defensive here:
-    if (!Number.isFinite(startNs)) {
-      startNs = 0;
-    }
-    if (!Number.isFinite(endNs)) {
-      endNs = 1;
-    }
-    if (!Number.isFinite(newResolution)) {
-      newResolution = 1;
-    }
-
-    this.updateInProgress = true;
-    const computeSummary = this.update(newSearch, startNs, endNs, newResolution)
-                               .then((summary) => {
-                                 publishSearch(summary);
-                               });
-=======
     this.updateInProgress = true;
     const computeSummary =
         this.update(newSearch, newSpan.start, newSpan.end, newResolution)
             .then((summary) => {
               publishSearch(summary);
             });
->>>>>>> bad11ba2
 
     const computeResults =
         this.specificSearch(newSearch).then((searchResults) => {
@@ -180,12 +135,8 @@
       resolution: TPDuration): Promise<SearchSummary> {
     const searchLiteral = escapeSearchQuery(search);
 
-<<<<<<< HEAD
-    const searchLiteral = escapeSearchQuery(search);
-=======
     const quantumNs = resolution * 10n;
     startNs = BigintMath.quantizeFloor(startNs, quantumNs);
->>>>>>> bad11ba2
 
     const windowDur = BigintMath.max(endNs - startNs, 1n);
     await this.query(`update search_summary_window set
