--- conflicted
+++ resolved
@@ -17,11 +17,7 @@
 import("../gn/perfetto.gni")
 
 if (!build_with_chromium && enable_perfetto_integration_tests) {
-<<<<<<< HEAD
-  source_set("integrationtests") {
-=======
   source_set("perfetto_end_to_end_integrationtests") {
->>>>>>> 45332e04
     testonly = true
     deps = [
       ":test_helper",
