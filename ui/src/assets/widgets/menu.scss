// Copyright (C) 2023 The Android Open Source Project
//
// Licensed under the Apache License, Version 2.0 (the "License");
// you may not use this file except in compliance with the License.
// You may obtain a copy of the License at
//
//      http://www.apache.org/licenses/LICENSE-2.0
//
// Unless required by applicable law or agreed to in writing, software
// distributed under the License is distributed on an "AS IS" BASIS,
// WITHOUT WARRANTIES OR CONDITIONS OF ANY KIND, either express or implied.
// See the License for the specific language governing permissions and
// limitations under the License.

@import "theme";

// If we're in a popup menu, remove the padding
.pf-popup-menu.pf-popup {
  .pf-popup-content {
    padding: 0;
  }
}

.pf-menu {
  display: flex;
  flex-direction: column;
  align-items: stretch;
  margin: 4px 0;

  .pf-menu-item {
    font-family: $pf-font;
    user-select: none;
    text-align: left;
    padding: 6px 10px;
    white-space: nowrap;
    min-width: max-content;
    line-height: 1;
    cursor: pointer;

    background: $pf-minimal-background;
    color: $pf-minimal-foreground;
<<<<<<< HEAD
=======

    display: grid;
    grid-template-columns: auto 1fr auto;
    grid-template-areas: "left-icon label right-icon";

    .pf-menu-item__label {
      grid-area: label;
    }
>>>>>>> 3d891536

    & > .material-icons {
      font-size: inherit;
      line-height: inherit;
    }

<<<<<<< HEAD
    & > .pf-left-icon {
      margin-right: 6px; // Make some room between the icon and label
    }

    & > .pf-right-icon {
=======
    &__left-icon {
      grid-area: left-icon;
      margin-right: 6px; // Make some room between the icon and label
    }

    &__right-icon {
      grid-area: right-icon;
>>>>>>> 3d891536
      margin-left: 6px; // Make some room between the icon and label
    }

    &:hover {
      background: $pf-minimal-background-hover;
    }

    &:active,
    &.pf-active {
      background: $pf-minimal-background-active;
    }

    &[disabled] {
      color: $pf-minimal-foreground-disabled;
      background: $pf-minimal-background-disabled;
      box-shadow: none;
      cursor: not-allowed;
    }

    &:focus-visible {
      @include focus;
    }
  }

  .pf-menu-divider {
    border-bottom: solid 1px $pf-colour-thin-border;
    margin: 5px 0 5px 0;
  }
}<|MERGE_RESOLUTION|>--- conflicted
+++ resolved
@@ -39,8 +39,6 @@
 
     background: $pf-minimal-background;
     color: $pf-minimal-foreground;
-<<<<<<< HEAD
-=======
 
     display: grid;
     grid-template-columns: auto 1fr auto;
@@ -49,20 +47,12 @@
     .pf-menu-item__label {
       grid-area: label;
     }
->>>>>>> 3d891536
 
     & > .material-icons {
       font-size: inherit;
       line-height: inherit;
     }
 
-<<<<<<< HEAD
-    & > .pf-left-icon {
-      margin-right: 6px; // Make some room between the icon and label
-    }
-
-    & > .pf-right-icon {
-=======
     &__left-icon {
       grid-area: left-icon;
       margin-right: 6px; // Make some room between the icon and label
@@ -70,7 +60,6 @@
 
     &__right-icon {
       grid-area: right-icon;
->>>>>>> 3d891536
       margin-left: 6px; // Make some room between the icon and label
     }
 
