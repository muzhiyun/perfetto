--
-- Copyright 2022 The Android Open Source Project
--
-- Licensed under the Apache License, Version 2.0 (the "License");
-- you may not use this file except in compliance with the License.
-- You may obtain a copy of the License at
--
--     https://www.apache.org/licenses/LICENSE-2.0
--
-- Unless required by applicable law or agreed to in writing, software
-- distributed under the License is distributed on an "AS IS" BASIS,
-- WITHOUT WARRANTIES OR CONDITIONS OF ANY KIND, either express or implied.
-- See the License for the specific language governing permissions and
-- limitations under the License.

-- Battery charge at timestamp.
<<<<<<< HEAD
CREATE PERFETTO VIEW android_battery_charge(
=======
CREATE PERFETTO VIEW android_battery_charge (
>>>>>>> 883878f1
  -- Timestamp.
  ts TIMESTAMP,
  -- Current average micro ampers.
  current_avg_ua DOUBLE,
  -- Current capacity percentage.
  capacity_percent DOUBLE,
  -- Current charge in micro ampers.
  charge_uah DOUBLE,
  -- Current micro ampers.
  current_ua DOUBLE,
  -- Current voltage in micro volts.
  voltage_uv DOUBLE,
  -- Current energy counter in microwatt-hours(µWh).
  energy_counter_uwh DOUBLE
<<<<<<< HEAD
)  AS
=======
) AS
>>>>>>> 883878f1
SELECT
  all_ts.ts,
  current_avg_ua,
  capacity_percent,
  charge_uah,
  current_ua,
  voltage_uv,
  energy_counter_uwh
FROM (
  SELECT DISTINCT
    (
      ts
    ) AS ts
  FROM counter AS c
  JOIN counter_track AS t
    ON c.track_id = t.id
  WHERE
    name GLOB 'batt.*'
) AS all_ts
LEFT JOIN (
  SELECT
    ts,
    value AS current_avg_ua
  FROM counter AS c
  JOIN counter_track AS t
    ON c.track_id = t.id
  WHERE
    name = 'batt.current.avg_ua'
)
  USING (ts)
LEFT JOIN (
  SELECT
    ts,
    value AS capacity_percent
  FROM counter AS c
  JOIN counter_track AS t
    ON c.track_id = t.id
  WHERE
    name = 'batt.capacity_pct'
)
  USING (ts)
LEFT JOIN (
  SELECT
    ts,
    value AS charge_uah
  FROM counter AS c
  JOIN counter_track AS t
    ON c.track_id = t.id
  WHERE
    name = 'batt.charge_uah'
)
  USING (ts)
LEFT JOIN (
  SELECT
    ts,
    value AS current_ua
  FROM counter AS c
  JOIN counter_track AS t
    ON c.track_id = t.id
  WHERE
    name = 'batt.current_ua'
)
  USING (ts)
LEFT JOIN (
  SELECT
    ts,
    value AS voltage_uv
  FROM counter AS c
  JOIN counter_track AS t
    ON c.track_id = t.id
  WHERE
    name = 'batt.voltage_uv'
)
  USING (ts)
LEFT JOIN (
<<<<<<< HEAD
  SELECT ts, value AS current_ua
  FROM counter c
  JOIN counter_track t ON c.track_id = t.id
  WHERE name = 'batt.current_ua'
) USING(ts)
LEFT JOIN (
  SELECT ts, value AS voltage_uv
  FROM counter c
  JOIN counter_track t ON c.track_id = t.id
  WHERE name = 'batt.voltage_uv'
) USING(ts)
LEFT JOIN (
  SELECT ts, value AS energy_counter_uwh
  FROM counter c
  JOIN counter_track t ON c.track_id = t.id
  WHERE name = 'batt.energy_counter_uwh'
) USING(ts)
ORDER BY ts;
=======
  SELECT
    ts,
    value AS energy_counter_uwh
  FROM counter AS c
  JOIN counter_track AS t
    ON c.track_id = t.id
  WHERE
    name = 'batt.energy_counter_uwh'
)
  USING (ts)
ORDER BY
  ts;
>>>>>>> 883878f1
<|MERGE_RESOLUTION|>--- conflicted
+++ resolved
@@ -14,11 +14,7 @@
 -- limitations under the License.
 
 -- Battery charge at timestamp.
-<<<<<<< HEAD
-CREATE PERFETTO VIEW android_battery_charge(
-=======
 CREATE PERFETTO VIEW android_battery_charge (
->>>>>>> 883878f1
   -- Timestamp.
   ts TIMESTAMP,
   -- Current average micro ampers.
@@ -33,11 +29,7 @@
   voltage_uv DOUBLE,
   -- Current energy counter in microwatt-hours(µWh).
   energy_counter_uwh DOUBLE
-<<<<<<< HEAD
-)  AS
-=======
 ) AS
->>>>>>> 883878f1
 SELECT
   all_ts.ts,
   current_avg_ua,
@@ -113,26 +105,6 @@
 )
   USING (ts)
 LEFT JOIN (
-<<<<<<< HEAD
-  SELECT ts, value AS current_ua
-  FROM counter c
-  JOIN counter_track t ON c.track_id = t.id
-  WHERE name = 'batt.current_ua'
-) USING(ts)
-LEFT JOIN (
-  SELECT ts, value AS voltage_uv
-  FROM counter c
-  JOIN counter_track t ON c.track_id = t.id
-  WHERE name = 'batt.voltage_uv'
-) USING(ts)
-LEFT JOIN (
-  SELECT ts, value AS energy_counter_uwh
-  FROM counter c
-  JOIN counter_track t ON c.track_id = t.id
-  WHERE name = 'batt.energy_counter_uwh'
-) USING(ts)
-ORDER BY ts;
-=======
   SELECT
     ts,
     value AS energy_counter_uwh
@@ -144,5 +116,4 @@
 )
   USING (ts)
 ORDER BY
-  ts;
->>>>>>> 883878f1
+  ts;