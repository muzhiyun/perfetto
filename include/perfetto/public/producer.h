--- conflicted
+++ resolved
@@ -39,12 +39,7 @@
 };
 
 // Initializes a PerfettoProducerInitArgs struct.
-<<<<<<< HEAD
-#define PERFETTO_PRODUCER_INIT_ARGS_INIT() \
-  { 0, 0 }
-=======
 #define PERFETTO_PRODUCER_INIT_ARGS_INIT() {0, 0}
->>>>>>> 6540d290
 
 // Initializes the global perfetto producer.
 //
