--- conflicted
+++ resolved
@@ -3,20 +3,12 @@
   "deps": {
     "depot_tools": {
       "branch": "refs/heads/main",
-<<<<<<< HEAD
-      "revision": "50e012058294cd9df3d65867fff3a8caa442b3fb",
-=======
       "revision": "009d1672d8a422e37b57cff71da59082f9c6856a",
->>>>>>> 6540d290
       "url": "https://chromium.googlesource.com/chromium/tools/depot_tools.git"
     },
     "recipe_engine": {
       "branch": "refs/heads/main",
-<<<<<<< HEAD
-      "revision": "242ae12e4931ace9bb3e64f95e5dfcf71ad00ee7",
-=======
       "revision": "914282be295900a874e676fb2884dbc7eba4ecc0",
->>>>>>> 6540d290
       "url": "https://chromium.googlesource.com/infra/luci/recipes-py"
     }
   },
