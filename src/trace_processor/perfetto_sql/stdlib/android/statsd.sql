--- conflicted
+++ resolved
@@ -17,11 +17,7 @@
 -- Statsd atoms.
 --
 -- A subset of the slice table containing statsd atom instant events.
-<<<<<<< HEAD
-CREATE PERFETTO VIEW android_statsd_atoms(
-=======
 CREATE PERFETTO VIEW android_statsd_atoms (
->>>>>>> 883878f1
   -- Unique identifier for this slice.
   id LONG,
   -- The timestamp at the start of the slice.
@@ -80,28 +76,15 @@
 --
 -- This requires the `android.statsd` data-source to be enabled and the
 -- `ATOM_PERFETTO_TRIGGER` push atom to be configured.
-<<<<<<< HEAD
-CREATE PERFETTO TABLE _android_statsd_perfetto_triggers(
-=======
 CREATE PERFETTO TABLE _android_statsd_perfetto_triggers (
->>>>>>> 883878f1
   -- Timestamp of the trigger.
   ts TIMESTAMP,
   -- The name of the trigger.
   trigger_name STRING
-<<<<<<< HEAD
-)
-AS
-=======
 ) AS
->>>>>>> 883878f1
 SELECT
   ts,
   extract_arg(arg_set_id, 'perfetto_trigger.trigger_name') AS trigger_name
 FROM android_statsd_atoms
-<<<<<<< HEAD
-WHERE name = 'perfetto_trigger';
-=======
 WHERE
-  name = 'perfetto_trigger';
->>>>>>> 883878f1
+  name = 'perfetto_trigger';