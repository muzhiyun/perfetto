--- conflicted
+++ resolved
@@ -168,8 +168,6 @@
   }
 }
 
-<<<<<<< HEAD
-=======
 template <typename T, typename VariantType, size_t i = 0>
 constexpr T& unchecked_get(VariantType& variant) {
   static_assert(i < std::variant_size_v<VariantType>,
@@ -196,7 +194,6 @@
   }
 }
 
->>>>>>> dc046ead
 }  // namespace perfetto::base
 
 #endif  // INCLUDE_PERFETTO_BASE_COMPILER_H_