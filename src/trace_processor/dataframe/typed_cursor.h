/*
 * Copyright (C) 2025 The Android Open Source Project
 *
 * Licensed under the Apache License, Version 2.0 (the "License");
 * you may not use this file except in compliance with the License.
 * You may obtain a copy of the License at
 *
 *      http://www.apache.org/licenses/LICENSE-2.0
 *
 * Unless required by applicable law or agreed to in writing, software
 * distributed under the License is distributed on an "AS IS" BASIS,
 * WITHOUT WARRANTIES OR CONDITIONS OF ANY KIND, either express or implied.
 * See the License for the specific language governing permissions and
 * limitations under the License.
 */

#ifndef SRC_TRACE_PROCESSOR_DATAFRAME_TYPED_CURSOR_H_
#define SRC_TRACE_PROCESSOR_DATAFRAME_TYPED_CURSOR_H_

#include <algorithm>
#include <cstddef>
#include <cstdint>
#include <limits>
#include <utility>
#include <variant>
#include <vector>

#include "perfetto/base/logging.h"
#include "perfetto/ext/base/variant.h"
#include "perfetto/public/compiler.h"
#include "src/trace_processor/dataframe/cursor.h"
#include "src/trace_processor/dataframe/dataframe.h"
#include "src/trace_processor/dataframe/impl/types.h"
#include "src/trace_processor/dataframe/specs.h"
#include "src/trace_processor/dataframe/value_fetcher.h"

namespace perfetto::trace_processor::dataframe {

class Dataframe;

// A typed version of `Cursor` which allows typed access and mutation of
// dataframe cells while iterating over the rows of the dataframe.
class TypedCursor {
 public:
  using FilterValue =
      std::variant<std::nullptr_t, int64_t, double, const char*>;
  struct Fetcher : ValueFetcher {
    using Type = size_t;
    static const Type kInt64 = base::variant_index<FilterValue, int64_t>();
    static const Type kDouble = base::variant_index<FilterValue, double>();
    static const Type kString = base::variant_index<FilterValue, const char*>();
    static const Type kNull =
        base::variant_index<FilterValue, std::nullptr_t>();
    int64_t GetInt64Value(uint32_t col) const {
      return base::unchecked_get<int64_t>(filter_values_[col]);
    }
    double GetDoubleValue(uint32_t col) const {
      return base::unchecked_get<double>(filter_values_[col]);
    }
    const char* GetStringValue(uint32_t col) const {
      return base::unchecked_get<const char*>(filter_values_[col]);
    }
    Type GetValueType(uint32_t col) const {
      return filter_values_[col].index();
    }
    static bool IteratorInit(uint32_t) { PERFETTO_FATAL("Unsupported"); }
    static bool IteratorNext(uint32_t) { PERFETTO_FATAL("Unsupported"); }
    FilterValue* filter_values_;
  };

  TypedCursor(const Dataframe* dataframe,
              std::vector<FilterSpec> filter_specs,
              std::vector<SortSpec> sort_specs)
      : TypedCursor(dataframe,
                    std::move(filter_specs),
                    std::move(sort_specs),
                    false) {}

  TypedCursor(Dataframe* dataframe,
              std::vector<FilterSpec> filter_specs,
              std::vector<SortSpec> sort_specs)
      : TypedCursor(dataframe,
                    std::move(filter_specs),
                    std::move(sort_specs),
                    true) {}

  TypedCursor(const TypedCursor&) = delete;
  TypedCursor& operator=(const TypedCursor&) = delete;

  TypedCursor(TypedCursor&&) = delete;
  TypedCursor& operator=(TypedCursor&&) = delete;

  // Sets the filter value at the given index for the current query plan.
  PERFETTO_ALWAYS_INLINE void SetFilterValueUnchecked(uint32_t index,
                                                      uint32_t value) {
    SetFilterValueInternal(index, int64_t(value));
  }
  PERFETTO_ALWAYS_INLINE void SetFilterValueUnchecked(uint32_t index,
                                                      int64_t value) {
    SetFilterValueInternal(index, value);
  }
  PERFETTO_ALWAYS_INLINE void SetFilterValueUnchecked(uint32_t index,
                                                      double value) {
    SetFilterValueInternal(index, value);
  }
  PERFETTO_ALWAYS_INLINE void SetFilterValueUnchecked(uint32_t index,
                                                      const char* value) {
    SetFilterValueInternal(index, value);
  }

  // Executes the current query plan against the specified filter values and
  // populates the cursor with the results.
  //
  // See `SetFilterValueUnchecked` for details on how to set the filter
  // values.
  PERFETTO_ALWAYS_INLINE void ExecuteUnchecked();

  // Returns the current row index.
  PERFETTO_ALWAYS_INLINE uint32_t RowIndex() const {
    return cursor_.RowIndex();
  }

  // Advances the cursor to the next row of results.
  PERFETTO_ALWAYS_INLINE void Next() { cursor_.Next(); }

  // Returns true if the cursor has reached the end of the result set.
  PERFETTO_ALWAYS_INLINE bool Eof() const { return cursor_.Eof(); }

  // Resets the cursor to the initial state. This frees any resources the
  // cursor may have allocated and prepares it for a new query execution.
  void Reset() { PrepareCursorInternal(); }

  // Calls `Dataframe:GetCellUnchecked` for the current row and specified
  // column.
  template <size_t C, typename D>
  PERFETTO_ALWAYS_INLINE auto GetCellUnchecked(const D&) const {
    return dataframe_->GetCellUncheckedInternal<C, D>(cursor_.RowIndex());
  }

  // Calls `Dataframe:SetCellUnchecked` for the current row, specified column
  // and the given `value`.
  template <size_t C, typename D>
  PERFETTO_ALWAYS_INLINE void SetCellUnchecked(
      const D&,
      const typename D::template column_spec<C>::mutate_type& value) {
    PERFETTO_DCHECK(mutable_);
    const_cast<Dataframe*>(dataframe_)
        ->SetCellUncheckedInternal<C, D>(cursor_.RowIndex(), value);
  }

 private:
  TypedCursor(const Dataframe* dataframe,
              std::vector<FilterSpec> filter_specs,
              std::vector<SortSpec> sort_specs,
              bool mut)
      : dataframe_(dataframe),
        filter_specs_(std::move(filter_specs)),
        sort_specs_(std::move(sort_specs)),
        mutable_(mut),
        column_mutation_count_(impl::Slab<uint32_t*>::Alloc(
<<<<<<< HEAD
            filter_specs.size() + sort_specs_.size())) {
=======
            filter_specs_.size() + sort_specs_.size())) {
>>>>>>> 9f309f29
    filter_values_.resize(filter_specs_.size());
    filter_value_mapping_.resize(filter_specs_.size(),
                                 std::numeric_limits<uint32_t>::max());
    uint32_t i = 0;
    for (const auto& spec : filter_specs_) {
      column_mutation_count_[i++] =
          &dataframe->column_ptrs_[spec.col]->mutations;
    }
    for (const auto& spec : sort_specs_) {
      column_mutation_count_[i++] =
          &dataframe->column_ptrs_[spec.col]->mutations;
    }
  }
  template <typename C>
  PERFETTO_ALWAYS_INLINE void SetFilterValueInternal(uint32_t index, C value) {
    if (PERFETTO_UNLIKELY(last_execution_mutation_count_ != GetMutations())) {
      PrepareCursorInternal();
    }
    uint32_t mapped = filter_value_mapping_[index];
    if (mapped != std::numeric_limits<uint32_t>::max()) {
      filter_values_[mapped] = value;
    }
  }

  void PrepareCursorInternal();

  uint32_t GetMutations() const {
    uint32_t mutations = dataframe_->non_column_mutations_;
    for (uint32_t* m : column_mutation_count_) {
      mutations += *m;
    }
    return mutations;
  }

  const Dataframe* dataframe_;
  std::vector<FilterValue> filter_values_;
  std::vector<uint32_t> filter_value_mapping_;
  std::vector<FilterSpec> filter_specs_;
  std::vector<SortSpec> sort_specs_;
  bool mutable_;
  Cursor<Fetcher> cursor_;

  impl::Slab<uint32_t*> column_mutation_count_;
  uint32_t last_execution_mutation_count_ =
      std::numeric_limits<uint32_t>::max();
};

}  // namespace perfetto::trace_processor::dataframe

#endif  // SRC_TRACE_PROCESSOR_DATAFRAME_TYPED_CURSOR_H_<|MERGE_RESOLUTION|>--- conflicted
+++ resolved
@@ -158,11 +158,7 @@
         sort_specs_(std::move(sort_specs)),
         mutable_(mut),
         column_mutation_count_(impl::Slab<uint32_t*>::Alloc(
-<<<<<<< HEAD
-            filter_specs.size() + sort_specs_.size())) {
-=======
             filter_specs_.size() + sort_specs_.size())) {
->>>>>>> 9f309f29
     filter_values_.resize(filter_specs_.size());
     filter_value_mapping_.resize(filter_specs_.size(),
                                  std::numeric_limits<uint32_t>::max());
