--- conflicted
+++ resolved
@@ -569,20 +569,13 @@
   // Handles conversion of non-numeric values (strings, nulls) to numeric types
   // for comparison operations.
   PERFETTO_ALWAYS_INLINE static CastFilterValueResult::Validity
-<<<<<<< HEAD
-  NumericConvertNonNumericValue(typename FVF::Type filter_value_type,
-                                NonStringOp op) {
-    if (filter_value_type == FVF::kString) {
-      if (op.index() == NonStringOp::GetTypeIndex<Eq>() ||
-          op.index() == NonStringOp::GetTypeIndex<Ge>() ||
-          op.index() == NonStringOp::GetTypeIndex<Gt>()) {
-=======
   NumericConvertNonNumericValue(
       typename FilterValueFetcherImpl::Type filter_value_type,
       NonStringOp op) {
     if (filter_value_type == FilterValueFetcherImpl::kString) {
-      if (op.index() == NonStringOp::GetTypeIndex<Eq>()) {
->>>>>>> a71745b3
+      if (op.index() == NonStringOp::GetTypeIndex<Eq>() ||
+          op.index() == NonStringOp::GetTypeIndex<Ge>() ||
+          op.index() == NonStringOp::GetTypeIndex<Gt>()) {
         return CastFilterValueResult::kNoneMatch;
       }
       PERFETTO_DCHECK(op.index() == NonStringOp::GetTypeIndex<Ne>() ||
