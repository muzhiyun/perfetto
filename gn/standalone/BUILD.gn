--- conflicted
+++ resolved
@@ -454,11 +454,7 @@
       "-Wl,--gc-sections",
       "-Wl,-O1",
     ]
-<<<<<<< HEAD
-  } else if (!is_win && !is_wasm) {
-=======
   } else if (!is_wasm && (is_android || (is_linux && is_hermetic_clang))) {
->>>>>>> 6540d290
     ldflags = [
       "-Wl,--gc-sections",
       "-Wl,--icf=all",
