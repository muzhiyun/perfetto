--- conflicted
+++ resolved
@@ -201,8 +201,6 @@
   def add_atrace_instant_for_track(self, ts, tid, pid, track_name, buf):
     self.add_print(ts, tid, 'N|{}|{}|{}'.format(pid, track_name, buf))
 
-<<<<<<< HEAD
-=======
   def add_atrace_for_thread(self, ts, ts_end, buf, tid, pid):
     self.add_atrace_begin(ts=ts, tid=tid, pid=pid, buf=buf)
     self.add_atrace_end(ts=ts_end, tid=tid, pid=pid)
@@ -219,7 +217,6 @@
         tid=tid,
         pid=pid)
 
->>>>>>> 3d891536
   def add_process(self, pid, ppid, cmdline, uid=None):
     process = self.packet.process_tree.processes.add()
     process.pid = pid
