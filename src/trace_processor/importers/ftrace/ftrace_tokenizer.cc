--- conflicted
+++ resolved
@@ -458,12 +458,8 @@
   // timestamp values for the GPU time period nested inside the event data.
   auto ts_field = GetFtraceEventField(
       protos::pbzero::FtraceEvent::kGpuWorkPeriodFieldNumber, event);
-<<<<<<< HEAD
-  if (!ts_field.has_value()) return;
-=======
   if (!ts_field.has_value())
     return;
->>>>>>> 6540d290
 
   protos::pbzero::GpuWorkPeriodFtraceEvent::Decoder gpu_work_event(
       ts_field.value().data(), ts_field.value().size());
@@ -498,12 +494,8 @@
   // contains the right timestamp value nested inside the event data.
   auto ts_field = GetFtraceEventField(
       protos::pbzero::FtraceEvent::kThermalExynosAcpmBulkFieldNumber, event);
-<<<<<<< HEAD
-  if (!ts_field.has_value()) return;
-=======
   if (!ts_field.has_value())
     return;
->>>>>>> 6540d290
 
   protos::pbzero::ThermalExynosAcpmBulkFtraceEvent::Decoder
       thermal_exynos_acpm_bulk_event(ts_field.value().data(),
@@ -519,23 +511,15 @@
 }
 
 void FtraceTokenizer::TokenizeFtraceParamSetValueCpm(
-<<<<<<< HEAD
-    uint32_t cpu, TraceBlobView event,
-=======
     uint32_t cpu,
     TraceBlobView event,
->>>>>>> 6540d290
     RefPtr<PacketSequenceStateGeneration> state) {
   // Special handling of valid param_set_value_cpm tracepoint events which
   // contains the right timestamp value nested inside the event data.
   auto ts_field = GetFtraceEventField(
       protos::pbzero::FtraceEvent::kParamSetValueCpmFieldNumber, event);
-<<<<<<< HEAD
-  if (!ts_field.has_value()) return;
-=======
   if (!ts_field.has_value())
     return;
->>>>>>> 6540d290
 
   protos::pbzero::ParamSetValueCpmFtraceEvent::Decoder
       param_set_value_cpm_event(ts_field.value().data(),
@@ -551,12 +535,8 @@
 }
 
 std::optional<protozero::Field> FtraceTokenizer::GetFtraceEventField(
-<<<<<<< HEAD
-    uint32_t event_id, const TraceBlobView& event) {
-=======
     uint32_t event_id,
     const TraceBlobView& event) {
->>>>>>> 6540d290
   //  Extract ftrace event field by decoding event trace blob.
   const uint8_t* data = event.data();
   const size_t length = event.length();
