--- conflicted
+++ resolved
@@ -38,23 +38,8 @@
   private static final int PERFETTO_TE_TYPE_INSTANT = 3;
   private static final int PERFETTO_TE_TYPE_COUNTER = 4;
 
-<<<<<<< HEAD
-=======
   private static boolean sIsDebug = false;
 
-  static class NativeAllocationRegistry {
-    public static NativeAllocationRegistry createMalloced(
-        ClassLoader classLoader, long freeFunction) {
-      // do nothing
-      return new NativeAllocationRegistry();
-    }
-
-    public void registerNativeAllocation(Object obj, long ptr) {
-      // do nothing
-    }
-  }
-
->>>>>>> dc046ead
   /** For fetching the next flow event id in a process. */
   private static final AtomicInteger sFlowEventId = new AtomicInteger();
 
