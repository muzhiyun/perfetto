--- conflicted
+++ resolved
@@ -18,10 +18,6 @@
 
 #include <memory>
 
-<<<<<<< HEAD
-#include "ftrace_config_muxer.h"
-=======
->>>>>>> 6540d290
 #include "perfetto/ext/base/utils.h"
 #include "protos/perfetto/trace/ftrace/ftrace_event.pbzero.h"
 #include "src/traced/probes/ftrace/atrace_wrapper.h"
@@ -65,8 +61,6 @@
   return std::to_string(base::GetSysPageSize() / 1024);
 }
 
-<<<<<<< HEAD
-=======
 FtraceConfig CreateFtraceConfig(const std::set<std::string>& names) {
   FtraceConfig config;
   for (const std::string& name : names)
@@ -74,7 +68,6 @@
   return config;
 }
 
->>>>>>> 6540d290
 class MockFtraceProcfs : public FtraceProcfs {
  public:
   MockFtraceProcfs() : FtraceProcfs("/root/") {
@@ -138,10 +131,6 @@
               CreateKprobeEvent,
               (const GroupAndName& group_and_name),
               (override));
-  MOCK_METHOD(Event*,
-              GetOrCreateKprobeEvent,
-              (const GroupAndName& group_and_name),
-              (override));
   MOCK_METHOD(const Event*,
               GetEvent,
               (const GroupAndName& group_and_name),
@@ -372,7 +361,6 @@
     EXPECT_FALSE(ds_config->compact_sched.enabled);
   }
 }
-<<<<<<< HEAD
 
 // Fixture that constructs a FtraceConfigMuxer with a fake
 // ProtoTranslationTable.
@@ -386,21 +374,6 @@
                                                {});
 };
 
-=======
-
-// Fixture that constructs a FtraceConfigMuxer with a fake
-// ProtoTranslationTable.
-class FtraceConfigMuxerFakeTableTest : public FtraceConfigMuxerTest {
- protected:
-  std::unique_ptr<ProtoTranslationTable> table_ = CreateFakeTable();
-  FtraceConfigMuxer model_ = FtraceConfigMuxer(&ftrace_,
-                                               &atrace_wrapper_,
-                                               table_.get(),
-                                               GetSyscallTable(),
-                                               {});
-};
-
->>>>>>> 6540d290
 TEST_F(FtraceConfigMuxerFakeTableTest, GenericSyscallFiltering) {
   FtraceConfig config = CreateFtraceConfig({"raw_syscalls/sys_enter"});
   *config.add_syscall_events() = "sys_open";
@@ -1245,31 +1218,6 @@
   ASSERT_TRUE(model_.SetupConfig(id, config));
 }
 
-<<<<<<< HEAD
-TEST_F(FtraceConfigMuxerFakeTableTest, KprobeNamesReserved) {
-  FtraceConfig config = CreateFtraceConfig(
-      {"perfetto_kprobes/fuse_file_write_iter",
-       "perfetto_kretprobes/fuse_file_write_iter", "unknown/unknown"});
-
-  ON_CALL(ftrace_, ReadFileIntoString("/root/current_tracer"))
-      .WillByDefault(Return("nop"));
-  ON_CALL(ftrace_, ReadFileIntoString("/root/events/enable"))
-      .WillByDefault(Return("0"));
-
-  FtraceSetupErrors errors{};
-  FtraceConfigId id_a = 23;
-  ASSERT_TRUE(model_.SetupConfig(id_a, config, &errors));
-  // These event fail because the names "perfetto_kprobes" and
-  // "perfetto_kretprobes" are used internally by perfetto.
-  EXPECT_THAT(errors.failed_ftrace_events,
-              IsSupersetOf({"perfetto_kprobes/fuse_file_write_iter",
-                            "perfetto_kretprobes/fuse_file_write_iter"}));
-  // This event is just unknown
-  EXPECT_THAT(errors.unknown_ftrace_events, ElementsAre("unknown/unknown"));
-}
-
-=======
->>>>>>> 6540d290
 // Fixture that constructs a FtraceConfigMuxer with a mock
 // ProtoTranslationTable.
 class FtraceConfigMuxerMockTableTest : public FtraceConfigMuxerTest {
@@ -1309,17 +1257,9 @@
   event_to_return.name = "cpu_frequency";
   event_to_return.group = "power";
   event_to_return.ftrace_event_id = kExpectedEventId;
-<<<<<<< HEAD
-  ON_CALL(*mock_table_,
-          GetOrCreateEvent(GroupAndName("power", "cpu_frequency")))
-      .WillByDefault(Return(&event_to_return));
-  EXPECT_CALL(*mock_table_,
-              GetOrCreateEvent(GroupAndName("power", "cpu_frequency")));
-=======
   ON_CALL(*mock_table_, GetEvent(GroupAndName("power", "cpu_frequency")))
       .WillByDefault(Return(&event_to_return));
   EXPECT_CALL(*mock_table_, GetEvent(GroupAndName("power", "cpu_frequency")));
->>>>>>> 6540d290
 
   FtraceConfigId id = 7;
   ASSERT_TRUE(model_.SetupConfig(id, config));
@@ -1371,27 +1311,18 @@
   EXPECT_CALL(ftrace_, WriteToFile("/root/events/" + group_name +
                                        "/fuse_file_write_iter/enable",
                                    "1"));
-<<<<<<< HEAD
-  EXPECT_CALL(*mock_table_, GetEvent(GroupAndName("power", "cpu_frequency")))
-      .Times(AnyNumber());
-=======
->>>>>>> 6540d290
 
   static constexpr int kExpectedEventId = 77;
   Event event_to_return_kprobe;
   event_to_return_kprobe.name = "fuse_file_write_iter";
   event_to_return_kprobe.group = group_name.c_str();
   event_to_return_kprobe.ftrace_event_id = kExpectedEventId;
-<<<<<<< HEAD
-  EXPECT_CALL(*mock_table_, GetOrCreateKprobeEvent(GroupAndName(
-=======
   event_to_return_kprobe.proto_field_id =
       protos::pbzero::FtraceEvent::kKprobeEventFieldNumber;
   EXPECT_CALL(*mock_table_,
               GetEvent(GroupAndName(group_name, "fuse_file_write_iter")))
       .WillOnce(Return(nullptr));
   EXPECT_CALL(*mock_table_, CreateKprobeEvent(GroupAndName(
->>>>>>> 6540d290
                                 group_name, "fuse_file_write_iter")))
       .WillOnce(Return(&event_to_return_kprobe));
 
@@ -1471,16 +1402,12 @@
   event_to_return_kprobe.name = "fuse_file_write_iter";
   event_to_return_kprobe.group = g1.c_str();
   event_to_return_kprobe.ftrace_event_id = kExpectedEventId;
-<<<<<<< HEAD
-  EXPECT_CALL(*mock_table_, GetOrCreateKprobeEvent(GroupAndName(
-=======
   event_to_return_kprobe.proto_field_id =
       protos::pbzero::FtraceEvent::kKprobeEventFieldNumber;
   EXPECT_CALL(*mock_table_, GetEvent(GroupAndName("perfetto_kprobes",
                                                   "fuse_file_write_iter")))
       .WillOnce(Return(nullptr));
   EXPECT_CALL(*mock_table_, CreateKprobeEvent(GroupAndName(
->>>>>>> 6540d290
                                 "perfetto_kprobes", "fuse_file_write_iter")))
       .WillOnce(Return(&event_to_return_kprobe));
 
@@ -1490,16 +1417,12 @@
   event_to_return_kretprobe.name = "fuse_file_write_iter";
   event_to_return_kretprobe.group = g2.c_str();
   event_to_return_kretprobe.ftrace_event_id = kExpectedEventId2;
-<<<<<<< HEAD
-  EXPECT_CALL(*mock_table_, GetOrCreateKprobeEvent(GroupAndName(
-=======
   event_to_return_kretprobe.proto_field_id =
       protos::pbzero::FtraceEvent::kKprobeEventFieldNumber;
   EXPECT_CALL(*mock_table_, GetEvent(GroupAndName("perfetto_kretprobes",
                                                   "fuse_file_write_iter")))
       .WillOnce(Return(nullptr));
   EXPECT_CALL(*mock_table_, CreateKprobeEvent(GroupAndName(
->>>>>>> 6540d290
                                 "perfetto_kretprobes", "fuse_file_write_iter")))
       .WillOnce(Return(&event_to_return_kretprobe));
 
@@ -1550,16 +1473,9 @@
   static constexpr int kSchedSwitchEventId = 1;
   Event sched_switch = {"sched_switch", "sched", {}, 0, 0, 0};
   sched_switch.ftrace_event_id = kSchedSwitchEventId;
-<<<<<<< HEAD
-  ON_CALL(*mock_table_, GetOrCreateEvent(GroupAndName("sched", "sched_switch")))
-      .WillByDefault(Return(&sched_switch));
-  EXPECT_CALL(*mock_table_,
-              GetOrCreateEvent(GroupAndName("sched", "sched_switch")))
-=======
   ON_CALL(*mock_table_, GetEvent(GroupAndName("sched", "sched_switch")))
       .WillByDefault(Return(&sched_switch));
   EXPECT_CALL(*mock_table_, GetEvent(GroupAndName("sched", "sched_switch")))
->>>>>>> 6540d290
       .Times(AnyNumber());
 
   // Generic event.
@@ -1568,17 +1484,9 @@
   event_to_return.name = "sched_new_event";
   event_to_return.group = "sched";
   event_to_return.ftrace_event_id = kGenericEventId;
-<<<<<<< HEAD
-  ON_CALL(*mock_table_,
-          GetOrCreateEvent(GroupAndName("sched", "sched_new_event")))
-      .WillByDefault(Return(&event_to_return));
-  EXPECT_CALL(*mock_table_,
-              GetOrCreateEvent(GroupAndName("sched", "sched_new_event")));
-=======
   ON_CALL(*mock_table_, GetEvent(GroupAndName("sched", "sched_new_event")))
       .WillByDefault(Return(&event_to_return));
   EXPECT_CALL(*mock_table_, GetEvent(GroupAndName("sched", "sched_new_event")));
->>>>>>> 6540d290
 
   FtraceConfigId id = 13;
   ASSERT_TRUE(model_.SetupConfig(id, config));
@@ -1616,30 +1524,18 @@
   event1.name = "foo";
   event1.group = "group_one";
   event1.ftrace_event_id = kEventId1;
-<<<<<<< HEAD
-  ON_CALL(*mock_table_, GetOrCreateEvent(GroupAndName("group_one", "foo")))
-      .WillByDefault(Return(&event1));
-  EXPECT_CALL(*mock_table_, GetOrCreateEvent(GroupAndName("group_one", "foo")));
-=======
   ON_CALL(*mock_table_, GetEvent(GroupAndName("group_one", "foo")))
       .WillByDefault(Return(&event1));
   EXPECT_CALL(*mock_table_, GetEvent(GroupAndName("group_one", "foo")));
->>>>>>> 6540d290
 
   static constexpr int kEventId2 = 2;
   Event event2;
   event2.name = "foo";
   event2.group = "group_two";
   event2.ftrace_event_id = kEventId2;
-<<<<<<< HEAD
-  ON_CALL(*mock_table_, GetOrCreateEvent(GroupAndName("group_two", "foo")))
-      .WillByDefault(Return(&event2));
-  EXPECT_CALL(*mock_table_, GetOrCreateEvent(GroupAndName("group_two", "foo")));
-=======
   ON_CALL(*mock_table_, GetEvent(GroupAndName("group_two", "foo")))
       .WillByDefault(Return(&event2));
   EXPECT_CALL(*mock_table_, GetEvent(GroupAndName("group_two", "foo")));
->>>>>>> 6540d290
 
   ON_CALL(ftrace_, ReadFileIntoString("/root/current_tracer"))
       .WillByDefault(Return("nop"));
@@ -1668,30 +1564,18 @@
   event1.name = "foo";
   event1.group = "group_one";
   event1.ftrace_event_id = kEventId1;
-<<<<<<< HEAD
-  ON_CALL(*mock_table_, GetOrCreateEvent(GroupAndName("group_one", "foo")))
-      .WillByDefault(Return(&event1));
-  EXPECT_CALL(*mock_table_, GetOrCreateEvent(GroupAndName("group_one", "foo")));
-=======
   ON_CALL(*mock_table_, GetEvent(GroupAndName("group_one", "foo")))
       .WillByDefault(Return(&event1));
   EXPECT_CALL(*mock_table_, GetEvent(GroupAndName("group_one", "foo")));
->>>>>>> 6540d290
 
   static constexpr int kEventId2 = 2;
   Event event2;
   event2.name = "foo";
   event2.group = "group_two";
   event2.ftrace_event_id = kEventId2;
-<<<<<<< HEAD
-  ON_CALL(*mock_table_, GetOrCreateEvent(GroupAndName("group_two", "foo")))
-      .WillByDefault(Return(&event2));
-  EXPECT_CALL(*mock_table_, GetOrCreateEvent(GroupAndName("group_two", "foo")));
-=======
   ON_CALL(*mock_table_, GetEvent(GroupAndName("group_two", "foo")))
       .WillByDefault(Return(&event2));
   EXPECT_CALL(*mock_table_, GetEvent(GroupAndName("group_two", "foo")));
->>>>>>> 6540d290
 
   ON_CALL(ftrace_, ReadFileIntoString("/root/current_tracer"))
       .WillByDefault(Return("nop"));
