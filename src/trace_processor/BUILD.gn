--- conflicted
+++ resolved
@@ -192,10 +192,7 @@
       "storage",
       "tables",
       "trace_summary",
-<<<<<<< HEAD
-=======
       "trace_summary:gen_cc_trace_summary_descriptor",
->>>>>>> dc046ead
       "types",
       "util",
       "util:gzip",
