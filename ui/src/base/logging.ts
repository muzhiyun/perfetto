// Copyright (C) 2018 The Android Open Source Project
//
// Licensed under the Apache License, Version 2.0 (the "License");
// you may not use this file except in compliance with the License.
// You may obtain a copy of the License at
//
//      http://www.apache.org/licenses/LICENSE-2.0
//
// Unless required by applicable law or agreed to in writing, software
// distributed under the License is distributed on an "AS IS" BASIS,
// WITHOUT WARRANTIES OR CONDITIONS OF ANY KIND, either express or implied.
// See the License for the specific language governing permissions and
// limitations under the License.

import {VERSION} from '../gen/perfetto_version';
import {exists} from './utils';

export type ErrorType = 'ERROR' | 'PROMISE_REJ' | 'OTHER';
export interface ErrorStackEntry {
  name: string; // e.g. renderCanvas
  location: string; // e.g. frontend_bundle.js:12:3
}
export interface ErrorDetails {
  errType: ErrorType;
  message: string; // Uncaught StoreError: No such subtree: tracks,1374,state
  stack: ErrorStackEntry[];
}

export type ErrorHandler = (err: ErrorDetails) => void;
const errorHandlers: ErrorHandler[] = [];

export function assertExists<A>(
  value: A | null | undefined,
  optMsg?: string,
): A {
  if (value === null || value === undefined) {
<<<<<<< HEAD
    throw new Error("Value doesn't exist");
=======
    throw new Error(optMsg ?? "Value doesn't exist");
>>>>>>> 6540d290
  }
  return value;
}

<<<<<<< HEAD
export function assertIsInstance<T>(value: unknown, clazz: Function): T {
  assertTrue(value instanceof clazz);
=======
export function assertIsInstance<T>(
  value: unknown,
  clazz: Function,
  optMsg?: string,
): T {
  assertTrue(
    value instanceof clazz,
    optMsg ?? `Value is not an instance of ${clazz.name}`,
  );
>>>>>>> 6540d290
  return value as T;
}

export function assertTrue(value: boolean, optMsg?: string) {
  if (!value) {
    throw new Error(optMsg ?? 'Failed assertion');
  }
}

export function assertFalse(value: boolean, optMsg?: string) {
  assertTrue(!value, optMsg);
}

<<<<<<< HEAD
=======
// This function serves two purposes.
// 1) A runtime check - if we are ever called, we throw an exception.
// This is useful for checking that code we suspect should never be reached is
// actually never reached.
// 2) A compile time check where typescript asserts that the value passed can be
// cast to the "never" type.
// This is useful for ensuring we exhaustively check union types.
export function assertUnreachable(value: never, optMsg?: string): never {
  throw new Error(
    optMsg ?? `This code should not be reachable ${value as unknown}`,
  );
}

>>>>>>> 6540d290
export function addErrorHandler(handler: ErrorHandler) {
  if (!errorHandlers.includes(handler)) {
    errorHandlers.push(handler);
  }
}

export function reportError(err: ErrorEvent | PromiseRejectionEvent | {}) {
  let errorObj = undefined;
  let errMsg = '';
  let errType: ErrorType;
  const stack: ErrorStackEntry[] = [];
  const baseUrl = `${location.protocol}//${location.host}`;

  if (err instanceof ErrorEvent) {
    errType = 'ERROR';
    // In nominal cases the error is set in err.error{message,stack} and
    // a toString() of the error object returns a meaningful one-line
    // description. However, in the case of wasm errors, emscripten seems to
    // wrap the error in an unusual way: err.error is null but err.message
    // contains the whole one-line + stack trace.
    if (err.error === null || err.error === undefined) {
      // Wasm case.
      const errLines = `${err.message}`.split('\n');
      errMsg = errLines[0];
      errorObj = {stack: errLines.slice(1).join('\n')};
    } else {
      // Standard JS case.
      errMsg = `${err.error}`;
      errorObj = err.error;
    }
  } else if (err instanceof PromiseRejectionEvent) {
    errType = 'PROMISE_REJ';
    errMsg = `${err.reason}`;
    errorObj = err.reason;
  } else {
    errType = 'OTHER';
    errMsg = `${err}`;
  }

  // Remove useless "Uncaught Error:" or "Error:" prefixes which just create
  // noise in the bug tracker without adding any meaningful value.
  errMsg = errMsg.replace(/^Uncaught Error:/, '');
  errMsg = errMsg.replace(/^Error:/, '');
  errMsg = errMsg.trim();

  if (errorObj !== undefined && errorObj !== null) {
    const maybeStack = (errorObj as {stack?: string}).stack;
    let errStack = maybeStack !== undefined ? `${maybeStack}` : '';
    errStack = errStack.replaceAll(/\r/g, ''); // Strip Windows CR.
    for (let line of errStack.split('\n')) {
      if (errMsg.includes(line)) continue;
      // Chrome, Firefox and safari don't agree on the stack format:
      // Chrome: prefixes entries with a '  at ' and uses the format
      //         function(https://url:line:col), e.g.
      //         '    at FooBar (https://.../frontend_bundle.js:2073:15)'
      //         however, if the function name is not known, it prints just:
      //         '     at https://.../frontend_bundle.js:2073:15'
      //         or also:
      //         '     at <anonymous>:5:11'
      // Firefox and Safari: don't have any prefix and use @ as a separator:
      //         redrawCanvas@https://.../frontend_bundle.js:468814:26
      //         @debugger eval code:1:32
<<<<<<< HEAD

      // Here we first normalize Chrome into the Firefox/Safari format by
      // removing the '   at ' prefix and replacing (xxx)$ into @xxx.
      line = line.replace(/^\s*at\s*/, '');
      line = line.replace(/\s*\(([^)]+)\)$/, '@$1');

      // This leaves us still with two possible options here:
      // 1. FooBar@https://ui.perfetto.dev/v123/frontend_bundle.js:2073:15
      // 2. https://ui.perfetto.dev/v123/frontend_bundle.js:2073:15
      const lastAt = line.lastIndexOf('@');
      let entryName = '';
      let entryLocation = '';
      if (lastAt >= 0) {
        entryLocation = line.substring(lastAt + 1);
        entryName = line.substring(0, lastAt);
      } else {
        entryLocation = line;
      }

      // Remove redundant https://ui.perfetto.dev/v38.0-d6ed090ee/ as we have
      // that information already and don't need to repeat it on each line.
      if (entryLocation.includes(baseUrl)) {
        entryLocation = entryLocation.replace(baseUrl, '');
        entryLocation = entryLocation.replace(`/${VERSION}/`, '');
      }
      stack.push({name: entryName, location: entryLocation});
    } // for (line in stack)

    // Beautify the Wasm error message if possible. Most Wasm errors are of the
    // form RuntimeError: unreachable or RuntimeError: abort. Those lead to bug
    // titles that are undistinguishable from each other. Instead try using the
    // first entry of the stack that contains a perfetto:: function name.
    const wasmFunc = stack.find((e) => e.name.includes('perfetto::'))?.name;
    if (errMsg.includes('RuntimeError') && exists(wasmFunc)) {
      errMsg += ` @ ${wasmFunc.trim()}`;
    }
  }
  // Invoke all the handlers registered through addErrorHandler.
  // There are usually two handlers registered, one for the UI (error_dialog.ts)
  // and one for Analytics (analytics.ts).
  for (const handler of errorHandlers) {
    handler({
      errType,
      message: errMsg,
      stack,
    } as ErrorDetails);
  }
}

// This function serves two purposes.
// 1) A runtime check - if we are ever called, we throw an exception.
// This is useful for checking that code we suspect should never be reached is
// actually never reached.
// 2) A compile time check where typescript asserts that the value passed can be
// cast to the "never" type.
// This is useful for ensuring we exhastively check union types.
export function assertUnreachable(value: never): never {
  throw new Error(`This code should not be reachable ${value as unknown}`);
=======

      // Here we first normalize Chrome into the Firefox/Safari format by
      // removing the '   at ' prefix and replacing (xxx)$ into @xxx.
      line = line.replace(/^\s*at\s*/, '');
      line = line.replace(/\s*\(([^)]+)\)$/, '@$1');

      // This leaves us still with two possible options here:
      // 1. FooBar@https://ui.perfetto.dev/v123/frontend_bundle.js:2073:15
      // 2. https://ui.perfetto.dev/v123/frontend_bundle.js:2073:15
      const lastAt = line.lastIndexOf('@');
      let entryName = '';
      let entryLocation = '';
      if (lastAt >= 0) {
        entryLocation = line.substring(lastAt + 1);
        entryName = line.substring(0, lastAt);
      } else {
        entryLocation = line;
      }

      // Remove redundant https://ui.perfetto.dev/v38.0-d6ed090ee/ as we have
      // that information already and don't need to repeat it on each line.
      if (entryLocation.includes(baseUrl)) {
        entryLocation = entryLocation.replace(baseUrl, '');
        entryLocation = entryLocation.replace(`/${VERSION}/`, '');
      }
      stack.push({name: entryName, location: entryLocation});
    } // for (line in stack)

    // Beautify the Wasm error message if possible. Most Wasm errors are of the
    // form RuntimeError: unreachable or RuntimeError: abort. Those lead to bug
    // titles that are undistinguishable from each other. Instead try using the
    // first entry of the stack that contains a perfetto:: function name.
    const wasmFunc = stack.find((e) => e.name.includes('perfetto::'))?.name;
    if (errMsg.includes('RuntimeError') && exists(wasmFunc)) {
      errMsg += ` @ ${wasmFunc.trim()}`;
    }
  }
  // Invoke all the handlers registered through addErrorHandler.
  // There are usually two handlers registered, one for the UI (error_dialog.ts)
  // and one for Analytics (analytics.ts).
  for (const handler of errorHandlers) {
    handler({
      errType,
      message: errMsg,
      stack,
    } as ErrorDetails);
  }
>>>>>>> 6540d290
}<|MERGE_RESOLUTION|>--- conflicted
+++ resolved
@@ -34,19 +34,11 @@
   optMsg?: string,
 ): A {
   if (value === null || value === undefined) {
-<<<<<<< HEAD
-    throw new Error("Value doesn't exist");
-=======
     throw new Error(optMsg ?? "Value doesn't exist");
->>>>>>> 6540d290
   }
   return value;
 }
 
-<<<<<<< HEAD
-export function assertIsInstance<T>(value: unknown, clazz: Function): T {
-  assertTrue(value instanceof clazz);
-=======
 export function assertIsInstance<T>(
   value: unknown,
   clazz: Function,
@@ -56,7 +48,6 @@
     value instanceof clazz,
     optMsg ?? `Value is not an instance of ${clazz.name}`,
   );
->>>>>>> 6540d290
   return value as T;
 }
 
@@ -70,8 +61,6 @@
   assertTrue(!value, optMsg);
 }
 
-<<<<<<< HEAD
-=======
 // This function serves two purposes.
 // 1) A runtime check - if we are ever called, we throw an exception.
 // This is useful for checking that code we suspect should never be reached is
@@ -85,7 +74,6 @@
   );
 }
 
->>>>>>> 6540d290
 export function addErrorHandler(handler: ErrorHandler) {
   if (!errorHandlers.includes(handler)) {
     errorHandlers.push(handler);
@@ -148,7 +136,6 @@
       // Firefox and Safari: don't have any prefix and use @ as a separator:
       //         redrawCanvas@https://.../frontend_bundle.js:468814:26
       //         @debugger eval code:1:32
-<<<<<<< HEAD
 
       // Here we first normalize Chrome into the Firefox/Safari format by
       // removing the '   at ' prefix and replacing (xxx)$ into @xxx.
@@ -196,64 +183,4 @@
       stack,
     } as ErrorDetails);
   }
-}
-
-// This function serves two purposes.
-// 1) A runtime check - if we are ever called, we throw an exception.
-// This is useful for checking that code we suspect should never be reached is
-// actually never reached.
-// 2) A compile time check where typescript asserts that the value passed can be
-// cast to the "never" type.
-// This is useful for ensuring we exhastively check union types.
-export function assertUnreachable(value: never): never {
-  throw new Error(`This code should not be reachable ${value as unknown}`);
-=======
-
-      // Here we first normalize Chrome into the Firefox/Safari format by
-      // removing the '   at ' prefix and replacing (xxx)$ into @xxx.
-      line = line.replace(/^\s*at\s*/, '');
-      line = line.replace(/\s*\(([^)]+)\)$/, '@$1');
-
-      // This leaves us still with two possible options here:
-      // 1. FooBar@https://ui.perfetto.dev/v123/frontend_bundle.js:2073:15
-      // 2. https://ui.perfetto.dev/v123/frontend_bundle.js:2073:15
-      const lastAt = line.lastIndexOf('@');
-      let entryName = '';
-      let entryLocation = '';
-      if (lastAt >= 0) {
-        entryLocation = line.substring(lastAt + 1);
-        entryName = line.substring(0, lastAt);
-      } else {
-        entryLocation = line;
-      }
-
-      // Remove redundant https://ui.perfetto.dev/v38.0-d6ed090ee/ as we have
-      // that information already and don't need to repeat it on each line.
-      if (entryLocation.includes(baseUrl)) {
-        entryLocation = entryLocation.replace(baseUrl, '');
-        entryLocation = entryLocation.replace(`/${VERSION}/`, '');
-      }
-      stack.push({name: entryName, location: entryLocation});
-    } // for (line in stack)
-
-    // Beautify the Wasm error message if possible. Most Wasm errors are of the
-    // form RuntimeError: unreachable or RuntimeError: abort. Those lead to bug
-    // titles that are undistinguishable from each other. Instead try using the
-    // first entry of the stack that contains a perfetto:: function name.
-    const wasmFunc = stack.find((e) => e.name.includes('perfetto::'))?.name;
-    if (errMsg.includes('RuntimeError') && exists(wasmFunc)) {
-      errMsg += ` @ ${wasmFunc.trim()}`;
-    }
-  }
-  // Invoke all the handlers registered through addErrorHandler.
-  // There are usually two handlers registered, one for the UI (error_dialog.ts)
-  // and one for Analytics (analytics.ts).
-  for (const handler of errorHandlers) {
-    handler({
-      errType,
-      message: errMsg,
-      stack,
-    } as ErrorDetails);
-  }
->>>>>>> 6540d290
 }