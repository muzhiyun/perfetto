--- conflicted
+++ resolved
@@ -22,10 +22,6 @@
 #include <set>
 
 #include "perfetto/ext/base/flat_hash_map.h"
-<<<<<<< HEAD
-#include "protos/perfetto/trace/ftrace/generic.pbzero.h"
-=======
->>>>>>> 6540d290
 #include "src/kernel_utils/syscall_table.h"
 #include "src/traced/probes/ftrace/atrace_wrapper.h"
 #include "src/traced/probes/ftrace/compact_sched.h"
@@ -63,14 +59,10 @@
       bool symbolize_ksyms_in,
       uint32_t buffer_percent_in,
       base::FlatSet<int64_t> syscalls_returning_fd_in,
-<<<<<<< HEAD
-      bool debug_ftrace_abi_in)
-=======
       base::FlatHashMap<uint32_t, protos::pbzero::KprobeEvent::KprobeType>
           kprobes_in,
       bool debug_ftrace_abi_in,
       bool write_generic_evt_descriptors_in)
->>>>>>> 6540d290
       : event_filter(std::move(event_filter_in)),
         syscall_filter(std::move(syscall_filter_in)),
         compact_sched(compact_sched_in),
@@ -82,13 +74,9 @@
         symbolize_ksyms(symbolize_ksyms_in),
         buffer_percent(buffer_percent_in),
         syscalls_returning_fd(std::move(syscalls_returning_fd_in)),
-<<<<<<< HEAD
-        debug_ftrace_abi(debug_ftrace_abi_in) {}
-=======
         kprobes(std::move(kprobes_in)),
         debug_ftrace_abi(debug_ftrace_abi_in),
         write_generic_evt_descriptors(write_generic_evt_descriptors_in) {}
->>>>>>> 6540d290
 
   // The event filter allows to quickly check if a certain ftrace event with id
   // x is enabled for this data source.
@@ -119,22 +107,15 @@
   // Niche: syscall numbers to scan for new file descriptors.
   base::FlatSet<int64_t> syscalls_returning_fd;
 
-<<<<<<< HEAD
-  // Keep track of the kprobe type for the given tracefs event id
-=======
   // Keyed by ftrace event id.
->>>>>>> 6540d290
   base::FlatHashMap<uint32_t, protos::pbzero::KprobeEvent::KprobeType> kprobes;
 
   // For development/debugging, serialise raw ring buffer pages if on a
   // debuggable android build.
   const bool debug_ftrace_abi;
-<<<<<<< HEAD
-=======
 
   // If true, use the newer format for generic events.
   const bool write_generic_evt_descriptors;
->>>>>>> 6540d290
 };
 
 // Ftrace is a bunch of globally modifiable persistent state.
