--- conflicted
+++ resolved
@@ -188,13 +188,8 @@
   SyscallTable syscalls = SyscallTable::FromCurrentArch();
 
   auto muxer = std::make_unique<FtraceConfigMuxer>(
-<<<<<<< HEAD
-      ftrace_procfs.get(), atrace_wrapper.get(), table.get(),
-      std::move(syscalls), vendor_evts);
-=======
       ftrace_procfs.get(), atrace_wrapper.get(), table.get(), syscalls,
       vendor_evts);
->>>>>>> dc046ead
   return std::unique_ptr<FtraceController>(new FtraceController(
       std::move(ftrace_procfs), std::move(table), std::move(atrace_wrapper),
       std::move(muxer), runner, observer));
@@ -444,11 +439,7 @@
 // TODO(rsavitski): consider calling OnFtraceData only if we're not reposting
 // a continuation. It's a tradeoff between procfs scrape freshness and urgency
 // to drain ftrace kernel buffers.
-<<<<<<< HEAD
-void FtraceController::OnBufferPastWatermark(std::string instance_name,
-=======
 void FtraceController::OnBufferPastWatermark(const std::string& instance_name,
->>>>>>> dc046ead
                                              size_t cpu,
                                              bool repoll_watermark) {
   metatrace::ScopedEvent evt(metatrace::TAG_FTRACE,
@@ -646,11 +637,7 @@
   StopIfNeeded(instance);
 }
 
-<<<<<<< HEAD
-bool DumpKprobeStats(const std::string& text, FtraceStats* ftrace_stats) {
-=======
 bool DumpKprobeStats(std::string text, FtraceStats* ftrace_stats) {
->>>>>>> dc046ead
   int64_t hits = 0;
   int64_t misses = 0;
 
@@ -695,12 +682,7 @@
   }
 
   if (data_source->parsing_config()->kprobes.size() > 0) {
-<<<<<<< HEAD
-    DumpKprobeStats(instance->ftrace_procfs.get()->ReadKprobeStats(),
-                    stats_out);
-=======
     DumpKprobeStats(instance->ftrace_procfs->ReadKprobeStats(), stats_out);
->>>>>>> dc046ead
   }
 }
 
@@ -869,13 +851,8 @@
   auto syscalls = SyscallTable::FromCurrentArch();
 
   auto muxer = std::make_unique<FtraceConfigMuxer>(
-<<<<<<< HEAD
-      ftrace_procfs.get(), atrace_wrapper_.get(), table.get(),
-      std::move(syscalls), vendor_evts,
-=======
       ftrace_procfs.get(), atrace_wrapper_.get(), table.get(), syscalls,
       vendor_evts,
->>>>>>> dc046ead
       /* secondary_instance= */ true);
   return std::make_unique<FtraceInstanceState>(
       std::move(ftrace_procfs), std::move(table), std::move(muxer));
