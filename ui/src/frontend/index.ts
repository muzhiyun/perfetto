// Copyright (C) 2018 The Android Open Source Project
//
// Licensed under the Apache License, Version 2.0 (the "License");
// you may not use this file except in compliance with the License.
// You may obtain a copy of the License at
//
//      http://www.apache.org/licenses/LICENSE-2.0
//
// Unless required by applicable law or agreed to in writing, software
// distributed under the License is distributed on an "AS IS" BASIS,
// WITHOUT WARRANTIES OR CONDITIONS OF ANY KIND, either express or implied.
// See the License for the specific language governing permissions and
// limitations under the License.

// Keep this import first.
import '../base/disposable_polyfill';
import '../base/static_initializers';
import NON_CORE_PLUGINS from '../gen/all_plugins';
import CORE_PLUGINS from '../gen/all_core_plugins';
import m from 'mithril';
import {defer} from '../base/deferred';
import {addErrorHandler, reportError} from '../base/logging';
import {featureFlags} from '../core/feature_flags';
import {initLiveReload} from '../core/live_reload';
import {raf} from '../core/raf_scheduler';
import {initWasm} from '../trace_processor/wasm_engine_proxy';
import {UiMain} from './ui_main';
import {initCssConstants} from './css_constants';
import {registerDebugGlobals} from './debug';
import {maybeShowErrorDialog} from './error_dialog';
import {installFileDropHandler} from './file_drop_handler';
import {globals} from './globals';
import {HomePage} from './home_page';
import {postMessageHandler} from './post_message_handler';
import {Route, Router} from '../core/router';
import {CheckHttpRpcConnection} from './rpc_http_dialog';
import {maybeOpenTraceFromRoute} from './trace_url_handler';
<<<<<<< HEAD
import {ViewerPage} from './viewer_page/viewer_page';
=======
import {renderViewerPage} from './viewer_page/viewer_page';
>>>>>>> 6540d290
import {HttpRpcEngine} from '../trace_processor/http_rpc_engine';
import {showModal} from '../widgets/modal';
import {IdleDetector} from './idle_detector';
import {IdleDetectorWindow} from './idle_detector_interface';
import {AppImpl} from '../core/app_impl';
import {addLegacyTableTab} from '../components/details/sql_table_tab';
import {configureExtensions} from '../components/extensions';
import {
  addDebugCounterTrack,
  addDebugSliceTrack,
} from '../components/tracks/debug_tracks';
import {addVisualizedArgTracks} from '../components/tracks/visualized_args_tracks';
import {addQueryResultsTab} from '../components/query_table/query_result_tab';
import {assetSrc, initAssets} from '../base/assets';

const CSP_WS_PERMISSIVE_PORT = featureFlags.register({
  id: 'cspAllowAnyWebsocketPort',
  name: 'Relax Content Security Policy for 127.0.0.1:*',
  description:
    'Allows simultaneous usage of several trace_processor_shell ' +
    '-D --http-port 1234 by opening ' +
    'https://ui.perfetto.dev/#!/?rpc_port=1234',
  defaultValue: false,
});

function routeChange(route: Route) {
  raf.scheduleFullRedraw(() => {
    if (route.fragment) {
      // This needs to happen after the next redraw call. It's not enough
      // to use setTimeout(..., 0); since that may occur before the
      // redraw scheduled above.
      const e = document.getElementById(route.fragment);
      if (e) {
        e.scrollIntoView();
      }
    }
  });
  maybeOpenTraceFromRoute(route);
}

function setupContentSecurityPolicy() {
  // Note: self and sha-xxx must be quoted, urls data: and blob: must not.

  let rpcPolicy = [
    'http://127.0.0.1:9001', // For trace_processor_shell --httpd.
    'ws://127.0.0.1:9001', // Ditto, for the websocket RPC.
    'ws://127.0.0.1:9167', // For Web Device Proxy.
  ];
  if (CSP_WS_PERMISSIVE_PORT.get()) {
    const route = Router.parseUrl(window.location.href);
    if (/^\d+$/.exec(route.args.rpc_port ?? '')) {
      rpcPolicy = [
        `http://127.0.0.1:${route.args.rpc_port}`,
        `ws://127.0.0.1:${route.args.rpc_port}`,
      ];
    }
  }
  const policy = {
    'default-src': [
      `'self'`,
      // Google Tag Manager bootstrap.
      `'sha256-LirUKeorCU4uRNtNzr8tlB11uy8rzrdmqHCX38JSwHY='`,
    ],
    'script-src': [
      `'self'`,
      // TODO(b/201596551): this is required for Wasm after crrev.com/c/3179051
      // and should be replaced with 'wasm-unsafe-eval'.
      `'unsafe-eval'`,
      'https://*.google.com',
      'https://*.googleusercontent.com',
      'https://www.googletagmanager.com',
      'https://*.google-analytics.com',
    ],
    'object-src': ['none'],
    'connect-src': [
      `'self'`,
      'ws://127.0.0.1:8037', // For the adb websocket server.
      'https://*.google-analytics.com',
      'https://*.googleapis.com', // For Google Cloud Storage fetches.
      'blob:',
      'data:',
    ].concat(rpcPolicy),
    'img-src': [
      `'self'`,
      'data:',
      'blob:',
      'https://*.google-analytics.com',
      'https://www.googletagmanager.com',
      'https://*.googleapis.com',
    ],
    'style-src': [`'self'`, `'unsafe-inline'`],
    'navigate-to': ['https://*.perfetto.dev', 'self'],
  };
  const meta = document.createElement('meta');
  meta.httpEquiv = 'Content-Security-Policy';
  let policyStr = '';
  for (const [key, list] of Object.entries(policy)) {
    policyStr += `${key} ${list.join(' ')}; `;
  }
  meta.content = policyStr;
  document.head.appendChild(meta);
}

function main() {
  // Setup content security policy before anything else.
  setupContentSecurityPolicy();
  initAssets();
  AppImpl.initialize({
    initialRouteArgs: Router.parseUrl(window.location.href).args,
  });

  // Load the css. The load is asynchronous and the CSS is not ready by the time
  // appendChild returns.
  const cssLoadPromise = defer<void>();
  const css = document.createElement('link');
  css.rel = 'stylesheet';
  css.href = assetSrc('perfetto.css');
  css.onload = () => cssLoadPromise.resolve();
  css.onerror = (err) => cssLoadPromise.reject(err);
  const favicon = document.head.querySelector('#favicon');
  if (favicon instanceof HTMLLinkElement) {
    favicon.href = assetSrc('assets/favicon.png');
  }

  // Load the script to detect if this is a Googler (see comments on globals.ts)
  // and initialize GA after that (or after a timeout if something goes wrong).
  function initAnalyticsOnScriptLoad() {
    AppImpl.instance.analytics.initialize(globals.isInternalUser);
  }
  const script = document.createElement('script');
  script.src =
    'https://storage.cloud.google.com/perfetto-ui-internal/is_internal_user.js';
  script.async = true;
  script.onerror = () => initAnalyticsOnScriptLoad();
  script.onload = () => initAnalyticsOnScriptLoad();
  setTimeout(() => initAnalyticsOnScriptLoad(), 5000);

  document.head.append(script, css);

  // Route errors to both the UI bugreport dialog and Analytics (if enabled).
  addErrorHandler(maybeShowErrorDialog);
  addErrorHandler((e) => AppImpl.instance.analytics.logError(e));

  // Add Error handlers for JS error and for uncaught exceptions in promises.
  window.addEventListener('error', (e) => reportError(e));
  window.addEventListener('unhandledrejection', (e) => reportError(e));

  initWasm();
  AppImpl.instance.serviceWorkerController.install();

  // Put debug variables in the global scope for better debugging.
  registerDebugGlobals();

  // Prevent pinch zoom.
  document.body.addEventListener(
    'wheel',
    (e: MouseEvent) => {
      if (e.ctrlKey) e.preventDefault();
    },
    {passive: false},
  );

  cssLoadPromise.then(() => onCssLoaded());

  if (AppImpl.instance.testingMode) {
    document.body.classList.add('testing');
  }

  (window as {} as IdleDetectorWindow).waitForPerfettoIdle = (ms?: number) => {
    return new IdleDetector().waitForPerfettoIdle(ms);
  };
}

function onCssLoaded() {
  initCssConstants();
  // Clear all the contents of the initial page (e.g. the <pre> error message)
  // And replace it with the root <main> element which will be used by mithril.
  document.body.innerHTML = '';

  const pages = AppImpl.instance.pages;
<<<<<<< HEAD
  const traceless = true;
  pages.registerPage({route: '/', traceless, page: HomePage});
  pages.registerPage({route: '/viewer', page: ViewerPage});
=======
  pages.registerPage({route: '/', render: () => m(HomePage)});
  pages.registerPage({route: '/viewer', render: () => renderViewerPage()});
>>>>>>> 6540d290
  const router = new Router();
  router.onRouteChanged = routeChange;

  // Mount the main mithril component. This also forces a sync render pass.
  raf.mount(document.body, UiMain);

  if (
    (location.origin.startsWith('http://localhost:') ||
      location.origin.startsWith('http://127.0.0.1:')) &&
    !AppImpl.instance.embeddedMode &&
    !AppImpl.instance.testingMode
  ) {
    initLiveReload();
  }

  // Will update the chip on the sidebar footer that notifies that the RPC is
  // connected. Has no effect on the controller (which will repeat this check
  // before creating a new engine).
  // Don't auto-open any trace URLs until we get a response here because we may
  // accidentially clober the state of an open trace processor instance
  // otherwise.
  maybeChangeRpcPortFromFragment();
  CheckHttpRpcConnection().then(() => {
    const route = Router.parseUrl(window.location.href);
    if (!AppImpl.instance.embeddedMode) {
      installFileDropHandler();
    }

    // Don't allow postMessage or opening trace from route when the user says
    // that they want to reuse the already loaded trace in trace processor.
    const traceSource = AppImpl.instance.trace?.traceInfo.source;
    if (traceSource && traceSource.type === 'HTTP_RPC') {
      return;
    }

    // Add support for opening traces from postMessage().
    window.addEventListener('message', postMessageHandler, {passive: true});

    // Handles the initial ?local_cache_key=123 or ?s=permalink or ?url=...
    // cases.
    routeChange(route);
  });

  // Initialize plugins, now that we are ready to go.
  const pluginManager = AppImpl.instance.plugins;
  CORE_PLUGINS.forEach((p) => pluginManager.registerPlugin(p));
  NON_CORE_PLUGINS.forEach((p) => pluginManager.registerPlugin(p));
  const route = Router.parseUrl(window.location.href);
  const overrides = (route.args.enablePlugins ?? '').split(',');
  pluginManager.activatePlugins(overrides);
}

// If the URL is /#!?rpc_port=1234, change the default RPC port.
// For security reasons, this requires toggling a flag. Detect this and tell the
// user what to do in this case.
function maybeChangeRpcPortFromFragment() {
  const route = Router.parseUrl(window.location.href);
  if (route.args.rpc_port !== undefined) {
    if (!CSP_WS_PERMISSIVE_PORT.get()) {
      showModal({
        title: 'Using a different port requires a flag change',
        content: m(
          'div',
          m(
            'span',
            'For security reasons before connecting to a non-standard ' +
              'TraceProcessor port you need to manually enable the flag to ' +
              'relax the Content Security Policy and restart the UI.',
          ),
        ),
        buttons: [
          {
            text: 'Take me to the flags page',
            primary: true,
            action: () => Router.navigate('#!/flags/cspAllowAnyWebsocketPort'),
          },
        ],
      });
    } else {
      HttpRpcEngine.rpcPort = route.args.rpc_port;
    }
  }
}

// TODO(primiano): this injection is to break a cirular dependency. See
// comment in sql_table_tab_interface.ts. Remove once we add an extension
// point for context menus.
configureExtensions({
  addDebugCounterTrack,
  addDebugSliceTrack,
  addVisualizedArgTracks,
  addLegacySqlTableTab: addLegacyTableTab,
  addQueryResultsTab,
});

main();<|MERGE_RESOLUTION|>--- conflicted
+++ resolved
@@ -35,11 +35,7 @@
 import {Route, Router} from '../core/router';
 import {CheckHttpRpcConnection} from './rpc_http_dialog';
 import {maybeOpenTraceFromRoute} from './trace_url_handler';
-<<<<<<< HEAD
-import {ViewerPage} from './viewer_page/viewer_page';
-=======
 import {renderViewerPage} from './viewer_page/viewer_page';
->>>>>>> 6540d290
 import {HttpRpcEngine} from '../trace_processor/http_rpc_engine';
 import {showModal} from '../widgets/modal';
 import {IdleDetector} from './idle_detector';
@@ -220,14 +216,8 @@
   document.body.innerHTML = '';
 
   const pages = AppImpl.instance.pages;
-<<<<<<< HEAD
-  const traceless = true;
-  pages.registerPage({route: '/', traceless, page: HomePage});
-  pages.registerPage({route: '/viewer', page: ViewerPage});
-=======
   pages.registerPage({route: '/', render: () => m(HomePage)});
   pages.registerPage({route: '/viewer', render: () => renderViewerPage()});
->>>>>>> 6540d290
   const router = new Router();
   router.onRouteChanged = routeChange;
 
