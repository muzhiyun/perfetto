--- conflicted
+++ resolved
@@ -282,14 +282,7 @@
         values_[i].~Value();
       }
     }
-<<<<<<< HEAD
-    memset(&tags_[0], kFreeSlot, capacity_);
-    size_ = 0;
-    tombstones_ = 0;
-    max_probe_length_ = 0;
-=======
     Reset(capacity_);
->>>>>>> 89f835f6
   }
 
   Value& operator[](Key key) {
