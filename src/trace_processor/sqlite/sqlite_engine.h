/*
 * Copyright (C) 2023 The Android Open Source Project
 *
 * Licensed under the Apache License, Version 2.0 (the "License");
 * you may not use this file except in compliance with the License.
 * You may obtain a copy of the License at
 *
 *      http://www.apache.org/licenses/LICENSE-2.0
 *
 * Unless required by applicable law or agreed to in writing, software
 * distributed under the License is distributed on an "AS IS" BASIS,
 * WITHOUT WARRANTIES OR CONDITIONS OF ANY KIND, either express or implied.
 * See the License for the specific language governing permissions and
 * limitations under the License.
 */

#ifndef SRC_TRACE_PROCESSOR_SQLITE_SQLITE_ENGINE_H_
#define SRC_TRACE_PROCESSOR_SQLITE_SQLITE_ENGINE_H_

#include <sqlite3.h>
#include <cstddef>
#include <cstdint>
<<<<<<< HEAD
=======
#include <functional>
>>>>>>> 883878f1
#include <memory>
#include <optional>
#include <string>
#include <type_traits>
#include <utility>

#include "perfetto/base/logging.h"
#include "perfetto/base/status.h"
#include "perfetto/ext/base/flat_hash_map.h"
#include "perfetto/ext/base/hash.h"
#include "src/trace_processor/sqlite/bindings/sqlite_module.h"
#include "src/trace_processor/sqlite/scoped_db.h"
#include "src/trace_processor/sqlite/sql_source.h"

namespace perfetto::trace_processor {

// Wrapper class around SQLite C API.
//
// The goal of this class is to provide a one-stop-shop mechanism to use SQLite.
// Benefits of this include:
// 1) It allows us to add code which intercepts registration of functions
//    and tables and keeps track of this for later lookup.
// 2) Allows easily auditing the SQLite APIs we use making it easy to determine
//    what functionality we rely on.
class SqliteEngine {
 public:
  using Fn = void(sqlite3_context* ctx, int argc, sqlite3_value** argv);
  using AggregateFnStep = void(sqlite3_context* ctx,
                               int argc,
                               sqlite3_value** argv);
  using AggregateFnFinal = void(sqlite3_context* ctx);
  using WindowFnStep = void(sqlite3_context* ctx,
                            int argc,
                            sqlite3_value** argv);
  using WindowFnInverse = void(sqlite3_context* ctx,
                               int argc,
                               sqlite3_value** argv);
  using WindowFnValue = void(sqlite3_context* ctx);
  using WindowFnFinal = void(sqlite3_context* ctx);
  using FnCtxDestructor = void(void*);

  // Wrapper class for SQLite's |sqlite3_stmt| struct and associated functions.
  struct PreparedStatement {
   public:
    bool Step();
    bool IsDone() const;

    const char* original_sql() const;
    const char* sql() const;

    const base::Status& status() const { return status_; }
    sqlite3_stmt* sqlite_stmt() const { return stmt_.get(); }

   private:
    friend class SqliteEngine;

    explicit PreparedStatement(ScopedStmt, SqlSource);

    ScopedStmt stmt_;
    ScopedSqliteString expanded_sql_;
    SqlSource sql_source_;
    base::Status status_ = base::OkStatus();
  };

  SqliteEngine();
  ~SqliteEngine();

  SqliteEngine(SqliteEngine&&) noexcept = delete;
  SqliteEngine& operator=(SqliteEngine&&) = delete;

  // Prepares a SQLite statement for the given SQL.
  PreparedStatement PrepareStatement(SqlSource);

  // Registers a C++ function to be runnable from SQL.
  base::Status RegisterFunction(const char* name,
                                int argc,
                                Fn* fn,
                                void* ctx,
                                FnCtxDestructor* ctx_destructor,
                                bool deterministic);

  // Registers a C++ aggregate function to be runnable from SQL.
  base::Status RegisterAggregateFunction(const char* name,
                                         int argc,
                                         AggregateFnStep* step,
                                         AggregateFnFinal* final,
                                         void* ctx,
                                         FnCtxDestructor* ctx_destructor,
                                         bool deterministic);

  // Registers a C++ window function to be runnable from SQL.
  base::Status RegisterWindowFunction(const char* name,
                                      int argc,
                                      WindowFnStep* step,
                                      WindowFnInverse* inverse,
                                      WindowFnValue* value,
                                      WindowFnFinal* final,
                                      void* ctx,
                                      FnCtxDestructor* ctx_destructor,
                                      bool deterministic);

  // Unregisters a C++ function from SQL.
  base::Status UnregisterFunction(const char* name, int argc);

  // Registers a SQLite virtual table module with the given name.
<<<<<<< HEAD
  template <typename Module>
  void RegisterVirtualTableModule(const std::string& module_name,
                                  typename Module::Context* ctx);

  // Registers a SQLite virtual table module with the given name.
  template <typename Module>
  void RegisterVirtualTableModule(const std::string& module_name,
                                  std::unique_ptr<typename Module::Context>);

  // Declares a virtual table with SQLite.
  base::Status DeclareVirtualTable(const std::string& create_stmt);
=======
  using ModuleContextDestructor = void(void*);
  void RegisterVirtualTableModule(const std::string& module_name,
                                  const sqlite3_module* module,
                                  void* ctx,
                                  ModuleContextDestructor destructor);
>>>>>>> 883878f1

  // Gets the context for a registered SQL function.
  void* GetFunctionContext(const std::string& name, int argc);

<<<<<<< HEAD
=======
  // Sets a callback to be called when a transaction is committed.
  //
  // Returns the prior context object passed to a previous invocation of this
  // function.
  //
  // See https://www.sqlite.org/c3ref/commit_hook.html for more details.
  using CommitCallback = int(void*);
  void* SetCommitCallback(CommitCallback callback, void* ctx);

  // Sets a callback to be called when a transaction is rolled back.
  //
  // Returns the prior context object passed to a previous invocation of this
  // function.
  //
  // See https://www.sqlite.org/c3ref/commit_hook.html for more details.
  using RollbackCallback = void(void*);
  void* SetRollbackCallback(RollbackCallback callback, void* ctx);

>>>>>>> 883878f1
  sqlite3* db() const { return db_.get(); }

 private:
  struct FnHasher {
    size_t operator()(const std::pair<std::string, int>& x) const {
      base::Hasher hasher;
      hasher.Update(x.first);
      hasher.Update(x.second);
      return static_cast<size_t>(hasher.digest());
    }
  };

  std::optional<uint32_t> GetErrorOffset() const;

  base::FlatHashMap<std::pair<std::string, int>, void*, FnHasher> fn_ctx_;
  ScopedDb db_;
};

}  // namespace perfetto::trace_processor
<<<<<<< HEAD

// The rest of this file is just implementation details which we need
// in the header file because it is templated code. We separate it out
// like this to keep the API people actually care about easy to read.

namespace perfetto::trace_processor {

template <typename Module>
void SqliteEngine::RegisterVirtualTableModule(const std::string& module_name,
                                              typename Module::Context* ctx) {
  static_assert(std::is_base_of_v<sqlite::Module<Module>, Module>,
                "Must subclass sqlite::Module");
  int res = sqlite3_create_module_v2(db_.get(), module_name.c_str(),
                                     &Module::kModule, ctx, nullptr);
  PERFETTO_CHECK(res == SQLITE_OK);
}

template <typename Module>
void SqliteEngine::RegisterVirtualTableModule(
    const std::string& module_name,
    std::unique_ptr<typename Module::Context> ctx) {
  static_assert(std::is_base_of_v<sqlite::Module<Module>, Module>,
                "Must subclass sqlite::Module");
  int res = sqlite3_create_module_v2(
      db_.get(), module_name.c_str(), &Module::kModule, ctx.release(),
      [](void* arg) { delete static_cast<typename Module::Context*>(arg); });
  PERFETTO_CHECK(res == SQLITE_OK);
}

}  // namespace perfetto::trace_processor
=======
>>>>>>> 883878f1

#endif  // SRC_TRACE_PROCESSOR_SQLITE_SQLITE_ENGINE_H_<|MERGE_RESOLUTION|>--- conflicted
+++ resolved
@@ -20,10 +20,7 @@
 #include <sqlite3.h>
 #include <cstddef>
 #include <cstdint>
-<<<<<<< HEAD
-=======
 #include <functional>
->>>>>>> 883878f1
 #include <memory>
 #include <optional>
 #include <string>
@@ -129,31 +126,15 @@
   base::Status UnregisterFunction(const char* name, int argc);
 
   // Registers a SQLite virtual table module with the given name.
-<<<<<<< HEAD
-  template <typename Module>
-  void RegisterVirtualTableModule(const std::string& module_name,
-                                  typename Module::Context* ctx);
-
-  // Registers a SQLite virtual table module with the given name.
-  template <typename Module>
-  void RegisterVirtualTableModule(const std::string& module_name,
-                                  std::unique_ptr<typename Module::Context>);
-
-  // Declares a virtual table with SQLite.
-  base::Status DeclareVirtualTable(const std::string& create_stmt);
-=======
   using ModuleContextDestructor = void(void*);
   void RegisterVirtualTableModule(const std::string& module_name,
                                   const sqlite3_module* module,
                                   void* ctx,
                                   ModuleContextDestructor destructor);
->>>>>>> 883878f1
 
   // Gets the context for a registered SQL function.
   void* GetFunctionContext(const std::string& name, int argc);
 
-<<<<<<< HEAD
-=======
   // Sets a callback to be called when a transaction is committed.
   //
   // Returns the prior context object passed to a previous invocation of this
@@ -172,7 +153,6 @@
   using RollbackCallback = void(void*);
   void* SetRollbackCallback(RollbackCallback callback, void* ctx);
 
->>>>>>> 883878f1
   sqlite3* db() const { return db_.get(); }
 
  private:
@@ -192,38 +172,5 @@
 };
 
 }  // namespace perfetto::trace_processor
-<<<<<<< HEAD
-
-// The rest of this file is just implementation details which we need
-// in the header file because it is templated code. We separate it out
-// like this to keep the API people actually care about easy to read.
-
-namespace perfetto::trace_processor {
-
-template <typename Module>
-void SqliteEngine::RegisterVirtualTableModule(const std::string& module_name,
-                                              typename Module::Context* ctx) {
-  static_assert(std::is_base_of_v<sqlite::Module<Module>, Module>,
-                "Must subclass sqlite::Module");
-  int res = sqlite3_create_module_v2(db_.get(), module_name.c_str(),
-                                     &Module::kModule, ctx, nullptr);
-  PERFETTO_CHECK(res == SQLITE_OK);
-}
-
-template <typename Module>
-void SqliteEngine::RegisterVirtualTableModule(
-    const std::string& module_name,
-    std::unique_ptr<typename Module::Context> ctx) {
-  static_assert(std::is_base_of_v<sqlite::Module<Module>, Module>,
-                "Must subclass sqlite::Module");
-  int res = sqlite3_create_module_v2(
-      db_.get(), module_name.c_str(), &Module::kModule, ctx.release(),
-      [](void* arg) { delete static_cast<typename Module::Context*>(arg); });
-  PERFETTO_CHECK(res == SQLITE_OK);
-}
-
-}  // namespace perfetto::trace_processor
-=======
->>>>>>> 883878f1
 
 #endif  // SRC_TRACE_PROCESSOR_SQLITE_SQLITE_ENGINE_H_