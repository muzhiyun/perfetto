--- conflicted
+++ resolved
@@ -227,19 +227,6 @@
   }
 }
 
-<<<<<<< HEAD
-template <typename T>
-void AddTableInfoHelper(std::vector<PerfettoSqlEngine::StaticTable>& tables,
-                        T* table_instance) {
-  if constexpr (std::is_base_of_v<Table, T>) {
-    tables.push_back({
-        table_instance,
-        T::Name(),
-        T::ComputeStaticSchema(),
-    });
-  } else {
-  }
-=======
 template <typename Table>
 void AddLegacyStaticTable(
     std::vector<PerfettoSqlEngine::LegacyStaticTable>& tables,
@@ -249,7 +236,6 @@
       Table::Name(),
       Table::ComputeStaticSchema(),
   });
->>>>>>> 6d24f1e4
 }
 
 base::StatusOr<sql_modules::RegisteredPackage> ToRegisteredPackage(
