// Copyright (C) 2020 The Android Open Source Project
//
// Licensed under the Apache License, Version 2.0 (the "License");
// you may not use this file except in compliance with the License.
// You may obtain a copy of the License at
//
//      http://www.apache.org/licenses/LICENSE-2.0
//
// Unless required by applicable law or agreed to in writing, software
// distributed under the License is distributed on an "AS IS" BASIS,
// WITHOUT WARRANTIES OR CONDITIONS OF ANY KIND, either express or implied.
// See the License for the specific language governing permissions and
// limitations under the License.
// -----------------------------------------------------------------------------
// Common + CSS reset
// -----------------------------------------------------------------------------
:root {
  --site-header-height: 50px;
  --home-highlights-height: 128px;
  --content-max-width: 1100px;
  --anim-ease: cubic-bezier(0.4, 0, 0.2, 1);

  // This is set to 1 by JS after onload. This is to prevent flickering on
  // page load on the nav bar and other entries while transitioning in their
  // initial state.
  --anim-enabled: 0;

  --anim-time: calc(0.15s * var(--anim-enabled));
}

$wide: "(max-width: 1100px)";
$mobile: "(max-width: 768px)";

@mixin minimal-scrollbar {
  &::-webkit-scrollbar {
    width: 8px;
    background-color: transparent;
  }
  &::-webkit-scrollbar-thumb {
    background-color: #ccc;
    border-radius: 8px;
  }
}

@media (max-aspect-ratio: 1/1) {
  :root {
    --home-highlights-height: 256px;
  }
}

* {
  box-sizing: border-box;
  -webkit-tap-highlight-color: none;
}

html {
  font-family: Roboto, sans-serif;
  -webkit-font-smoothing: antialiased;
}

html,
body {
  padding: 0;
  margin: 0;
}

h1,
h2,
h3 {
  font-family: inherit;
  font-size: inherit;
  font-weight: inherit;
  padding: 0;
  margin: 0;
}

// -----------------------------------------------------------------------------
// Site header
// -----------------------------------------------------------------------------
.site-header {
  background-color: hsl(210, 30%, 16%);
  color: hsl(210, 17%, 98%);
  position: sticky; // Sticky so the .docs element below doesn't start @ 0.
  top: 0;
  width: 100%;
  --sh-padding-y: 5px;
  max-height: var(--site-header-height);
  padding: var(--sh-padding-y) 30px;
  box-shadow: rgba(0, 0, 0, 0.3) 0 3px 3px 0;
  overflow: hidden;
  display: flex;
  z-index: 10;
  transition: max-height var(--anim-ease) var(--anim-time);
  &.expanded {
    max-height: 100vh;
  }
  .brand {
    img {
      height: 40px;
      vertical-align: bottom;
    }
    font-weight: 200;
    font-size: 28px;
    flex-grow: 1;
    .brand-docs {
      text-transform: uppercase;
      font-size: 14px;
      color: #ecba2a;
      vertical-align: bottom;
      line-height: 30px;
      font-weight: 400;
    }
  }
  > *:not(:first-child) {
    line-height: calc(var(--site-header-height) - var(--sh-padding-y) * 2);
    font-family: "Source Sans Pro", sans-serif;
    font-weight: 400;
    font-size: 1.1rem;
    margin: 0 20px;
    color: hsl(210, 17%, 85%);
  }
  a {
    text-decoration: none;
    &:hover {
      color: hsl(210, 17%, 100%);
    }
  }
  .menu {
    visibility: hidden;
    font-family: "Material Icons Round";
    font-size: 24px;
    text-align: center;
    position: absolute;
    right: 0;
    top: 0;
    line-height: var(--site-header-height);
  }

  @media #{$mobile} {
    flex-direction: column;
    > *:not(:first-child) {
      margin-left: 40px;
    }
    .menu {
      visibility: visible;
    }
  }
}

#search {
  position: relative;
  flex-grow: 0;
<<<<<<< HEAD
  transition: flex-grow cubic-bezier(1, 0.01, 1, 1) var(--anim-time),
=======
  transition:
    flex-grow cubic-bezier(1, 0.01, 1, 1) var(--anim-time),
>>>>>>> 6540d290
    background-color ease var(--anim-time);
  padding: 0;
  &::before {
    visibility: hidden;
    user-select: none;
    content: "";
    position: fixed;
    left: 0;
    right: 0;
    top: var(--site-header-height);
    bottom: 0;
    z-index: -100;
    background-color: rgba(255, 255, 255, 0.8);
    backdrop-filter: blur(3px);
    opacity: 0;
<<<<<<< HEAD
    transition: opacity ease var(--anim-time), visibility 0s;
=======
    transition:
      opacity ease var(--anim-time),
      visibility 0s;
>>>>>>> 6540d290
  }
  &:focus-within {
    flex-grow: 1000;
    &::before {
      display: block;
      opacity: 1;
      visibility: visible;
    }
    #search-res {
      display: block;
    }
  }

  @media #{$mobile} {
    display: none;
  }

  #search-box {
    width: 100%;
    height: 32px;
    font-size: 1rem;
    color: #333;
    background-color: rgba(255, 255, 255, 0.9);
    border: 1px solid #eee;
    border-radius: 2px;
    background-image: url('data:image/svg+xml;utf-8,<svg xmlns="http://www.w3.org/2000/svg" height="48" width="48"><path d="M39.8 41.95 26.65 28.8q-1.5 1.3-3.5 2.025-2 .725-4.25.725-5.4 0-9.15-3.75T6 18.75q0-5.3 3.75-9.05 3.75-3.75 9.1-3.75 5.3 0 9.025 3.75 3.725 3.75 3.725 9.05 0 2.15-.7 4.15-.7 2-2.1 3.75L42 39.75Zm-20.95-13.4q4.05 0 6.9-2.875Q28.6 22.8 28.6 18.75t-2.85-6.925Q22.9 8.95 18.85 8.95q-4.1 0-6.975 2.875T9 18.75q0 4.05 2.875 6.925t6.975 2.875Z"/></svg>');
    background-repeat: no-repeat;
    background-size: contain;
    padding-left: 40px;
    outline: none;
    &:hover,
    &:focus {
      background-color: rgba(255, 255, 255, 0.95);
    }
  }

  #search-res {
    display: none;
    background-color: rgba(255, 255, 255, 1);
    border: 1px solid #eee;
    box-shadow: #aaa 0px 1px 5px;
    color: #333;
    line-height: initial;
    margin-top: -4px;
    overflow-x: auto;
    position: fixed;
    top: var(--site-header-height);
    max-height: calc(100vh - var(--site-header-height));
    z-index: 10;
    > div {
      padding: 10px;
      margin: 0;
      &:hover {
        background-color: #f0f0f0;
      }
    }
    .sr-title {
      color: #333;
      font-weight: bold;
    }
    .sr-snippet {
      color: #444;
      font-size: 0.9rem;
    }

    a {
      text-decoration: none;
    }
    a:hover {
      color: initial;
    }

    &:empty {
      visibility: hidden;
    }
  }
}

// -----------------------------------------------------------------------------
// Site footer
// -----------------------------------------------------------------------------

// Footer in the index page.
.site-footer {
  background-color: hsl(210, 30%, 16%);
  padding: 1em 0;
  font-size: 14px;
  color: #fff;
  text-align: center;
  ul {
    list-style: none;
    margin: 0;
    padding: 0;
    li {
      display: inline;
      padding: 0 10px;
      &:not(:last-child) {
        border-right: solid 1px #fff;
      }
    }
  }
  a,
  a:visited {
    text-decoration: none;
    color: inherit;
  }
  .docs-footer-notice {
    display: none;
  }
}

// Footer overrides for the /docs/ page.
.docs .site-footer {
  grid-area: footer;
  background: transparent;
  color: #666;
  text-align: left;
  margin: 0 20px;
  padding: 12px 0;

  .docs-footer-notice {
    padding: 0;
    margin: 0;
    display: block;
  }

  ul {
    display: none;
  }
}

// -----------------------------------------------------------------------------
// Site content
// -----------------------------------------------------------------------------
.site-content {
  .section-wrapper {
    border-bottom: solid 1px #eee;
    &:nth-child(2n + 1) {
      background-color: hsl(210, 17%, 98%);
    }
  }
  section {
    display: block;
    position: relative;
    overflow: hidden;
    padding: 0 20px;
    margin: 0 auto;
    max-width: calc(var(--content-max-width) + 2 * 20px);
  }

  .banner {
    height: calc(
      100vh - var(--home-highlights-height) - var(--site-header-height)
    );
    @media (max-height: 639px) {
      // If the screen is too short (e.g. smartphone in landscape mode)
      // move the highlights sections (the four tiles) out of the visible
      // viewport.
      height: calc(100vh - var(--site-header-height));
    }
    min-height: 25vw;
    display: grid;
    grid-template-columns: 1fr;
    grid-template-rows: 1fr 1fr 5fr;
    h1,
    h2 {
      margin: auto;
      font-family: "Source Sans Pro", sans-serif;
      text-align: center;
      color: hsl(0, 0, 35%);
      span {
        white-space: nowrap;
      }
    }
    h1 {
      font-size: 2.5rem;
      font-size: calc(min(4rem, 8vw, 6vh));
      font-weight: 400;
      padding-top: calc(max(1rem, 2vh));
    }
    h2 {
      font-size: 1.25rem;
      font-size: calc(min(2rem, 6vw, 4vh));
      font-weight: 200;
      padding-top: 10px;
    }
    .home-img {
      padding: 1rem 0;
      overflow: hidden;
      position: relative;
      display: flex;
      img {
        max-height: 100%;
        max-width: 100%;
        margin: auto;
        display: block;
      }
    }
  }

  .home-highlights {
    &:before {
      border-top: 1px solid hsl(210, 17%, 90%);
    }
    height: var(--home-highlights-height);
    display: grid;
    grid-template-columns: repeat(4, 1fr);
    grid-template-rows: 1fr;
    background-color: #fff;
    z-index: 2;
    @media (max-aspect-ratio: 1/1) {
      grid-template-columns: repeat(2, 1fr);
    }
    > a {
      color: hsl(0, 0, 20%);
      font-size: 22px;
      font-weight: 400;
      text-align: center;
      padding: 20px 0;
      font-family: "Source Sans Pro", sans-serif;
      text-decoration: none;
      .icon {
        background-image: url("/assets/sprite.png");
        background-repeat: no-repeat;
        width: 64px;
        height: 64px;
        margin: auto;
        background-size: 256px 128px;
        filter: grayscale(1);
        transition: filter ease var(--anim-time);
      }
      &:nth-child(1) .icon {
        background-position: 0 -64px;
      }
      &:nth-child(2) .icon {
        background-position: -64px -64px;
      }
      &:nth-child(3) .icon {
        background-position: -128px -64px;
      }
      &:nth-child(4) .icon {
        background-position: -192px -64px;
      }
      &:hover {
        background-color: hsl(210, 17%, 90%);
        .icon {
          filter: grayscale(0);
        }
      }
    }
  }
  .home-section {
    min-height: calc(min(100vh - var(--site-header-height), 800px));
    padding: 5% 20px;
    display: grid;
    grid-template-rows: 1fr;
    grid-column-gap: 4vw;
    > img {
      grid-area: img;
      max-width: 100%;
      max-height: 55vh;
      margin: auto;
      margin-top: 40px;
    }
    h2,
    > div {
      grid-area: content;
    }
    h2 {
      font-family: "Source Sans Pro", sans-serif;
      font-weight: 600;
      font-size: 2.5rem;
      color: #333;
      text-align: center;
    }
    &:nth-child(2n) {
      grid-template-columns: 5fr 4fr;
      grid-template-areas: "content img";
      h2 {
        padding: 0 0 0 50px;
        text-align: left;
      }
    }
    &:nth-child(2n + 1) {
      grid-template-columns: 4fr 5fr;
      grid-template-areas: "img content";
      h2 {
        padding: 0 50px 0 0;
        text-align: left;
      }
    }
    @media (max-aspect-ratio: 1/1) {
      padding: 5vh 20px;
      &:nth-child(n) {
        grid-template-rows: auto auto;
        grid-template-columns: 1fr;
        grid-template-areas: "img" "content";
        grid-row-gap: 30px;
        h2 {
          padding: 0;
          text-align: center;
        }
      }
      > img {
        padding: 0 10vw;
      }
    }
    div {
      grid-area: content;
      .button {
        display: inline-block;
        background: #337ab7;
        font-weight: 500;
        color: #fff;
        border-radius: 6px;
        font-size: 18px;
        padding: 10px 16px;
        transition: background-color ease var(--anim-time);
        text-decoration: none;
        &:hover {
          background: #286090;
        }
      }
    }
    .home-item {
      display: grid;
      grid-template-rows: auto auto;
      grid-template-columns: 50px auto;
      grid-template-areas: "img title" "img label";
      grid-column-gap: 20px;
      padding: 20px 30px;
      margin: 10px 0;
      // border: 1px solid #eee;
      font-family: "Source Sans Pro", sans-serif;
      color: #111111;
<<<<<<< HEAD
      transition: filter var(--anim-ease) var(--anim-time),
=======
      transition:
        filter var(--anim-ease) var(--anim-time),
>>>>>>> 6540d290
        background-color var(--anim-ease) var(--anim-time),
        transform var(--anim-ease) var(--anim-time),
        box-shadow linear var(--anim-time);
      border-radius: 6px;
      filter: opacity(0.6);
      &:hover {
        background-color: hsla(0, 0, 0, 0.02);
        filter: opacity(1);
        transform: scale(1.01);
      }
      > img,
      > i {
        grid-area: img;
        margin: auto;
        font-size: 50px;
      }
      > h3 {
        grid-area: title;
        font-size: 1.25rem;
        line-height: 20px;
        font-weight: 600;
      }
      > p {
        grid-area: label;
        font-size: 1rem;
        font-weight: 400;
        margin: 1em 0;
      }
    }
  }
}

// -----------------------------------------------------------------------------
// Docs
// -----------------------------------------------------------------------------
.docs {
  min-height: 100vh;
  display: grid;
  --nav-width: 240px;
  --toc-width: 180px;

  // 1665px is the clientWidth on a macbook pro. Adjust the layout so that
  // the max-width of the central .doc fits precisely when the browser is
  // full-screen on a macbook.
  --max-doc-width: calc(1665px - var(--toc-width) - var(--nav-width));

  grid-template-columns: var(--nav-width) minmax(auto, var(--max-doc-width)) var(
      --toc-width
    );
  grid-template-rows: 1fr max-content;
  grid-template-areas: "nav doc toc" "nav footer toc";

  background-color: hsl(210, 10%, 97%);
  .nav {
    grid-area: nav;
    border-right: 1px solid hsl(210, 30%, 90%);
    background-color: #fefefe;
    padding: 20px 0;
    padding-right: 16px;

    position: sticky;
    top: var(--site-header-height);
    height: calc(100vh - var(--site-header-height));
    overflow-y: auto;
    @include minimal-scrollbar;

    a {
      color: inherit;
      text-decoration: none;
      line-height: 24px;
      display: flex;
<<<<<<< HEAD
      transition: background-color var(--anim-ease) var(--anim-time),
=======
      transition:
        background-color var(--anim-ease) var(--anim-time),
>>>>>>> 6540d290
        visibility linear var(--anim-time);
      border-radius: 0 10px 10px 0;
      -webkit-tap-highlight-color: transparent;
      &[href] {
        &:hover {
          color: #000;
          background-color: #f1f3f4;
        }
        &.selected {
          background-color: #ecba2a;
        }
      }
    }

    ul {
      list-style: none;
      margin: 0;
      padding: 0;
      overflow: hidden;
      li {
        font-size: 1rem;
        font-weight: 400;
        font-family: "Source Sans Pro", sans-serif;
        color: #4a4a4a;
        max-width: 100%;
        margin: 3px 0;
      }
      p {
        margin: 0;
      }
    }

    // Applies only to outer-level submenus.
    > ul {
      position: static; // Otherwise gets v-centered in the middle.
      > li {
        padding-bottom: 10px;
        margin-bottom: 10px;
        font-weight: 600;
        color: #111;

        &:not(:last-child) {
          border-bottom: 1px solid #eee;
        }

        &.compressible {
          > p > a::after {
            content: "keyboard_arrow_up";
            font-family: "Material Icons Round";
            font-size: 24px;
            width: 24px;
            transition: transform var(--anim-ease) var(--anim-time);
            margin: 0 0 0 auto;
            font-weight: 200;
            color: #666;
          }
          > ul {
<<<<<<< HEAD
            transition: max-height var(--anim-ease) var(--anim-time),
=======
            transition:
              max-height var(--anim-ease) var(--anim-time),
>>>>>>> 6540d290
              opacity var(--anim-ease) var(--anim-time);
            opacity: 1;
          }
          &.compressed {
            // The JS will compute and set the maxHeight on each
            // element depending on the size of their children.
            // !important is needed to override the element-inline
            // max-height property set by JS, which is prioritary.
            > ul {
              max-height: 0 !important;
              visibility: hidden;
              opacity: 0;
            }
            > p > a::after {
              transform: scaleY(-1);
            }
          }
        } // .compressible
      }
    }

    li a {
      padding-left: 16px;
    }
    li li a {
      padding-left: 30px;
    }
    li li li a {
      padding-left: 44px;
    }
    .expanded a::after {
      transform: rotate(180deg);
    }
  }
  .doc {
    grid-area: doc;
    background-color: #fff;
    margin: 20px;
    padding: 30px 40px;
    font-family: Roboto, sans-serif;
    font-size: 1rem;
    font-weight: 400;
    line-height: 24px;
    -webkit-font-smoothing: antialiased;
    color: #4a4a4a;
    position: relative;
<<<<<<< HEAD
    box-shadow: 0 1px 2px 0 rgba(60, 64, 67, 0.1),
=======
    box-shadow:
      0 1px 2px 0 rgba(60, 64, 67, 0.1),
>>>>>>> 6540d290
      0 1px 3px 1px rgba(60, 64, 67, 0.15);
    overflow: hidden;

    a {
      text-decoration: none;
      &:link {
        color: #007b83;
      }
      &:visited {
        color: #8e3317;
      }
      &:hover {
        color: #009da8;
      }
      &[href^="http"] {
        // External link.
        &:after {
          content: "open_in_new";
          font-family: "Material Icons Round";
          color: #666;
          text-decoration: none;
          margin-left: 2px;
          margin-right: 4px;
          vertical-align: bottom;
        }
      }
    }

    h1,
    h2,
    h3 {
      margin: 10px 0;
      padding: 0;
      padding-top: 30px;
    }
    h1 {
      font-size: 2.25rem;
      line-height: 2.25rem;
      margin: 0;
      padding: 0;
      margin-bottom: 1.5rem;
      font-family: "Source Sans Pro", sans-serif;
    }
    h2 {
      font-size: 1.5rem;
      border-bottom: 1px solid #e8eaed;
      padding-bottom: 6px;
    }
    h3 {
      font-size: 1.25rem;
    }
    * {
      max-width: 100%;
    }

    img[alt$="screenshot"] {
      box-shadow: 0 0 10px 2px #eee;
    }

    code:not(.code-block) {
      background: hsla(210, 17%, 90%, 0.2);
      border: 1px solid #e8eaed;
      border-radius: 6px;
      padding: 1px 4px;
    }
    .code-block {
      overflow-x: auto;
      white-space: pre;
      border-radius: 6px;
      box-shadow: 1px 1px 6px #999;
      border-top: 5px solid #8bc34a;
    }
    // Hide mermaid graphs until they are rendered, this is to avoid showing
    // the mermaid source while the renderer generates the SVG.
    .mermaid {
      transition: opacity var(--anim-ease) var(--anim-time);
      &:not(.rendered) {
        opacity: 0;
      }
    }
    .anchor {
      margin-left: -29px;
      padding-right: 5px;
      text-decoration: none;
      position: absolute;
      padding-top: var(--site-header-height);
      margin-top: calc(-1 * var(--site-header-height));
      outline: none;
      opacity: 0;
      transition: opacity var(--anim-ease) var(--anim-time);
      &::before {
        content: "insert_link";
        font-family: "Material Icons Round";
        color: #333;
        font-size: 24px;
      }
    }
    *:hover .anchor {
      opacity: 1;
    }
    code {
      font-family: "Roboto Mono", monospace;
      font-size: 14px;
    }
    table {
      width: 100%;
      font-size: 14px;
      border-spacing: 0;
      border-collapse: collapse;
      th,
      td {
        padding: 8px;
        border: 0 solid #dadce0;
        border-top-width: 1px;
        border-bottom-width: 1px;
      }
      tr {
        height: 20px;
      }
      tr:target {
        background-color: #ecba2a;
      }
      thead {
        text-align: left;
        background-color: #e8eaed;
        color: #202124;
      }
    }

    &[data-md-file^="/docs/reference/"] {
      h1,
      h2,
      h3 {
        code {
          margin-left: 20px;
          color: #666;
        }
      }
      table {
        width: 100%;
        font-size: 14px;
        border-spacing: 0;
        border-collapse: collapse;
        th,
        td {
          padding: 8px;
          border: 0 solid #dadce0;
          border-top-width: 1px;
          border-bottom-width: 1px;
        }
        tr {
          height: 20px;
        }
        thead {
          text-align: left;
          background-color: #e8eaed;
          color: #202124;
        }
        td {
          &:first-child {
            background: #f7f7f7;
          }

          /* Not really 100% but makes sure that the description
                     * column takes most of the width */
          &:last-child {
            width: 80%;
          }
        }
      }
    }

    .callout {
      padding: 0.5rem 0.5rem 0.5rem 2rem;
      border: none;
      border-radius: 2px;
      margin-left: auto;
      margin-right: auto;
      width: 90%;
      border-left: 3px solid transparent;
<<<<<<< HEAD
      box-shadow: 0 0.2rem 0.5rem rgba(0, 0, 0, 0.05),
=======
      box-shadow:
        0 0.2rem 0.5rem rgba(0, 0, 0, 0.05),
>>>>>>> 6540d290
        0 0 0.05rem rgba(0, 0, 0, 0.1);

      &:before {
        font-family: "Material Icons Round";
        position: absolute;
        font-size: 1.5rem;
        margin-left: -1.75rem;
        margin-top: -2px;
      }

      &.note {
        background-color: #e8f0fe;
        border-color: #1967d2;
        color: #1967d2;
        &:before {
          content: "bookmark";
        }
      }

      &.summary {
        background-color: #e4f7fb;
        border-color: #129eaf;
        color: #129eaf;
        &:before {
          content: "sms";
        }
      }

      &.tip {
        background-color: #e6f4ea;
        border-color: #188038;
        color: #188038;
        &:before {
          content: "star";
        }
      }

      &.todo {
        background-color: #f1f3f4;
        border-color: #5f6368;
        color: #5f6368;
        &:before {
          content: "error";
        }
      }

      &.warning {
        background-color: #fce8e6;
        border-color: #c5221f;
        color: #c5221f;
        &:before {
          content: "warning";
        }
      }
    }
  }
  .toc {
    grid-area: toc;
    padding: 20px 16px 20px 0;

    position: sticky;
    top: var(--site-header-height);
    height: calc(100vh - var(--site-header-height));
    overflow-y: auto;
    @include minimal-scrollbar;

    font-family: "Source Sans Pro", sans-serif;
    word-break: break-word;
    a {
      text-decoration: none;
    }
    a,
    a:visited {
      color: #333;
    }
    a.highlighted {
      font-weight: 500;
      color: hsl(45, 100%, 40%);
    }
    font-size: 0.875rem;
    ul {
      list-style: none;
      margin: 0;
      padding: 0;
      li {
        margin: 5px 0;
        /* This make it so that a single word gets elided but if there
                 * are multiple words they span across lines.  */
        overflow: hidden;
        text-overflow: ellipsis;
        white-space: break-spaces;
        word-break: normal;
      }
    }
    > ul {
      border-left: 4px solid #ecba2a;
      padding-left: 10px;
      position: static; // Otherwise gets v-centered in the middle.
      top: calc(var(--site-header-height) + 25px);
    }
  }

  @media #{$wide} {
    grid-template-columns: var(--nav-width) auto 0;
    .toc {
      display: none;
    }
  }
  @media #{$mobile} {
    display: block;
    .doc {
      margin: 0;
      padding: 20px;
    }
    .nav {
      // JS will persistently toggle to .after_first_click. This is to
      // avoid spurious transitions on page load.
      display: none;

      --nav-width-mobile: calc(min(90vw, 360px));
      width: var(--nav-width-mobile);
      position: fixed;
      z-index: 2;
      height: 100vh;
      overflow-y: auto;
      top: var(--site-header-height);
<<<<<<< HEAD
      transition: transform var(--anim-ease) var(--anim-time),
=======
      transition:
        transform var(--anim-ease) var(--anim-time),
>>>>>>> 6540d290
        box-shadow var(--anim-ease) var(--anim-time),
        visibility ease var(--anim-time);
      transform: translateX(calc(-1 * var(--nav-width-mobile)));
      visibility: hidden;
      > ul {
        position: static;
        top: 0;
      }
      &.after_first_click {
        display: block;
      }
      &.expanded {
        visibility: visible;
        transform: translateX(0);
        box-shadow: 0 1px 0 100vw rgba(0, 0, 0, 0.4);
      }
    }
  }
}<|MERGE_RESOLUTION|>--- conflicted
+++ resolved
@@ -150,12 +150,8 @@
 #search {
   position: relative;
   flex-grow: 0;
-<<<<<<< HEAD
-  transition: flex-grow cubic-bezier(1, 0.01, 1, 1) var(--anim-time),
-=======
   transition:
     flex-grow cubic-bezier(1, 0.01, 1, 1) var(--anim-time),
->>>>>>> 6540d290
     background-color ease var(--anim-time);
   padding: 0;
   &::before {
@@ -171,13 +167,9 @@
     background-color: rgba(255, 255, 255, 0.8);
     backdrop-filter: blur(3px);
     opacity: 0;
-<<<<<<< HEAD
-    transition: opacity ease var(--anim-time), visibility 0s;
-=======
     transition:
       opacity ease var(--anim-time),
       visibility 0s;
->>>>>>> 6540d290
   }
   &:focus-within {
     flex-grow: 1000;
@@ -513,12 +505,8 @@
       // border: 1px solid #eee;
       font-family: "Source Sans Pro", sans-serif;
       color: #111111;
-<<<<<<< HEAD
-      transition: filter var(--anim-ease) var(--anim-time),
-=======
       transition:
         filter var(--anim-ease) var(--anim-time),
->>>>>>> 6540d290
         background-color var(--anim-ease) var(--anim-time),
         transform var(--anim-ease) var(--anim-time),
         box-shadow linear var(--anim-time);
@@ -590,12 +578,8 @@
       text-decoration: none;
       line-height: 24px;
       display: flex;
-<<<<<<< HEAD
-      transition: background-color var(--anim-ease) var(--anim-time),
-=======
       transition:
         background-color var(--anim-ease) var(--anim-time),
->>>>>>> 6540d290
         visibility linear var(--anim-time);
       border-radius: 0 10px 10px 0;
       -webkit-tap-highlight-color: transparent;
@@ -653,12 +637,8 @@
             color: #666;
           }
           > ul {
-<<<<<<< HEAD
-            transition: max-height var(--anim-ease) var(--anim-time),
-=======
             transition:
               max-height var(--anim-ease) var(--anim-time),
->>>>>>> 6540d290
               opacity var(--anim-ease) var(--anim-time);
             opacity: 1;
           }
@@ -705,12 +685,8 @@
     -webkit-font-smoothing: antialiased;
     color: #4a4a4a;
     position: relative;
-<<<<<<< HEAD
-    box-shadow: 0 1px 2px 0 rgba(60, 64, 67, 0.1),
-=======
     box-shadow:
       0 1px 2px 0 rgba(60, 64, 67, 0.1),
->>>>>>> 6540d290
       0 1px 3px 1px rgba(60, 64, 67, 0.15);
     overflow: hidden;
 
@@ -891,12 +867,8 @@
       margin-right: auto;
       width: 90%;
       border-left: 3px solid transparent;
-<<<<<<< HEAD
-      box-shadow: 0 0.2rem 0.5rem rgba(0, 0, 0, 0.05),
-=======
       box-shadow:
         0 0.2rem 0.5rem rgba(0, 0, 0, 0.05),
->>>>>>> 6540d290
         0 0 0.05rem rgba(0, 0, 0, 0.1);
 
       &:before {
@@ -1023,12 +995,8 @@
       height: 100vh;
       overflow-y: auto;
       top: var(--site-header-height);
-<<<<<<< HEAD
-      transition: transform var(--anim-ease) var(--anim-time),
-=======
       transition:
         transform var(--anim-ease) var(--anim-time),
->>>>>>> 6540d290
         box-shadow var(--anim-ease) var(--anim-time),
         visibility ease var(--anim-time);
       transform: translateX(calc(-1 * var(--nav-width-mobile)));
