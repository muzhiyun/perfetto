--- conflicted
+++ resolved
@@ -81,13 +81,9 @@
     return ret;
   }
   std::unique_ptr<Vtab> res = std::make_unique<Vtab>();
-<<<<<<< HEAD
-  res->state = ctx->manager.OnCreate(argc, argv, std::make_unique<State>());
-=======
   res->window_start = window_start.value();
   res->window_dur = window_dur.value();
   res->quantum = quantum.value();
->>>>>>> f82f9902
   *vtab = res.release();
   return SQLITE_OK;
 }
@@ -102,21 +98,8 @@
                                   int argc,
                                   const char* const* argv,
                                   sqlite3_vtab** vtab,
-<<<<<<< HEAD
-                                  char**) {
-  PERFETTO_CHECK(argc == 3);
-  if (int ret = sqlite3_declare_vtab(db, kSchema); ret != SQLITE_OK) {
-    return ret;
-  }
-  auto* ctx = GetContext(raw_ctx);
-  std::unique_ptr<Vtab> res = std::make_unique<Vtab>();
-  res->state = ctx->manager.OnConnect(argc, argv);
-  *vtab = res.release();
-  return SQLITE_OK;
-=======
                                   char** pzErr) {
   return Create(db, raw_ctx, argc, argv, vtab, pzErr);
->>>>>>> f82f9902
 }
 
 int WindowOperatorModule::Disconnect(sqlite3_vtab* vtab) {
