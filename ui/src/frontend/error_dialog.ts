--- conflicted
+++ resolved
@@ -21,11 +21,8 @@
 import {globals} from './globals';
 import {AppImpl} from '../core/app_impl';
 import {Router} from '../core/router';
-<<<<<<< HEAD
-=======
 import {Button, ButtonVariant} from '../widgets/button';
 import {Intent} from '../widgets/common';
->>>>>>> dc046ead
 
 const MODAL_KEY = 'crash_modal';
 
@@ -226,20 +223,12 @@
       ),
       m(
         'footer',
-<<<<<<< HEAD
-        m(
-          'button.modal-btn.modal-btn-primary',
-          {onclick: () => this.fileBug(err)},
-          'File a bug (Googlers only)',
-        ),
-=======
         m(Button, {
           onclick: () => this.fileBug(err),
           intent: Intent.Primary,
           variant: ButtonVariant.Filled,
           label: 'File a bug (Googlers only)',
         }),
->>>>>>> dc046ead
       ),
     ];
   }
