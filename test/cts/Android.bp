package {
    // See: http://go/android-license-faq
    // A large-scale-change added 'default_applicable_licenses' to import
    // all of the 'license_kinds' from "external_perfetto_license"
    // to get the below license kinds:
    //   SPDX-license-identifier-Apache-2.0
    default_applicable_licenses: ["external_perfetto_license"],
}

cc_test {
<<<<<<< HEAD
  name: "CtsPerfettoTestCases",
  team: "trendy_team_perfetto",
  srcs: [
    "device_feature_test_cts.cc",
    "heapprofd_java_test_cts.cc",
    "heapprofd_test_cts.cc",
    "producer_to_consumer_integrationtest_cts.cc",
    "traced_perf_test_cts.cc",
    ":perfetto_end_to_end_integrationtests",
    ":perfetto_protos_perfetto_config_cpp_gen",
    ":perfetto_protos_perfetto_common_cpp_gen"
  ],
  generated_headers: [
    "perfetto_protos_perfetto_config_cpp_gen_headers",
    "perfetto_protos_perfetto_common_cpp_gen_headers",
  ],
  static_libs: [
    "libgmock",
    "libprotobuf-cpp-lite",
    "libperfetto_client_experimental",
    "perfetto_cts_deps",
    "perfetto_trace_protos",
  ],
  whole_static_libs: [
    "perfetto_gtest_logcat_printer",
  ],
  shared_libs: [
    "libandroid",
    "liblog",
  ],
  test_suites: [
    "cts",
    "mts-art",
    "vts10",
    "general-tests",
    "mcts-art",
  ],
  compile_multilib: "both",
  multilib: {
    lib32: {
        suffix: "32",
=======
    name: "CtsPerfettoTestCases",
    team: "trendy_team_perfetto",
    srcs: [
        "device_feature_test_cts.cc",
        "heapprofd_test_cts.cc",
        "producer_to_consumer_integrationtest_cts.cc",
        "traced_perf_test_cts.cc",
        ":perfetto_end_to_end_integrationtests",
        ":perfetto_protos_perfetto_config_cpp_gen",
        ":perfetto_protos_perfetto_common_cpp_gen",
    ],
    generated_headers: [
        "perfetto_protos_perfetto_config_cpp_gen_headers",
        "perfetto_protos_perfetto_common_cpp_gen_headers",
    ],
    static_libs: [
        "libgmock",
        "libprotobuf-cpp-lite",
        "libperfetto_client_experimental",
        "perfetto_cts_deps",
        "perfetto_trace_protos",
    ],
    whole_static_libs: [
        "perfetto_gtest_logcat_printer",
    ],
    shared_libs: [
        "libandroid",
        "liblog",
    ],
    test_suites: [
        "cts",
        "vts10",
        "general-tests",
    ],
    compile_multilib: "both",
    multilib: {
        lib32: {
            suffix: "32",
        },
        lib64: {
            suffix: "64",
        },
>>>>>>> 883878f1
    },
    per_testcase_directory: true,
    data: [
        ":CtsPerfettoNonProfileableApp",
        ":CtsPerfettoProfileableApp",
        ":CtsPerfettoProducerApp",
        ":CtsPerfettoReleaseApp",
        ":CtsPerfettoDebuggableApp",
<<<<<<< HEAD
        "perfetto_device_preparer.sh",
  ],
  stl: "libc++_static",
  // This test is also run via Mainline Testing against the ART Mainline
  // Module, which is updatable since Android 12 (API level 31).
  min_sdk_version: "31",
  defaults: [
    "perfetto_defaults",
  ],
=======
        ":perfetto_device_preparer_sh",
    ],
    stl: "libc++_static",
    // This test is also run via Mainline Testing against the ART Mainline
    // Module, which is updatable since Android 12 (API level 31).
    // TODO(rsavitski): is this still necessary with the MTS tests split off into
    // their own target?
    min_sdk_version: "31",
    defaults: [
        "perfetto_defaults",
    ],
}

filegroup {
    name: "perfetto_device_preparer_sh",
    srcs: ["perfetto_device_preparer.sh"],
    path: ".",
>>>>>>> 883878f1
}<|MERGE_RESOLUTION|>--- conflicted
+++ resolved
@@ -8,49 +8,6 @@
 }
 
 cc_test {
-<<<<<<< HEAD
-  name: "CtsPerfettoTestCases",
-  team: "trendy_team_perfetto",
-  srcs: [
-    "device_feature_test_cts.cc",
-    "heapprofd_java_test_cts.cc",
-    "heapprofd_test_cts.cc",
-    "producer_to_consumer_integrationtest_cts.cc",
-    "traced_perf_test_cts.cc",
-    ":perfetto_end_to_end_integrationtests",
-    ":perfetto_protos_perfetto_config_cpp_gen",
-    ":perfetto_protos_perfetto_common_cpp_gen"
-  ],
-  generated_headers: [
-    "perfetto_protos_perfetto_config_cpp_gen_headers",
-    "perfetto_protos_perfetto_common_cpp_gen_headers",
-  ],
-  static_libs: [
-    "libgmock",
-    "libprotobuf-cpp-lite",
-    "libperfetto_client_experimental",
-    "perfetto_cts_deps",
-    "perfetto_trace_protos",
-  ],
-  whole_static_libs: [
-    "perfetto_gtest_logcat_printer",
-  ],
-  shared_libs: [
-    "libandroid",
-    "liblog",
-  ],
-  test_suites: [
-    "cts",
-    "mts-art",
-    "vts10",
-    "general-tests",
-    "mcts-art",
-  ],
-  compile_multilib: "both",
-  multilib: {
-    lib32: {
-        suffix: "32",
-=======
     name: "CtsPerfettoTestCases",
     team: "trendy_team_perfetto",
     srcs: [
@@ -93,7 +50,6 @@
         lib64: {
             suffix: "64",
         },
->>>>>>> 883878f1
     },
     per_testcase_directory: true,
     data: [
@@ -102,17 +58,6 @@
         ":CtsPerfettoProducerApp",
         ":CtsPerfettoReleaseApp",
         ":CtsPerfettoDebuggableApp",
-<<<<<<< HEAD
-        "perfetto_device_preparer.sh",
-  ],
-  stl: "libc++_static",
-  // This test is also run via Mainline Testing against the ART Mainline
-  // Module, which is updatable since Android 12 (API level 31).
-  min_sdk_version: "31",
-  defaults: [
-    "perfetto_defaults",
-  ],
-=======
         ":perfetto_device_preparer_sh",
     ],
     stl: "libc++_static",
@@ -130,5 +75,4 @@
     name: "perfetto_device_preparer_sh",
     srcs: ["perfetto_device_preparer.sh"],
     path: ".",
->>>>>>> 883878f1
 }