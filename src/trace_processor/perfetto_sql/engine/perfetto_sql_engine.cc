--- conflicted
+++ resolved
@@ -1043,19 +1043,11 @@
       state->handle->key(), col_idxs.data(), col_idxs.data() + col_idxs.size());
   auto handle = dataframe_shared_storage_->FindIndex(index_key);
   if (!handle) {
-<<<<<<< HEAD
-    ASSIGN_OR_RETURN(
-        auto index,
-        df.BuildIndex(col_idxs.data(), col_idxs.data() + col_idxs.size()));
-    handle = dataframe_shared_storage_->InsertIndex(state->handle->key(),
-                                                    std::move(index));
-=======
     ASSIGN_OR_RETURN(auto index,
                      state->dataframe->BuildIndex(
                          col_idxs.data(), col_idxs.data() + col_idxs.size()));
     handle =
         dataframe_shared_storage_->InsertIndex(index_key, std::move(index));
->>>>>>> 52e199c0
   }
   df.AddIndex(std::move(handle->value()));
   state->named_indexes.push_back(DataframeModule::State::NamedIndex{
