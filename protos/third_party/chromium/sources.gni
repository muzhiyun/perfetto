# Copyright 2020 The Chromium Authors
# Use of this source code is governed by a BSD-style license that can be
# found in the LICENSE file.

# List of .proto files used when defining Chromium extensions for typed events.
# New files should be added to this list.
#
# DO NOT EDIT THIS AT THE MOMENT. This file has to be supported in Perfetto
# first in order to be useful.
# TODO(b/181318121): Implement the support in Perfetto and remove the warning.
chrome_track_event_sources = [
<<<<<<< HEAD
  "chrome_track_descriptor.proto",
=======
  "chrome_enums.proto",
>>>>>>> dd05c1c6
  "chrome_track_event.proto",
]

# protoc can generate a descriptor file from a single .proto file. If
# `chrome_track_event_sources` contains multiple files, add a single wrapper
# file that imports them all to generate the descriptor.
chrome_track_event_descriptor_source = "chrome_track_event_import_wrapper.proto"<|MERGE_RESOLUTION|>--- conflicted
+++ resolved
@@ -9,11 +9,8 @@
 # first in order to be useful.
 # TODO(b/181318121): Implement the support in Perfetto and remove the warning.
 chrome_track_event_sources = [
-<<<<<<< HEAD
+  "chrome_enums.proto",  
   "chrome_track_descriptor.proto",
-=======
-  "chrome_enums.proto",
->>>>>>> dd05c1c6
   "chrome_track_event.proto",
 ]
 
