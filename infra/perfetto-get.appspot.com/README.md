--- conflicted
+++ resolved
@@ -7,11 +7,7 @@
 
 to the raw content of the files hosted on Github, e.g.:
 
-<<<<<<< HEAD
-https://android.googlesource.com/platform/external/perfetto/+/main/XXX
-=======
 https://github.com/google/perfetto/tree/main/XXX
->>>>>>> dc046ead
 
 See main.py for the dictionary that maps /XXX into the actual path in the
 perfetto repository.