--- conflicted
+++ resolved
@@ -264,42 +264,6 @@
       context_->event_tracker->PushCounter(ts, static_cast<double>(*it),
                                            *track_it);
     }
-<<<<<<< HEAD
-  }
-
-  const UniqueTid utid =
-      context_->process_tracker->UpdateThread(sample.tid(), sample.pid());
-  const UniquePid upid =
-      context_->process_tracker->GetOrCreateProcess(sample.pid());
-
-  StackProfileSequenceState& stack_profile_sequence_state =
-      *sequence_state->GetCustomState<StackProfileSequenceState>();
-  uint64_t callstack_iid = sample.callstack_iid();
-  std::optional<CallsiteId> cs_id =
-      stack_profile_sequence_state.FindOrInsertCallstack(upid, callstack_iid);
-
-  // A failed lookup of the interned callstack can mean either:
-  // (a) This is a counter-only profile without callstacks. Due to an
-  //     implementation quirk, these packets still set callstack_iid
-  //     corresponding to a callstack with no frames. To reliably identify this
-  //     case (without resorting to config parsing) we further need to rely on
-  //     the fact that the implementation (callstack_trie.h) always assigns this
-  //     callstack the id "1". Such callstacks should not occur outside of
-  //     counter-only profiles, as there should always be at least a synthetic
-  //     error frame if the unwinding completely failed.
-  // (b) This is a ring-buffer profile where some of the referenced internings
-  //     have been overwritten, and the build predates perf_sample_defaults and
-  //     SEQ_NEEDS_INCREMENTAL_STATE sequence flag in perf_sample packets.
-  //     Such packets should be discarded.
-  if (!cs_id && callstack_iid != 1) {
-    PERFETTO_DLOG("Discarding perf_sample since callstack_iid [%" PRIu64
-                  "] references a missing/partially lost interning according "
-                  "to stack_profile_tracker",
-                  callstack_iid);
-    return;
-  }
-
-=======
   }
 
   const UniqueTid utid =
@@ -316,7 +280,6 @@
         stack_profile_sequence_state.FindOrInsertCallstack(upid, callstack_iid);
   }
 
->>>>>>> 883878f1
   using protos::pbzero::Profiling;
   TraceStorage* storage = context_->storage.get();
 
