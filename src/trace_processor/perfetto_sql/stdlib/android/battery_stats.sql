--
-- Copyright 2023 The Android Open Source Project
--
-- Licensed under the Apache License, Version 2.0 (the "License");
-- you may not use this file except in compliance with the License.
-- You may obtain a copy of the License at
--
--     https://www.apache.org/licenses/LICENSE-2.0
--
-- Unless required by applicable law or agreed to in writing, software
-- distributed under the License is distributed on an "AS IS" BASIS,
-- WITHOUT WARRANTIES OR CONDITIONS OF ANY KIND, either express or implied.
-- See the License for the specific language governing permissions and
-- limitations under the License.

-- Converts a battery_stats counter value to human readable string.
CREATE PERFETTO FUNCTION android_battery_stats_counter_to_string(
<<<<<<< HEAD
  -- The counter track name (e.g. 'battery_stats.audio').
  track STRING,
  -- The counter value.
  value DOUBLE)
=======
    -- The counter track name (e.g. 'battery_stats.audio').
    track STRING,
    -- The counter value.
    value DOUBLE
)
>>>>>>> 883878f1
-- The human-readable name for the counter value.
RETURNS STRING AS
SELECT
  CASE
    WHEN (
      $track = "battery_stats.wifi_scan"
      OR $track = "battery_stats.wifi_radio"
      OR $track = "battery_stats.mobile_radio"
      OR $track = "battery_stats.audio"
      OR $track = "battery_stats.video"
      OR $track = "battery_stats.camera"
      OR $track = "battery_stats.power_save"
      OR $track = "battery_stats.phone_in_call"
    )
    THEN CASE $value WHEN 0 THEN "inactive" WHEN 1 THEN "active" ELSE "unknown" END
    WHEN $track = "battery_stats.wifi"
    THEN CASE $value WHEN 0 THEN "off" WHEN 1 THEN "on" ELSE "unknown" END
    WHEN $track = "battery_stats.phone_state"
    THEN CASE $value
      WHEN 0
      THEN "in"
      WHEN 1
      THEN "out"
      WHEN 2
      THEN "emergency"
      WHEN 3
      THEN "off"
      ELSE "unknown"
    END
    WHEN (
      $track = "battery_stats.phone_signal_strength"
      OR $track = "battery_stats.wifi_signal_strength"
    )
    THEN CASE $value
      WHEN 0
      THEN "0/4"
      WHEN 1
      THEN "1/4"
      WHEN 2
      THEN "2/4"
      WHEN 3
      THEN "3/4"
      WHEN 4
      THEN "4/4"
      ELSE "unknown"
    END
    WHEN $track = "battery_stats.wifi_suppl"
    THEN CASE $value
      WHEN 0
      THEN "invalid"
      WHEN 1
      THEN "disconnected"
      WHEN 2
      THEN "disabled"
      WHEN 3
      THEN "inactive"
      WHEN 4
      THEN "scanning"
      WHEN 5
      THEN "authenticating"
      WHEN 6
      THEN "associating"
      WHEN 7
      THEN "associated"
      WHEN 8
      THEN "4-way-handshake"
      WHEN 9
      THEN "group-handshake"
      WHEN 10
      THEN "completed"
      WHEN 11
      THEN "dormant"
      WHEN 12
      THEN "uninitialized"
      ELSE "unknown"
    END
    WHEN $track = "battery_stats.data_conn"
<<<<<<< HEAD
      THEN
        CASE $value
          WHEN 0 THEN "Out of service"
          WHEN 1 THEN "2.5G (GPRS)"
          WHEN 2 THEN "2.7G (EDGE)"
          WHEN 3 THEN "3G (UMTS)"
          WHEN 4 THEN "3G (CDMA)"
          WHEN 5 THEN "3G (EVDO Rel 0)"
          WHEN 6 THEN "3G (EVDO Rev A)"
          WHEN 7 THEN "3G (LXRTT)"
          WHEN 8 THEN "3.5G (HSDPA)"
          WHEN 9 THEN "3.5G (HSUPA)"
          WHEN 10 THEN "3.5G (HSPA)"
          WHEN 11 THEN "2G (IDEN)"
          WHEN 12 THEN "3G (EVDO Rev B)"
          WHEN 13 THEN "4G (LTE)"
          WHEN 14 THEN "3.5G (eHRPD)"
          WHEN 15 THEN "3.7G (HSPA+)"
          WHEN 16 THEN "2G (GSM)"
          WHEN 17 THEN "3G (TD SCDMA)"
          WHEN 18 THEN "Wifi calling (IWLAN)"
          WHEN 19 THEN "4.5G (LTE CA)"
          WHEN 20 THEN "5G (NR)"
          WHEN 21 THEN "Emergency calls only"
          WHEN 22 THEN "Other"
          ELSE "unknown"
        END
=======
    THEN CASE $value
      WHEN 0
      THEN "Out of service"
      WHEN 1
      THEN "2.5G (GPRS)"
      WHEN 2
      THEN "2.7G (EDGE)"
      WHEN 3
      THEN "3G (UMTS)"
      WHEN 4
      THEN "3G (CDMA)"
      WHEN 5
      THEN "3G (EVDO Rel 0)"
      WHEN 6
      THEN "3G (EVDO Rev A)"
      WHEN 7
      THEN "3G (LXRTT)"
      WHEN 8
      THEN "3.5G (HSDPA)"
      WHEN 9
      THEN "3.5G (HSUPA)"
      WHEN 10
      THEN "3.5G (HSPA)"
      WHEN 11
      THEN "2G (IDEN)"
      WHEN 12
      THEN "3G (EVDO Rev B)"
      WHEN 13
      THEN "4G (LTE)"
      WHEN 14
      THEN "3.5G (eHRPD)"
      WHEN 15
      THEN "3.7G (HSPA+)"
      WHEN 16
      THEN "2G (GSM)"
      WHEN 17
      THEN "3G (TD SCDMA)"
      WHEN 18
      THEN "Wifi calling (IWLAN)"
      WHEN 19
      THEN "4.5G (LTE CA)"
      WHEN 20
      THEN "5G (NR)"
      WHEN 21
      THEN "Emergency calls only"
      WHEN 22
      THEN "Other"
      ELSE "unknown"
    END
>>>>>>> 883878f1
    ELSE cast_string!($value)
  END;

-- View of human readable battery stats counter-based states. These are recorded
-- by BatteryStats as a bitmap where each 'category' has a unique value at any
-- given time.
<<<<<<< HEAD
CREATE PERFETTO VIEW android_battery_stats_state(
=======
CREATE PERFETTO VIEW android_battery_stats_state (
>>>>>>> 883878f1
  -- Start of the new barrary state.
  ts TIMESTAMP,
  -- The duration the state was active, -1 for incomplete slices.
  dur DURATION,
  -- The same as `dur`, but extends to trace end for incomplete slices.
  safe_dur DURATION,
  -- The name of the counter track.
  track_name STRING,
  -- The counter value as a number.
  value LONG,
  -- The counter value as a human-readable string.
  value_name STRING
) AS
SELECT
  ts,
<<<<<<< HEAD
  IFNULL(LEAD(ts) OVER (PARTITION BY name ORDER BY ts) - ts, -1) AS dur,
  LEAD(ts, 1, TRACE_END()) OVER (PARTITION BY name ORDER BY ts) - ts AS safe_dur,
=======
  coalesce(lead(ts) OVER (PARTITION BY name ORDER BY ts) - ts, -1) AS dur,
  lead(ts, 1, trace_end()) OVER (PARTITION BY name ORDER BY ts) - ts AS safe_dur,
>>>>>>> 883878f1
  name AS track_name,
  cast_int!(value) AS value,
  android_battery_stats_counter_to_string(name, value) AS value_name
FROM counter
JOIN counter_track
  ON counter.track_id = counter_track.id
WHERE
  counter_track.name GLOB 'battery_stats.*';

-- View of slices derived from battery_stats events. Battery stats records all
-- events as instants, however some may indicate whether something started or
-- stopped with a '+' or '-' prefix. Events such as jobs, top apps, foreground
-- apps or long wakes include these details and allow drawing slices between
-- instant events found in a trace.
--
-- For example, we may see an event like the following on 'battery_stats.top':
--
--     -top=10215:"com.google.android.apps.nexuslauncher"
--
-- This view will find the associated start ('+top') with the matching suffix
-- (everything after the '=') to construct a slice. It computes the timestamp
-- and duration from the events and extract the details as follows:
--
--     track_name='battery_stats.top'
--     str_value='com.google.android.apps.nexuslauncher'
--     int_value=10215
<<<<<<< HEAD
CREATE PERFETTO VIEW android_battery_stats_event_slices(
=======
CREATE PERFETTO VIEW android_battery_stats_event_slices (
>>>>>>> 883878f1
  -- Start of a new battery state.
  ts TIMESTAMP,
  -- The duration the state was active, -1 for incomplete slices.
  dur DURATION,
  -- The same as `dur`, but extends to trace end for incomplete slices.
  safe_dur DURATION,
  -- The name of the counter track.
  track_name STRING,
  -- String value.
  str_value STRING,
  -- Int value.
  int_value LONG
) AS
WITH
  event_markers AS (
    SELECT
      ts,
      track.name AS track_name,
      str_split(slice.name, '=', 1) AS key,
      substr(slice.name, 1, 1) = '+' AS start
    FROM slice
    JOIN track
      ON slice.track_id = track.id
    WHERE
      track_name GLOB 'battery_stats.*' AND substr(slice.name, 1, 1) IN ('+', '-')
  ),
  with_neighbors AS (
    SELECT
      *,
      lag(ts) OVER (PARTITION BY track_name, key ORDER BY ts) AS last_ts,
      lead(ts) OVER (PARTITION BY track_name, key ORDER BY ts) AS next_ts
    FROM event_markers
  ),
  -- Note: query performance depends on the ability to push down filters on
  -- the track_name. It would be more clear below to have two queries and union
  -- them, but doing so prevents push down through the above window functions.
  event_spans AS (
    SELECT
<<<<<<< HEAD
      track_name, key,
      IIF(start, ts, trace_start()) AS ts,
      IIF(start, next_ts, ts) AS end_ts
=======
      track_name,
      key,
      iif(start, ts, trace_start()) AS ts,
      iif(start, next_ts, ts) AS end_ts
>>>>>>> 883878f1
    FROM with_neighbors
    -- For the majority of events, we take the `start` event and compute the dur
    -- based on next_ts. In the off chance we get an end event with no prior
    -- start (matched by the second half of this where), we can create an event
    -- starting from the beginning of the trace ending at the current event.
    WHERE
      (
        start OR last_ts IS NULL
      )
  )
SELECT
  ts,
<<<<<<< HEAD
  IFNULL(end_ts-ts, -1) AS dur,
  IFNULL(end_ts, TRACE_END()) - ts AS safe_dur,
=======
  coalesce(end_ts - ts, -1) AS dur,
  coalesce(end_ts, trace_end()) - ts AS safe_dur,
>>>>>>> 883878f1
  track_name,
  str_split(key, '"', 1) AS str_value,
  cast_int!(str_split(key, ':', 0)) AS int_value
FROM event_spans;<|MERGE_RESOLUTION|>--- conflicted
+++ resolved
@@ -15,18 +15,11 @@
 
 -- Converts a battery_stats counter value to human readable string.
 CREATE PERFETTO FUNCTION android_battery_stats_counter_to_string(
-<<<<<<< HEAD
-  -- The counter track name (e.g. 'battery_stats.audio').
-  track STRING,
-  -- The counter value.
-  value DOUBLE)
-=======
     -- The counter track name (e.g. 'battery_stats.audio').
     track STRING,
     -- The counter value.
     value DOUBLE
 )
->>>>>>> 883878f1
 -- The human-readable name for the counter value.
 RETURNS STRING AS
 SELECT
@@ -104,35 +97,6 @@
       ELSE "unknown"
     END
     WHEN $track = "battery_stats.data_conn"
-<<<<<<< HEAD
-      THEN
-        CASE $value
-          WHEN 0 THEN "Out of service"
-          WHEN 1 THEN "2.5G (GPRS)"
-          WHEN 2 THEN "2.7G (EDGE)"
-          WHEN 3 THEN "3G (UMTS)"
-          WHEN 4 THEN "3G (CDMA)"
-          WHEN 5 THEN "3G (EVDO Rel 0)"
-          WHEN 6 THEN "3G (EVDO Rev A)"
-          WHEN 7 THEN "3G (LXRTT)"
-          WHEN 8 THEN "3.5G (HSDPA)"
-          WHEN 9 THEN "3.5G (HSUPA)"
-          WHEN 10 THEN "3.5G (HSPA)"
-          WHEN 11 THEN "2G (IDEN)"
-          WHEN 12 THEN "3G (EVDO Rev B)"
-          WHEN 13 THEN "4G (LTE)"
-          WHEN 14 THEN "3.5G (eHRPD)"
-          WHEN 15 THEN "3.7G (HSPA+)"
-          WHEN 16 THEN "2G (GSM)"
-          WHEN 17 THEN "3G (TD SCDMA)"
-          WHEN 18 THEN "Wifi calling (IWLAN)"
-          WHEN 19 THEN "4.5G (LTE CA)"
-          WHEN 20 THEN "5G (NR)"
-          WHEN 21 THEN "Emergency calls only"
-          WHEN 22 THEN "Other"
-          ELSE "unknown"
-        END
-=======
     THEN CASE $value
       WHEN 0
       THEN "Out of service"
@@ -182,18 +146,13 @@
       THEN "Other"
       ELSE "unknown"
     END
->>>>>>> 883878f1
     ELSE cast_string!($value)
   END;
 
 -- View of human readable battery stats counter-based states. These are recorded
 -- by BatteryStats as a bitmap where each 'category' has a unique value at any
 -- given time.
-<<<<<<< HEAD
-CREATE PERFETTO VIEW android_battery_stats_state(
-=======
 CREATE PERFETTO VIEW android_battery_stats_state (
->>>>>>> 883878f1
   -- Start of the new barrary state.
   ts TIMESTAMP,
   -- The duration the state was active, -1 for incomplete slices.
@@ -209,13 +168,8 @@
 ) AS
 SELECT
   ts,
-<<<<<<< HEAD
-  IFNULL(LEAD(ts) OVER (PARTITION BY name ORDER BY ts) - ts, -1) AS dur,
-  LEAD(ts, 1, TRACE_END()) OVER (PARTITION BY name ORDER BY ts) - ts AS safe_dur,
-=======
   coalesce(lead(ts) OVER (PARTITION BY name ORDER BY ts) - ts, -1) AS dur,
   lead(ts, 1, trace_end()) OVER (PARTITION BY name ORDER BY ts) - ts AS safe_dur,
->>>>>>> 883878f1
   name AS track_name,
   cast_int!(value) AS value,
   android_battery_stats_counter_to_string(name, value) AS value_name
@@ -242,11 +196,7 @@
 --     track_name='battery_stats.top'
 --     str_value='com.google.android.apps.nexuslauncher'
 --     int_value=10215
-<<<<<<< HEAD
-CREATE PERFETTO VIEW android_battery_stats_event_slices(
-=======
 CREATE PERFETTO VIEW android_battery_stats_event_slices (
->>>>>>> 883878f1
   -- Start of a new battery state.
   ts TIMESTAMP,
   -- The duration the state was active, -1 for incomplete slices.
@@ -285,16 +235,10 @@
   -- them, but doing so prevents push down through the above window functions.
   event_spans AS (
     SELECT
-<<<<<<< HEAD
-      track_name, key,
-      IIF(start, ts, trace_start()) AS ts,
-      IIF(start, next_ts, ts) AS end_ts
-=======
       track_name,
       key,
       iif(start, ts, trace_start()) AS ts,
       iif(start, next_ts, ts) AS end_ts
->>>>>>> 883878f1
     FROM with_neighbors
     -- For the majority of events, we take the `start` event and compute the dur
     -- based on next_ts. In the off chance we get an end event with no prior
@@ -307,13 +251,8 @@
   )
 SELECT
   ts,
-<<<<<<< HEAD
-  IFNULL(end_ts-ts, -1) AS dur,
-  IFNULL(end_ts, TRACE_END()) - ts AS safe_dur,
-=======
   coalesce(end_ts - ts, -1) AS dur,
   coalesce(end_ts, trace_end()) - ts AS safe_dur,
->>>>>>> 883878f1
   track_name,
   str_split(key, '"', 1) AS str_value,
   cast_int!(str_split(key, ':', 0)) AS int_value
