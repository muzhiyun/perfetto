/*
 * Copyright (C) 2025 The Android Open Source Project
 *
 * Licensed under the Apache License, Version 2.0 (the "License");
 * you may not use this file except in compliance with the License.
 * You may obtain a copy of the License at
 *
 * http://www.apache.org/licenses/LICENSE-2.0
 *
 * Unless required by applicable law or agreed to in writing, software
 * distributed under the License is distributed on an "AS IS" BASIS,
 * WITHOUT WARRANTIES OR CONDITIONS OF ANY KIND, either express or implied.
 * See the License for the specific language governing permissions and
 * limitations under the License.
 */

#include "src/trace_processor/importers/art_hprof/art_hprof_parser.h"
#include "src/trace_processor/importers/art_hprof/art_heap_graph_builder.h"
#include "src/trace_processor/importers/common/process_tracker.h"

namespace perfetto::trace_processor::art_hprof {

ArtHprofParser::ArtHprofParser(TraceProcessorContext* ctx) : context_(ctx) {}

ArtHprofParser::~ArtHprofParser() = default;

base::Status ArtHprofParser::Parse(TraceBlobView blob) {
  bool is_init = false;
  if (!parser_) {
    byte_iterator_ = std::make_unique<TraceBlobViewIterator>();
    parser_ = std::make_unique<HeapGraphBuilder>(
        std::unique_ptr<ByteIterator>(byte_iterator_.release()), context_);
    is_init = true;
  }
  parser_->PushBlob(std::move(blob));

  if (is_init && !parser_->ParseHeader()) {
    context_->storage->IncrementStats(stats::hprof_header_errors);
  }

  parser_->Parse();

  return base::OkStatus();
}

base::Status ArtHprofParser::NotifyEndOfFile() {
  const HeapGraph graph = parser_->BuildGraph();

  UniquePid upid = context_->process_tracker->GetOrCreateProcess(0);

  if (graph.GetClassCount() == 0 || graph.GetObjectCount() == 0) {
    return base::OkStatus();
  }

  // Process classes first to establish type information
  PopulateClasses(graph);

  // Process objects next
  PopulateObjects(graph, static_cast<int64_t>(graph.GetTimestamp()), upid);

  // Finally process references
  PopulateReferences(graph);

  return base::OkStatus();
}

// Helper methods for map lookups
tables::HeapGraphClassTable::Id* ArtHprofParser::FindClassId(
    uint64_t class_id) const {
  return class_map_.Find(class_id);
}

tables::HeapGraphObjectTable::Id* ArtHprofParser::FindObjectId(
    uint64_t obj_id) const {
  return object_map_.Find(obj_id);
}

tables::HeapGraphClassTable::Id* ArtHprofParser::FindClassObjectId(
    uint64_t obj_id) const {
  return class_object_map_.Find(obj_id);
}

StringId ArtHprofParser::InternClassName(const std::string& class_name) {
  return context_->storage->InternString(class_name);
}

// TraceBlobViewIterator implementation
ArtHprofParser::TraceBlobViewIterator::TraceBlobViewIterator()
    : current_offset_(0) {}

ArtHprofParser::TraceBlobViewIterator::~TraceBlobViewIterator() = default;

bool ArtHprofParser::TraceBlobViewIterator::ReadU1(uint8_t& value) {
  auto slice = reader_.SliceOff(current_offset_, 1);
  if (!slice)
    return false;
  value = *slice->data();
  current_offset_ += 1;
  return true;
}

bool ArtHprofParser::TraceBlobViewIterator::ReadU2(uint16_t& value) {
  uint8_t b1, b2;
  if (!ReadU1(b1) || !ReadU1(b2))
    return false;
  value = static_cast<uint16_t>((static_cast<uint16_t>(b1) << 8) |
                                static_cast<uint16_t>(b2));
  return true;
}

bool ArtHprofParser::TraceBlobViewIterator::ReadU4(uint32_t& value) {
  uint8_t b1, b2, b3, b4;
  if (!ReadU1(b1) || !ReadU1(b2) || !ReadU1(b3) || !ReadU1(b4))
    return false;
  value = (static_cast<uint32_t>(b1) << 24) |
          (static_cast<uint32_t>(b2) << 16) | (static_cast<uint32_t>(b3) << 8) |
          static_cast<uint32_t>(b4);
  return true;
}

bool ArtHprofParser::TraceBlobViewIterator::ReadId(uint64_t& value,
                                                   uint32_t id_size) {
  if (id_size == 4) {
    uint32_t id;
    if (!ReadU4(id))
      return false;
    value = id;
    return true;
  } else if (id_size == 8) {
    uint32_t high, low;
    if (!ReadU4(high) || !ReadU4(low))
      return false;
    value = (static_cast<uint64_t>(high) << 32) | low;
    return true;
  }
  return false;
}

bool ArtHprofParser::TraceBlobViewIterator::ReadString(std::string& str,
                                                       size_t length) {
  auto slice = reader_.SliceOff(current_offset_, length);
  if (!slice)
    return false;

  str.resize(length);
  std::memcpy(&str[0], slice->data(), length);
  current_offset_ += length;
  return true;
}

bool ArtHprofParser::TraceBlobViewIterator::ReadBytes(
    std::vector<uint8_t>& data,
    size_t length) {
  auto slice = reader_.SliceOff(current_offset_, length);
  if (!slice)
    return false;

  data.resize(length);
  std::memcpy(data.data(), slice->data(), length);
  current_offset_ += length;
  return true;
}

bool ArtHprofParser::TraceBlobViewIterator::SkipBytes(size_t count) {
  auto slice = reader_.SliceOff(current_offset_, count);
  if (!slice)
    return false;

  current_offset_ += count;
  return true;
}

size_t ArtHprofParser::TraceBlobViewIterator::GetPosition() const {
  return current_offset_;
}

bool ArtHprofParser::TraceBlobViewIterator::CanReadRecord() const {
  const size_t base_offset = current_offset_ + kRecordLengthOffset;
  uint8_t bytes[4];

  auto slice = reader_.SliceOff(base_offset, 4);
  if (!slice) {
    return false;
  }

  memcpy(bytes, slice->data(), 4);

  uint64_t record_length = (static_cast<uint32_t>(bytes[0]) << 24) |
                           (static_cast<uint32_t>(bytes[1]) << 16) |
                           (static_cast<uint32_t>(bytes[2]) << 8) |
                           static_cast<uint32_t>(bytes[3]);

  // Check if we can read an entire record from the chunk.
  // If we can't we should fail so that we can receive another
  // chunk to continue.
  if (reader_.SliceOff(current_offset_, record_length)) {
    return true;
  }
  return false;
<<<<<<< HEAD
=======
}

void ArtHprofParser::TraceBlobViewIterator::PushBlob(TraceBlobView&& blob) {
  reader_.PushBack(std::move(blob));
}

void ArtHprofParser::TraceBlobViewIterator::Shrink() {
  reader_.PopFrontUntil(current_offset_);
>>>>>>> ba02c5ce
}

void ArtHprofParser::TraceBlobViewIterator::PushBlob(TraceBlobView&& blob) {
  reader_.PushBack(std::move(blob));
}

void ArtHprofParser::TraceBlobViewIterator::Shrink() {
  reader_.PopFrontUntil(current_offset_);
}

void ArtHprofParser::PopulateClasses(const HeapGraph& graph) {
  auto& class_table = *context_->storage->mutable_heap_graph_class_table();

  // Process each class from the heap graph
  for (auto it = graph.GetClasses().GetIterator(); it; ++it) {
    auto class_id = it.key();
    auto& class_def = it.value();

    // Intern strings for class metadata
    StringId name_id = InternClassName(class_def.GetName());
    StringId kind_id = context_->storage->InternString(kUnknownClassKind);

    // Create and insert the class row
    tables::HeapGraphClassTable::Row class_row;
    class_row.name = name_id;
    class_row.deobfuscated_name = std::nullopt;
    class_row.location = std::nullopt;
    class_row.superclass_id = std::nullopt;  // Will update in second pass
    class_row.classloader_id = 0;            // Default
    class_row.kind = kind_id;

    tables::HeapGraphClassTable::Id table_id = class_table.Insert(class_row).id;
    class_map_[class_id] = table_id;
    class_name_map_[class_id] = class_def.GetName();
  }

  // Update superclass relationships
  for (auto it = graph.GetClasses().GetIterator(); it; ++it) {
    auto class_id = it.key();
    auto& class_def = it.value();
    uint64_t super_id = class_def.GetSuperClassId();
    if (super_id != 0) {
      auto current_id = FindClassId(class_id);
      auto super_id_opt = FindClassId(super_id);

      if (current_id && super_id_opt) {
        class_table.mutable_superclass_id()->Set(current_id->value,
                                                 *super_id_opt);
      }
    }
  }

  // Process class objects
  for (auto it = graph.GetObjects().GetIterator(); it; ++it) {
    auto obj_id = it.key();
    auto& obj = it.value();

    if (obj.GetObjectType() == ObjectType::kClass) {
      auto class_name_it = class_name_map_.Find(obj.GetClassId());
      if (!class_name_it) {
        context_->storage->IncrementStats(stats::hprof_class_errors);
        continue;
      }

      // Intern strings for class metadata
      StringId name_id =
          InternClassName("java.lang.Class<" + *class_name_it + ">");
      StringId kind_id = context_->storage->InternString(kUnknownClassKind);

      // Create and insert the class row
      tables::HeapGraphClassTable::Row class_row;
      class_row.name = name_id;
      class_row.deobfuscated_name = std::nullopt;
      class_row.location = std::nullopt;
      class_row.superclass_id = std::nullopt;
      class_row.classloader_id = 0;
      class_row.kind = kind_id;

      tables::HeapGraphClassTable::Id table_id =
          class_table.Insert(class_row).id;
      class_object_map_[obj_id] = table_id;
    }
  }
}

void ArtHprofParser::PopulateObjects(const HeapGraph& graph,
                                     int64_t ts,
                                     UniquePid upid) {
  auto& object_table = *context_->storage->mutable_heap_graph_object_table();

  // Create fallback unknown class if needed
  tables::HeapGraphClassTable::Id unknown_class_id;

  for (auto it = graph.GetObjects().GetIterator(); it; ++it) {
    auto obj_id = it.key();
    auto& obj = it.value();

    tables::HeapGraphClassTable::Id* type_id;

    if (obj.GetObjectType() == ObjectType::kClass) {
      type_id = FindClassObjectId(obj.GetId());
      if (!type_id) {
        context_->storage->IncrementStats(stats::hprof_class_errors);
        continue;
      }
    } else {
      // Resolve object's type
      type_id = FindClassId(obj.GetClassId());
      if (!type_id && obj.GetObjectType() != ObjectType::kPrimitiveArray) {
        context_->storage->IncrementStats(stats::hprof_class_errors);
        continue;
      }
    }

    // Create object row
    tables::HeapGraphObjectTable::Row object_row;
    object_row.upid = upid;
    object_row.graph_sample_ts = ts;
    object_row.self_size = static_cast<int64_t>(obj.GetSize());
    object_row.native_size = obj.GetNativeSize();
    object_row.reference_set_id = std::nullopt;
    object_row.reachable = obj.IsReachable();
    object_row.type_id = type_id ? *type_id : unknown_class_id;

    // Handle heap type
    StringId heap_type_id = context_->storage->InternString(obj.GetHeapType());
    object_row.heap_type = heap_type_id;

    // Handle root type
    if (obj.IsRoot() && obj.GetRootType().has_value()) {
      // Convert root type enum to string
      std::string root_type_str =
          HeapGraph::GetRootTypeName(obj.GetRootType().value());
      StringId root_type_id = context_->storage->InternString(
          base::StringView(root_type_str.data(), root_type_str.size()));
      object_row.root_type = root_type_id;
    }

    object_row.root_distance = -1;  // Ignored

    // Insert object and store mapping
    tables::HeapGraphObjectTable::Id table_id =
        object_table.Insert(object_row).id;
    object_map_[obj_id] = table_id;
  }
}

void ArtHprofParser::PopulateReferences(const HeapGraph& graph) {
  auto& object_table = *context_->storage->mutable_heap_graph_object_table();
  auto& reference_table =
      *context_->storage->mutable_heap_graph_reference_table();
  auto& class_table = *context_->storage->mutable_heap_graph_class_table();

  // Group references by owner for efficient reference_set_id assignment
  base::FlatHashMap<uint64_t, std::vector<Reference>> refs_by_owner;

  // Step 1: Collect all references
  for (auto it = graph.GetObjects().GetIterator(); it; ++it) {
    auto obj_id = it.key();
    auto& obj = it.value();

    const auto& refs = obj.GetReferences();
    if (!refs.empty()) {
      refs_by_owner[obj_id].insert(refs_by_owner[obj_id].end(), refs.begin(),
                                   refs.end());
    }
  }

  // Step 2: Validate we have reference owners in our object map
  size_t missing_owners = 0;
  for (auto it = refs_by_owner.GetIterator(); it; ++it) {
    auto owner_id = it.key();
    if (!FindObjectId(owner_id)) {
      missing_owners++;
    }
  }

  if (missing_owners > 0) {
    context_->storage->IncrementStats(stats::hprof_reference_errors);
  }

  // Step 3: Build class map for type resolution
  base::FlatHashMap<uint64_t, tables::HeapGraphClassTable::Id> field_class_map;
  for (auto it = graph.GetClasses().GetIterator(); it; ++it) {
    auto class_id = it.key();
    auto& class_def = it.value();
    StringId name_id = InternClassName(class_def.GetName());

    // Find the class ID in the table
    for (uint32_t i = 0; i < class_table.row_count(); i++) {
      if (class_table.name()[i] == name_id) {
        field_class_map[class_id] = tables::HeapGraphClassTable::Id(i);
        break;
      }
    }
  }

  // Step 4: Process references and create reference sets
  uint32_t next_reference_set_id = 1;

  for (auto it = refs_by_owner.GetIterator(); it; ++it) {
    auto owner_id = it.key();
    auto& refs = it.value();
    // Skip if no references
    if (refs.empty()) {
      continue;
    }

    // Get owner's table ID
    auto owner_id_opt = FindObjectId(owner_id);
    if (!owner_id_opt) {
      continue;
    }

    // Create reference set for owner
    uint32_t reference_set_id = next_reference_set_id++;
    object_table.mutable_reference_set_id()->Set(owner_id_opt->value,
                                                 reference_set_id);

    // Process all references from this owner
    for (const auto& ref : refs) {
      // Get owned object's table ID if it exists
      tables::HeapGraphObjectTable::Id* owned_table_id = nullptr;
      if (ref.target_id != 0) {
        owned_table_id = FindObjectId(ref.target_id);
        if (!owned_table_id) {
          context_->storage->IncrementStats(stats::hprof_reference_errors);
        }
      }

      // Get the field name
      StringId field_name_id = context_->storage->InternString(ref.field_name);

      // Resolve field type from class ID
      StringId field_type_id;
      auto cls = field_class_map.Find(*ref.field_class_id);
      if (cls) {
        // Get class name from class table
        StringId class_name_id = class_table.name()[cls->value];
        field_type_id = class_name_id;
      } else {
        context_->storage->IncrementStats(stats::hprof_class_errors);
        continue;
      }

      // Create reference record
      tables::HeapGraphReferenceTable::Row reference_row;
      reference_row.reference_set_id = reference_set_id;
      reference_row.owner_id = *owner_id_opt;
      reference_row.owned_id =
          owned_table_id
              ? std::optional<tables::HeapGraphObjectTable::Id>(*owned_table_id)
              : std::nullopt;
      reference_row.field_name = field_name_id;
      reference_row.field_type_name = field_type_id;

      reference_table.Insert(reference_row);
    }
  }
}
}  // namespace perfetto::trace_processor::art_hprof<|MERGE_RESOLUTION|>--- conflicted
+++ resolved
@@ -197,18 +197,8 @@
     return true;
   }
   return false;
-<<<<<<< HEAD
-=======
-}
-
-void ArtHprofParser::TraceBlobViewIterator::PushBlob(TraceBlobView&& blob) {
-  reader_.PushBack(std::move(blob));
-}
-
-void ArtHprofParser::TraceBlobViewIterator::Shrink() {
-  reader_.PopFrontUntil(current_offset_);
->>>>>>> ba02c5ce
-}
+}
+
 
 void ArtHprofParser::TraceBlobViewIterator::PushBlob(TraceBlobView&& blob) {
   reader_.PushBack(std::move(blob));
