--- conflicted
+++ resolved
@@ -28,12 +28,8 @@
     runs-on: self-hosted
     timeout-minutes: 45
     env:
-<<<<<<< HEAD
-=======
       PERFETTO_CI_BUILD_CACHE_KEY: build-cache-ui
->>>>>>> 5cca7914
       PERFETTO_CI_JOB_ID: gh-${{ github.run_id }}-ui
-      PERFETTO_CI_BUILD_CACHE_KEY: build-cache-ui
       CI: 1
     steps:
       - uses: actions/checkout@v4
@@ -56,11 +52,9 @@
         with:
           install-flags: --ui
 
-      - name: Setup cache directory
+      - name: Setup ccache
         shell: bash
-        run: |
-          mkdir -p "$PERFETTO_CACHE_DIR"
-          bash .github/workflows/ccache_env.sh | tee -a $GITHUB_ENV
+        run: bash .github/workflows/ccache_env.sh | tee -a $GITHUB_ENV
 
       - name: Restore cache
         uses: ./.github/actions/cache-on-google-cloud-storage/restore
@@ -123,11 +117,7 @@
           echo "https://storage.googleapis.com/perfetto-ci-artifacts/$PERFETTO_CI_JOB_ID/ui/index.html"
 
       - name: Update cache (if on main)
-<<<<<<< HEAD
-#        if: github.ref == 'refs/heads/main'
-=======
         if: github.ref == 'refs/heads/main'
->>>>>>> 5cca7914
         uses: ./.github/actions/cache-on-google-cloud-storage/save
         with:
           directory: ${{ env.PERFETTO_CACHE_DIR }}
