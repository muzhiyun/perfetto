--- conflicted
+++ resolved
@@ -114,51 +114,10 @@
 
   footer {
     display: flex;
-<<<<<<< HEAD
-    justify-content: space-around;
-    margin-top: 2rem;
-  } // footer
-
-  .modal-btn {
-    font-size: 0.875rem;
-    padding-left: 1rem;
-    padding-right: 1rem;
-    padding-top: 0.5rem;
-    padding-bottom: 0.5rem;
-    background-color: #e6e6e6;
-    color: rgba(0, 0, 0, 0.8);
-    border: 2px solid transparent;
-    border-radius: $pf-border-radius;
-    cursor: pointer;
-    text-transform: none;
-    overflow: visible;
-    margin: 5px;
-    width: fit-content;
-    transition:
-      border-color 0.25s var(--anim-easing),
-      background-color 0.25s var(--anim-easing);
-
-    &:focus {
-      border-color: #03a9f4;
-    }
-    &:hover {
-      background-color: #ececec;
-    }
-  }
-
-  .modal-btn-primary {
-    background-color: hsl(215deg, 22%, 19%);
-    color: #fff;
-    &:hover {
-      background-color: hsl(215deg, 22%, 35%);
-    }
-  }
-=======
     justify-content: end;
     margin-top: 2rem;
     gap: 4px;
   } // footer
->>>>>>> 883878f1
 }
 
 .help {
