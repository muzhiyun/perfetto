--
-- Copyright 2023 The Android Open Source Project
--
-- Licensed under the Apache License, Version 2.0 (the "License");
-- you may not use this file except in compliance with the License.
-- You may obtain a copy of the License at
--
--     https://www.apache.org/licenses/LICENSE-2.0
--
-- Unless required by applicable law or agreed to in writing, software
-- distributed under the License is distributed on an "AS IS" BASIS,
-- WITHOUT WARRANTIES OR CONDITIONS OF ANY KIND, either express or implied.
-- See the License for the specific language governing permissions and
-- limitations under the License.
--

-- Events when CPU entered hypervisor.
<<<<<<< HEAD
CREATE PERFETTO VIEW pkvm_hypervisor_events(
=======
CREATE PERFETTO VIEW pkvm_hypervisor_events (
>>>>>>> 883878f1
  -- Id of the corresponding slice in slices table.
  slice_id JOINID(slice.id),
  -- CPU that entered hypervisor.
  cpu LONG,
  -- Timestamp when CPU entered hypervisor.
  ts TIMESTAMP,
  -- How much time CPU spent in hypervisor.
  dur DURATION,
  -- Reason for entering hypervisor (e.g. host_hcall, host_mem_abort), or NULL if unknown.
  reason STRING
) AS
SELECT
  slices.id AS slice_id,
  cpu_track.cpu AS cpu,
  slices.ts AS ts,
  slices.dur AS dur,
  extract_arg(slices.arg_set_id, 'hyp_enter_reason') AS reason
FROM slices
JOIN cpu_track
  ON cpu_track.id = slices.track_id
WHERE
  slices.category = 'pkvm_hyp';<|MERGE_RESOLUTION|>--- conflicted
+++ resolved
@@ -15,11 +15,7 @@
 --
 
 -- Events when CPU entered hypervisor.
-<<<<<<< HEAD
-CREATE PERFETTO VIEW pkvm_hypervisor_events(
-=======
 CREATE PERFETTO VIEW pkvm_hypervisor_events (
->>>>>>> 883878f1
   -- Id of the corresponding slice in slices table.
   slice_id JOINID(slice.id),
   -- CPU that entered hypervisor.
