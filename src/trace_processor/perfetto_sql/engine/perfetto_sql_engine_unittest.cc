--- conflicted
+++ resolved
@@ -162,11 +162,7 @@
       res.status().c_message(),
       testing::EndsWith("CREATE PERFETTO TABLE: the following columns are "
                         "declared in the schema, but do not exist: x; and the "
-<<<<<<< HEAD
-                        "folowing columns exist, but are not declared: y"));
-=======
                         "following columns exist, but are not declared: y"));
->>>>>>> dc046ead
 }
 
 TEST_F(PerfettoSqlEngineTest, Table_IncorrectSchema_IncorrectType) {
@@ -236,11 +232,7 @@
       res.status().c_message(),
       testing::EndsWith("CREATE PERFETTO VIEW: the following columns are "
                         "declared in the schema, but do not exist: x; and the "
-<<<<<<< HEAD
-                        "folowing columns exist, but are not declared: y"));
-=======
                         "following columns exist, but are not declared: y"));
->>>>>>> dc046ead
 }
 
 TEST_F(PerfettoSqlEngineTest, View_Duplicates) {
