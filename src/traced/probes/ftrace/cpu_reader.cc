--- conflicted
+++ resolved
@@ -149,7 +149,15 @@
   }
 }
 
-<<<<<<< HEAD
+void SetParseErrorOne(
+    base::FlatSet<protos::pbzero::FtraceParseStatus>* parse_errors,
+    size_t cpu,
+    FtraceParseStatus status) {
+  PERFETTO_DPLOG("[cpu%zu]: unexpected ftrace read error: %s", cpu,
+                 protos::pbzero::FtraceParseStatus_Name(status));
+  parse_errors->insert(status);
+}
+
 void WriteAndSetParseError(CpuReader::Bundler* bundler,
                            base::FlatSet<FtraceParseStatus>* stat,
                            uint64_t timestamp,
@@ -171,38 +179,6 @@
 #endif
 }
 
-=======
-void SetParseErrorOne(
-    base::FlatSet<protos::pbzero::FtraceParseStatus>* parse_errors,
-    size_t cpu,
-    FtraceParseStatus status) {
-  PERFETTO_DPLOG("[cpu%zu]: unexpected ftrace read error: %s", cpu,
-                 protos::pbzero::FtraceParseStatus_Name(status));
-  parse_errors->insert(status);
-}
-
-void WriteAndSetParseError(CpuReader::Bundler* bundler,
-                           base::FlatSet<FtraceParseStatus>* stat,
-                           uint64_t timestamp,
-                           FtraceParseStatus status) {
-  PERFETTO_DLOG("Error parsing ftrace page: %s",
-                protos::pbzero::FtraceParseStatus_Name(status));
-  stat->insert(status);
-  auto* proto = bundler->GetOrCreateBundle()->add_error();
-  if (timestamp)
-    proto->set_timestamp(timestamp);
-  proto->set_status(status);
-}
-
-void SerialiseOffendingPage([[maybe_unused]] CpuReader::Bundler* bundler,
-                            [[maybe_unused]] const uint8_t* page,
-                            [[maybe_unused]] size_t size) {
-#if PERFETTO_BUILDFLAG(PERFETTO_ANDROID_BUILD)
-  bundler->GetOrCreateBundle()->set_broken_abi_trace_page(page, size);
-#endif
-}
-
->>>>>>> 3d891536
 }  // namespace
 
 CpuReader::CpuReader(size_t cpu,
