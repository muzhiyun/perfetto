--- conflicted
+++ resolved
@@ -409,11 +409,8 @@
   const StringId block_io_arg_sector_id_;
   const StringId cpuhp_action_cpu_id_;
   const StringId cpuhp_idx_id_;
-<<<<<<< HEAD
-=======
   const StringId disp_vblank_irq_enable_id_;
   const StringId disp_vblank_irq_enable_output_id_arg_name_;
->>>>>>> 883878f1
 
   std::vector<StringId> syscall_arg_name_ids_;
 
