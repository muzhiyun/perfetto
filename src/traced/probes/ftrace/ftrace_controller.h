--- conflicted
+++ resolved
@@ -134,12 +134,6 @@
   friend class TestFtraceController;
   enum class PollSupport { kUntested, kSupported, kUnsupported };
 
-<<<<<<< HEAD
-  FtraceController(const FtraceController&) = delete;
-  FtraceController& operator=(const FtraceController&) = delete;
-
-=======
->>>>>>> dc046ead
   // Periodic task that reads all per-cpu ftrace buffers. Global across tracefs
   // instances.
   void ReadTick(int generation);
@@ -148,11 +142,7 @@
   // Optional: additional reads based on buffer capacity. Per tracefs instance.
   void UpdateBufferWatermarkWatches(FtraceInstanceState* instance,
                                     const std::string& instance_name);
-<<<<<<< HEAD
-  void OnBufferPastWatermark(std::string instance_name,
-=======
   void OnBufferPastWatermark(const std::string& instance_name,
->>>>>>> dc046ead
                              size_t cpu,
                              bool repoll_watermark);
   void RemoveBufferWatermarkWatches(FtraceInstanceState* instance);
@@ -199,11 +189,7 @@
   base::WeakPtrFactory<FtraceController> weak_factory_;  // Keep last.
 };
 
-<<<<<<< HEAD
-bool DumpKprobeStats(const std::string& text, FtraceStats* ftrace_stats);
-=======
 bool DumpKprobeStats(std::string text, FtraceStats* ftrace_stats);
->>>>>>> dc046ead
 
 }  // namespace perfetto
 
