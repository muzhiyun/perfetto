--
-- Copyright 2019 The Android Open Source Project
--
-- Licensed under the Apache License, Version 2.0 (the "License");
-- you may not use this file except in compliance with the License.
-- You may obtain a copy of the License at
--
--     https://www.apache.org/licenses/LICENSE-2.0
--
-- Unless required by applicable law or agreed to in writing, software
-- distributed under the License is distributed on an "AS IS" BASIS,
-- WITHOUT WARRANTIES OR CONDITIONS OF ANY KIND, either express or implied.
-- See the License for the specific language governing permissions and
-- limitations under the License.
--

-- Count packages by package UID.
CREATE PERFETTO TABLE _uid_package_count AS
SELECT
  uid,
  count(1) AS cnt
FROM package_list
GROUP BY
  1;

CREATE PERFETTO FUNCTION _android_package_for_process(
    uid LONG,
    uid_count LONG,
    process_name STRING
)
RETURNS TABLE (
  package_name STRING,
  version_code LONG,
  debuggable BOOL
) AS
WITH
  min_distance AS (
    SELECT
      -- SQLite allows omitting the group-by for the MIN: the other columns
      -- will match the row with the minimum value.
      min(length($process_name) - length(package_name)),
      package_name,
      version_code,
      debuggable
    FROM package_list
    WHERE
      (
        (
          $uid = uid
          AND (
            -- Either a unique match or process name is a prefix the package name
            $uid_count = 1
            OR $process_name GLOB package_name || '*'
          )
        )
        OR (
          -- isolated processes can only be matched based on the name
          $uid >= 90000
          AND $uid < 100000
          AND str_split($process_name, ':', 0) GLOB package_name || '*'
        )
      )
  )
SELECT
  package_name,
  version_code,
  debuggable
FROM min_distance;
<<<<<<< HEAD
=======

-- Table containing the upids of all kernel tasks.
CREATE PERFETTO TABLE _android_kernel_tasks (
  -- upid of the kernel task
  upid LONG
) AS
SELECT
  a.upid
FROM process AS a
LEFT JOIN process AS b
  ON a.parent_upid = b.upid
WHERE
  b.name = 'kthreadd' OR a.pid = 0 OR b.pid = 0
ORDER BY
  1;

-- Returns true if the process is a kernel task.
CREATE PERFETTO FUNCTION android_is_kernel_task(
    -- Queried process
    upid LONG
)
-- True for kernel tasks
RETURNS BOOL AS
SELECT
  EXISTS(
    SELECT
      TRUE
    FROM _android_kernel_tasks
    WHERE
      upid = $upid
  );
>>>>>>> dc046ead

-- Data about packages running on the process.
CREATE PERFETTO TABLE android_process_metadata (
  -- Process upid.
  upid JOINID(process.id),
  -- Process pid.
  pid LONG,
  -- Process name.
  process_name STRING,
  -- Android app UID.
  uid LONG,
  -- Whether the UID is shared by multiple packages.
  shared_uid BOOL,
  -- Android user id for multi-user devices
  user_id LONG,
  -- Name of the packages running in this process.
  package_name STRING,
  -- Package version code.
  version_code LONG,
  -- Whether package is debuggable.
<<<<<<< HEAD
  debuggable LONG
=======
  debuggable LONG,
  -- Whether the task is kernel or not
  is_kernel_task BOOL
>>>>>>> dc046ead
) AS
SELECT
  process.upid,
  process.pid,
  -- workaround for b/169226092: the bug has been fixed it Android T, but
  -- we support ingesting traces from older Android versions.
  CASE
    -- cmdline gets rewritten after fork, if these are still there we must
    -- have seen a racy capture.
    WHEN length(process.name) = 15
    AND (
      process.cmdline IN ('zygote', 'zygote64', '<pre-initialized>')
      OR process.cmdline GLOB '*' || process.name
    )
    THEN process.cmdline
    ELSE process.name
  END AS process_name,
  process.android_appid AS uid,
  process.android_user_id AS user_id,
  CASE WHEN _uid_package_count.cnt > 1 THEN TRUE ELSE NULL END AS shared_uid,
  plist.package_name,
  plist.version_code,
  plist.debuggable,
  android_is_kernel_task(process.upid) AS is_kernel_task
FROM process
LEFT JOIN _uid_package_count
  ON process.android_appid = _uid_package_count.uid
LEFT JOIN _android_package_for_process(process.android_appid, _uid_package_count.cnt, process.name) AS plist
ORDER BY
  upid;<|MERGE_RESOLUTION|>--- conflicted
+++ resolved
@@ -66,8 +66,6 @@
   version_code,
   debuggable
 FROM min_distance;
-<<<<<<< HEAD
-=======
 
 -- Table containing the upids of all kernel tasks.
 CREATE PERFETTO TABLE _android_kernel_tasks (
@@ -99,7 +97,6 @@
     WHERE
       upid = $upid
   );
->>>>>>> dc046ead
 
 -- Data about packages running on the process.
 CREATE PERFETTO TABLE android_process_metadata (
@@ -120,13 +117,9 @@
   -- Package version code.
   version_code LONG,
   -- Whether package is debuggable.
-<<<<<<< HEAD
-  debuggable LONG
-=======
   debuggable LONG,
   -- Whether the task is kernel or not
   is_kernel_task BOOL
->>>>>>> dc046ead
 ) AS
 SELECT
   process.upid,
