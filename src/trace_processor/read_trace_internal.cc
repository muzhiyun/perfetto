/*
 * Copyright (C) 2019 The Android Open Source Project
 *
 * Licensed under the Apache License, Version 2.0 (the "License");
 * you may not use this file except in compliance with the License.
 * You may obtain a copy of the License at
 *
 *      http://www.apache.org/licenses/LICENSE-2.0
 *
 * Unless required by applicable law or agreed to in writing, software
 * distributed under the License is distributed on an "AS IS" BASIS,
 * WITHOUT WARRANTIES OR CONDITIONS OF ANY KIND, either express or implied.
 * See the License for the specific language governing permissions and
 * limitations under the License.
 */

#include "src/trace_processor/read_trace_internal.h"

#include "perfetto/base/logging.h"
#include "perfetto/ext/base/file_utils.h"
#include "perfetto/ext/base/scoped_file.h"
#include "perfetto/ext/base/scoped_mmap.h"
#include "perfetto/ext/base/utils.h"
#include "perfetto/protozero/proto_utils.h"
#include "perfetto/trace_processor/trace_processor.h"

#include "perfetto/trace_processor/trace_blob.h"
#include "perfetto/trace_processor/trace_blob_view.h"
#include "src/trace_processor/forwarding_trace_parser.h"
#include "src/trace_processor/importers/proto/proto_trace_tokenizer.h"
#include "src/trace_processor/util/gzip_utils.h"
#include "src/trace_processor/util/status_macros.h"

#include "protos/perfetto/trace/trace.pbzero.h"
#include "protos/perfetto/trace/trace_packet.pbzero.h"

namespace perfetto {
namespace trace_processor {
namespace {

// 1MB chunk size seems the best tradeoff on a MacBook Pro 2013 - i7 2.8 GHz.
constexpr size_t kChunkSize = 1024 * 1024;

base::Status ReadTraceUsingRead(
    TraceProcessor* tp,
    int fd,
    uint64_t* file_size,
    const std::function<void(uint64_t parsed_size)>& progress_callback) {
  // Load the trace in chunks using ordinary read().
  for (int i = 0;; i++) {
    if (progress_callback && i % 128 == 0)
      progress_callback(*file_size);

    TraceBlob blob = TraceBlob::Allocate(kChunkSize);
    auto rsize = base::Read(fd, blob.data(), blob.size());
    if (rsize == 0)
      break;

    if (rsize < 0) {
      return base::ErrStatus("Reading trace file failed (errno: %d, %s)", errno,
                             strerror(errno));
    }

    *file_size += static_cast<uint64_t>(rsize);
    TraceBlobView blob_view(std::move(blob), 0, static_cast<size_t>(rsize));
    RETURN_IF_ERROR(tp->Parse(std::move(blob_view)));
  }
  return base::OkStatus();
}
}  // namespace

base::Status ReadTraceUnfinalized(
    TraceProcessor* tp,
    const char* filename,
    const std::function<void(uint64_t parsed_size)>& progress_callback) {
  uint64_t bytes_read = 0;

#if PERFETTO_HAS_MMAP()
  char* no_mmap = getenv("TRACE_PROCESSOR_NO_MMAP");
  bool use_mmap = !no_mmap || *no_mmap != '1';

  if (use_mmap) {
    base::ScopedMmap mapped = base::ReadMmapWholeFile(filename);
    if (mapped.IsValid()) {
      size_t length = mapped.length();
      TraceBlobView whole_mmap(TraceBlob::FromMmap(std::move(mapped)));
      // Parse the file in chunks so we get some status update on stdio.
      static constexpr size_t kMmapChunkSize = 128ul * 1024 * 1024;
      while (bytes_read < length) {
        progress_callback(bytes_read);
        const size_t bytes_read_z = static_cast<size_t>(bytes_read);
        size_t slice_size = std::min(length - bytes_read_z, kMmapChunkSize);
        TraceBlobView slice = whole_mmap.slice_off(bytes_read_z, slice_size);
        RETURN_IF_ERROR(tp->Parse(std::move(slice)));
        bytes_read += slice_size;
      }  // while (slices)
<<<<<<< HEAD
    }    // if (mapped.IsValid())
  }      // if (use_mmap)
=======
    }  // if (mapped.IsValid())
  }  // if (use_mmap)
>>>>>>> 6540d290
  if (bytes_read == 0)
    PERFETTO_LOG("Cannot use mmap on this system. Falling back on read()");
#endif  // PERFETTO_HAS_MMAP()
  if (bytes_read == 0) {
    base::ScopedFile fd(base::OpenFile(filename, O_RDONLY));
    if (!fd)
      return base::ErrStatus("Could not open trace file (path: %s)", filename);
    RETURN_IF_ERROR(
        ReadTraceUsingRead(tp, *fd, &bytes_read, progress_callback));
  }
  tp->SetCurrentTraceName(filename);

  if (progress_callback)
    progress_callback(bytes_read);
  return base::OkStatus();
}
}  // namespace trace_processor
}  // namespace perfetto<|MERGE_RESOLUTION|>--- conflicted
+++ resolved
@@ -94,13 +94,8 @@
         RETURN_IF_ERROR(tp->Parse(std::move(slice)));
         bytes_read += slice_size;
       }  // while (slices)
-<<<<<<< HEAD
-    }    // if (mapped.IsValid())
-  }      // if (use_mmap)
-=======
     }  // if (mapped.IsValid())
   }  // if (use_mmap)
->>>>>>> 6540d290
   if (bytes_read == 0)
     PERFETTO_LOG("Cannot use mmap on this system. Falling back on read()");
 #endif  // PERFETTO_HAS_MMAP()
