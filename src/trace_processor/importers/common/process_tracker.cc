/*
 * Copyright (C) 2018 The Android Open Source Project
 *
 * Licensed under the Apache License, Version 2.0 (the "License");
 * you may not use this file except in compliance with the License.
 * You may obtain a copy of the License at
 *
 *      http://www.apache.org/licenses/LICENSE-2.0
 *
 * Unless required by applicable law or agreed to in writing, software
 * distributed under the License is distributed on an "AS IS" BASIS,
 * WITHOUT WARRANTIES OR CONDITIONS OF ANY KIND, either express or implied.
 * See the License for the specific language governing permissions and
 * limitations under the License.
 */

#include "src/trace_processor/importers/common/process_tracker.h"

#include <algorithm>
#include <cstdint>
#include <optional>
#include <utility>
#include <vector>

#include "perfetto/base/logging.h"
#include "perfetto/ext/base/string_view.h"
#include "perfetto/public/compiler.h"
#include "src/trace_processor/storage/stats.h"
#include "src/trace_processor/storage/trace_storage.h"
#include "src/trace_processor/tables/metadata_tables_py.h"
#include "src/trace_processor/types/trace_processor_context.h"

namespace perfetto::trace_processor {

ProcessTracker::ProcessTracker(TraceProcessorContext* context)
    : context_(context), args_tracker_(context) {
  // Reserve utid/upid 0. These are special as embedders (e.g. Perfetto UI)
  // exclude them from certain views (e.g. thread state) under the assumption
  // that they correspond to the idle (swapper) process. When parsing Linux
  // system traces, SetPidZeroIsUpidZeroIdleProcess will be called to associate
  // tid0/pid0 to utid0/upid0. If other types of traces refer to tid0/pid0,
  // then they will get their own non-zero utid/upid, so that those threads are
  // still surfaced in embedder UIs.
  //
  // Note on multi-machine tracing: utid/upid of the swapper process of
  // secondary machine will not be 0. The ProcessTracker needs to insert to the
  // thread and process tables to reserve utid and upid.
  tables::ProcessTable::Row process_row;
  process_row.pid = 0u;
  process_row.machine_id = context_->machine_id();
  auto upid =
      context_->storage->mutable_process_table()->Insert(process_row).row;

  tables::ThreadTable::Row thread_row;
  thread_row.tid = 0u;
  thread_row.upid = upid;  // The swapper upid may be != 0 for remote machines.
  thread_row.is_main_thread = true;
<<<<<<< HEAD
=======
  thread_row.is_idle = true;
>>>>>>> 883878f1
  thread_row.machine_id = context_->machine_id();
  auto utid = context_->storage->mutable_thread_table()->Insert(thread_row).row;

  swapper_upid_ = upid;
  swapper_utid_ = utid;

  // An element to match the reserved tid = 0.
  thread_name_priorities_.push_back(ThreadNamePriority::kOther);
}

ProcessTracker::~ProcessTracker() = default;

UniqueTid ProcessTracker::StartNewThread(std::optional<int64_t> timestamp,
                                         uint32_t tid) {
  tables::ThreadTable::Row row;
  row.tid = tid;
  row.start_ts = timestamp;
  row.machine_id = context_->machine_id();

  auto* thread_table = context_->storage->mutable_thread_table();
  UniqueTid new_utid = thread_table->Insert(row).row;
  tids_[tid].emplace_back(new_utid);

  if (PERFETTO_UNLIKELY(thread_name_priorities_.size() <= new_utid)) {
    // This condition can happen in a multi-machine tracing session:
    // Machine 1 gets utid 0, 1
    // Machine 2 gets utid 2, 3
    // Machine 1 gets utid 4: where thread_name_priorities_.size() == 2.
    thread_name_priorities_.resize(new_utid + 1);
  }
  thread_name_priorities_[new_utid] = ThreadNamePriority::kOther;
  return new_utid;
}

void ProcessTracker::EndThread(int64_t timestamp, uint32_t tid) {
  auto& thread_table = *context_->storage->mutable_thread_table();
  auto& process_table = *context_->storage->mutable_process_table();

  // Don't bother creating a new thread if we're just going to
  // end it straight away.
  //
  // This is useful in situations where we get a sched_process_free event for a
  // worker thread in a process *after* the main thread finishes - in that case
  // we would have already ended the process and we don't want to
  // create a new thread here (see b/193520421 for an example of a trace
  // where this happens in practice).
  std::optional<UniqueTid> opt_utid = GetThreadOrNull(tid);
  if (!opt_utid)
    return;

  UniqueTid utid = *opt_utid;

  auto td = thread_table[utid];
  td.set_end_ts(timestamp);

  // Remove the thread from the list of threads being tracked as any event after
  // this one should be ignored.
  auto& vector = tids_[tid];
  vector.erase(std::remove(vector.begin(), vector.end(), utid), vector.end());

  auto opt_upid = td.upid();
  if (!opt_upid) {
    return;
  }
  auto ps = process_table[*opt_upid];
  if (ps.pid() != tid) {
    return;
  }

  // If the process pid and thread tid are equal then, as is the main thread
  // of the process, we should also finish the process itself.
  PERFETTO_DCHECK(*td.is_main_thread());
  ps.set_end_ts(timestamp);
  pids_.Erase(tid);
}

std::optional<UniqueTid> ProcessTracker::GetThreadOrNull(uint32_t tid) {
  auto opt_utid = GetThreadOrNull(tid, std::nullopt);
  if (!opt_utid)
    return std::nullopt;

  auto& threads = *context_->storage->mutable_thread_table();
  UniqueTid utid = *opt_utid;
  auto rr = threads[utid];

  // Ensure that the tid matches the tid we were looking for.
  PERFETTO_DCHECK(rr.tid() == tid);
  // Ensure that the thread's machine ID matches the context's machine ID.
  PERFETTO_DCHECK(rr.machine_id() == context_->machine_id());
  // If the thread is being tracked by the process tracker, it should not be
  // known to have ended.
  PERFETTO_DCHECK(!rr.end_ts().has_value());

  return utid;
}

UniqueTid ProcessTracker::GetOrCreateThread(uint32_t tid) {
  auto utid = GetThreadOrNull(tid);
  return utid ? *utid : StartNewThread(std::nullopt, tid);
}

UniqueTid ProcessTracker::UpdateThreadName(uint32_t tid,
                                           StringId thread_name_id,
                                           ThreadNamePriority priority) {
  auto utid = GetOrCreateThread(tid);
  UpdateThreadNameByUtid(utid, thread_name_id, priority);
  return utid;
}

void ProcessTracker::UpdateThreadNameByUtid(UniqueTid utid,
                                            StringId thread_name_id,
                                            ThreadNamePriority priority) {
  if (thread_name_id.is_null())
    return;

  auto& thread_table = *context_->storage->mutable_thread_table();
  if (PERFETTO_UNLIKELY(thread_name_priorities_.size() <= utid)) {
    // This condition can happen in a multi-machine tracing session:
    // Machine 1 gets utid 0, 1
    // Machine 2 gets utid 2, 3
    // Machine 1 gets utid 4: where thread_name_priorities_.size() == 2.
    thread_name_priorities_.resize(utid + 1);
  }
  if (priority >= thread_name_priorities_[utid]) {
    thread_table[utid].set_name(thread_name_id);
    thread_name_priorities_[utid] = priority;
  }
}

bool ProcessTracker::IsThreadAlive(UniqueTid utid) {
  auto& threads = *context_->storage->mutable_thread_table();
  auto& processes = *context_->storage->mutable_process_table();

  // If the thread has an end ts, it's certainly dead.
  auto rr = threads[utid];
  if (rr.end_ts().has_value())
    return false;

  // If we don't know the parent process, we have to consider this thread alive.
  auto opt_current_upid = rr.upid();
  if (!opt_current_upid)
    return true;

  // If the process is already dead, the thread can't be alive.
  UniquePid current_upid = *opt_current_upid;
  auto prr = processes[current_upid];
  if (prr.end_ts().has_value())
    return false;

  // If the process has been replaced in |pids_|, this thread is dead.
  uint32_t current_pid = prr.pid();
  auto* pid_it = pids_.Find(current_pid);
  return !pid_it || *pid_it == current_upid;
}

std::optional<UniqueTid> ProcessTracker::GetThreadOrNull(
    uint32_t tid,
    std::optional<uint32_t> pid) {
  auto& threads = *context_->storage->mutable_thread_table();
  auto& processes = *context_->storage->mutable_process_table();

  auto* vector_it = tids_.Find(tid);
  if (!vector_it)
    return std::nullopt;

  // Iterate backwards through the threads so ones later in the trace are more
  // likely to be picked.
  const auto& vector = *vector_it;
  for (auto it = vector.rbegin(); it != vector.rend(); it++) {
    UniqueTid current_utid = *it;
    auto rr = threads[current_utid];

    // If we finished this thread, we should have removed it from the vector
    // entirely.
    PERFETTO_DCHECK(!rr.end_ts().has_value());

    // If the thread is dead, ignore it.
    if (!IsThreadAlive(current_utid))
      continue;

    // If we don't know the parent process, we have to choose this thread.
    auto opt_current_upid = rr.upid();
    if (!opt_current_upid)
      return current_utid;

    // We found a thread that matches both the tid and its parent pid.
    auto prr = processes[*opt_current_upid];
    uint32_t current_pid = prr.pid();
    if (!pid || current_pid == *pid)
      return current_utid;
  }
  return std::nullopt;
}

UniqueTid ProcessTracker::UpdateThread(uint32_t tid, uint32_t pid) {
  auto& thread_table = *context_->storage->mutable_thread_table();

  // Try looking for a thread that matches both tid and thread group id (pid).
  std::optional<UniqueTid> opt_utid = GetThreadOrNull(tid, pid);

  // If no matching thread was found, create a new one.
  UniqueTid utid = opt_utid ? *opt_utid : StartNewThread(std::nullopt, tid);
  auto rr = thread_table[utid];
  PERFETTO_DCHECK(rr.tid() == tid);
  // Ensure that the thread's machine ID matches the context's machine ID.
  PERFETTO_DCHECK(rr.machine_id() == context_->machine_id());

  // Find matching process or create new one.
  if (!rr.upid().has_value()) {
    AssociateThreadToProcess(utid, GetOrCreateProcess(pid));
  }
  ResolvePendingAssociations(utid, *rr.upid());
  return utid;
}

void ProcessTracker::UpdateTrustedPid(uint32_t trusted_pid, uint64_t uuid) {
  trusted_pids_[uuid] = trusted_pid;
}

std::optional<uint32_t> ProcessTracker::GetTrustedPid(uint64_t uuid) {
  if (trusted_pids_.find(uuid) == trusted_pids_.end())
    return std::nullopt;
  return trusted_pids_[uuid];
}

std::optional<uint32_t> ProcessTracker::ResolveNamespacedTid(
    uint32_t root_level_pid,
    uint32_t tid) {
  if (root_level_pid <= 0)  // Not a valid pid.
    return std::nullopt;

  // If the process doesn't run in a namespace (or traced_probes doesn't observe
  // that), return std::nullopt as failure to resolve.
  auto process_it = namespaced_processes_.find(root_level_pid);
  if (process_it == namespaced_processes_.end())
    return std::nullopt;

  // Check if it's the main thread.
  const auto& process = process_it->second;
  auto ns_level = process.nspid.size() - 1;
  auto pid_local = process.nspid.back();
  if (pid_local == tid)
    return root_level_pid;

  // Check if any non-main thread has a matching ns-local thread ID.
  for (const auto& root_level_tid : process.threads) {
    const auto& thread = namespaced_threads_[root_level_tid];
    PERFETTO_DCHECK(thread.nstid.size() > ns_level);
    auto tid_ns_local = thread.nstid[ns_level];
    if (tid_ns_local == tid)
      return thread.tid;
  }

  // Failed to resolve or the thread isn't namespaced
  return std::nullopt;
}

UniquePid ProcessTracker::StartNewProcess(std::optional<int64_t> timestamp,
                                          std::optional<uint32_t> parent_tid,
                                          uint32_t pid,
                                          StringId main_thread_name,
                                          ThreadNamePriority priority) {
  pids_.Erase(pid);
  // TODO(eseckler): Consider erasing all old entries in |tids_| that match the
  // |pid| (those would be for an older process with the same pid). Right now,
  // we keep them in |tids_| (if they weren't erased by EndThread()), but ignore
  // them in GetThreadOrNull().

  // Create a new UTID for the main thread, so we don't end up reusing an old
  // entry in case of TID recycling.
  UniqueTid utid = StartNewThread(timestamp, /*tid=*/pid);
  UpdateThreadNameByUtid(utid, main_thread_name, priority);

  // Note that we erased the pid above so this should always return a new
  // process.
  UniquePid upid = GetOrCreateProcess(pid);

  auto& process_table = *context_->storage->mutable_process_table();
  auto& thread_table = *context_->storage->mutable_thread_table();

  auto prr = process_table[upid];
  PERFETTO_DCHECK(!prr.name().has_value());
  PERFETTO_DCHECK(!prr.start_ts().has_value());

  if (timestamp) {
    prr.set_start_ts(*timestamp);
  }
  prr.set_name(main_thread_name);

  if (parent_tid) {
    UniqueTid parent_utid = GetOrCreateThread(*parent_tid);
    auto opt_parent_upid = thread_table[parent_utid].upid();
    if (opt_parent_upid.has_value()) {
      prr.set_parent_upid(*opt_parent_upid);
    } else {
      pending_parent_assocs_.emplace_back(parent_utid, upid);
    }
  }
  return upid;
}

UniquePid ProcessTracker::SetProcessMetadata(uint32_t pid,
                                             std::optional<uint32_t> ppid,
                                             base::StringView name,
                                             base::StringView cmdline) {
  std::optional<UniquePid> pupid;
  if (ppid.has_value()) {
    pupid = GetOrCreateProcess(ppid.value());
  }

  UniquePid upid = GetOrCreateProcess(pid);
  auto& process_table = *context_->storage->mutable_process_table();

  // If we both know the previous and current parent pid and the two are not
  // matching, we must have died and restarted: create a new process.
  auto prr = process_table[upid];
  if (pupid) {
    std::optional<UniquePid> prev_parent_upid = prr.parent_upid();
    if (prev_parent_upid && prev_parent_upid != pupid) {
      upid = StartNewProcess(std::nullopt, ppid, pid, kNullStringId,
                             ThreadNamePriority::kOther);
    }
  }

  StringId proc_name_id = context_->storage->InternString(name);
  prr.set_name(proc_name_id);
  prr.set_cmdline(context_->storage->InternString(cmdline));
  if (pupid) {
    prr.set_parent_upid(*pupid);
  }
  return upid;
}

void ProcessTracker::SetProcessUid(UniquePid upid, uint32_t uid) {
  auto& process_table = *context_->storage->mutable_process_table();
  auto rr = process_table[upid];
  rr.set_uid(uid);

  // The notion of the app ID (as derived from the uid) is defined in
  // frameworks/base/core/java/android/os/UserHandle.java
  rr.set_android_appid(uid % 100000);
  rr.set_android_user_id(uid / 100000);
}

void ProcessTracker::SetProcessNameIfUnset(UniquePid upid,
                                           StringId process_name_id) {
  auto& pt = *context_->storage->mutable_process_table();
  if (auto rr = pt[upid]; !rr.name().has_value()) {
    rr.set_name(process_name_id);
  }
}

void ProcessTracker::SetStartTsIfUnset(UniquePid upid,
                                       int64_t start_ts_nanoseconds) {
  auto& pt = *context_->storage->mutable_process_table();
  if (auto rr = pt[upid]; !rr.start_ts().has_value()) {
    rr.set_start_ts(start_ts_nanoseconds);
  }
}

void ProcessTracker::UpdateThreadNameAndMaybeProcessName(
    uint32_t tid,
    StringId thread_name,
    ThreadNamePriority priority) {
  auto& tt = *context_->storage->mutable_thread_table();
  auto& pt = *context_->storage->mutable_process_table();

  UniqueTid utid = UpdateThreadName(tid, thread_name, priority);
  auto trr = tt[utid];
  std::optional<UniquePid> opt_upid = trr.upid();
  if (!opt_upid.has_value()) {
    return;
  }
  auto prr = pt[*opt_upid];
  if (prr.pid() == tid) {
    PERFETTO_DCHECK(trr.is_main_thread());
    prr.set_name(thread_name);
  }
}

UniquePid ProcessTracker::GetOrCreateProcess(uint32_t pid) {
  auto& process_table = *context_->storage->mutable_process_table();

  // If the insertion succeeds, we'll fill the upid below.
  auto it_and_ins = pids_.Insert(pid, UniquePid{0});
  if (!it_and_ins.second) {
    // Ensure that the process has not ended.
    PERFETTO_DCHECK(!process_table[*it_and_ins.first].end_ts().has_value());
    return *it_and_ins.first;
  }

  tables::ProcessTable::Row row;
  row.pid = pid;
  row.machine_id = context_->machine_id();

  UniquePid upid = process_table.Insert(row).row;
  *it_and_ins.first = upid;  // Update the newly inserted hashmap entry.

  // Create an entry for the main thread.
  // We cannot call StartNewThread() here, because threads for this process
  // (including the main thread) might have been seen already prior to this
  // call. This call usually comes from the ProcessTree dump which is delayed.
  UpdateThread(/*tid=*/pid, pid);
  return upid;
}

void ProcessTracker::AssociateThreads(UniqueTid utid1, UniqueTid utid2) {
  auto& tt = *context_->storage->mutable_thread_table();

  // First of all check if one of the two threads is already bound to a process.
  // If that is the case, map the other thread to the same process and resolve
  // recursively any associations pending on the other thread.

  auto rr1 = tt[utid1];
  auto rr2 = tt[utid2];
  auto opt_upid1 = rr1.upid();
  auto opt_upid2 = rr2.upid();

  if (opt_upid1.has_value() && !opt_upid2.has_value()) {
    AssociateThreadToProcess(utid2, *opt_upid1);
    ResolvePendingAssociations(utid2, *opt_upid1);
    return;
  }

  if (opt_upid2.has_value() && !opt_upid1.has_value()) {
    AssociateThreadToProcess(utid1, *opt_upid2);
    ResolvePendingAssociations(utid1, *opt_upid2);
    return;
  }

  if (opt_upid1.has_value() && opt_upid1 != opt_upid2) {
    // Cannot associate two threads that belong to two different processes.
    PERFETTO_ELOG("Process tracker failure. Cannot associate threads %u, %u",
                  rr1.tid(), rr2.tid());
    context_->storage->IncrementStats(stats::process_tracker_errors);
    return;
  }

  pending_assocs_.emplace_back(utid1, utid2);
}

void ProcessTracker::ResolvePendingAssociations(UniqueTid utid_arg,
                                                UniquePid upid) {
  auto& tt = *context_->storage->mutable_thread_table();
  auto& pt = *context_->storage->mutable_process_table();

  auto trr = tt[utid_arg];
  PERFETTO_DCHECK(trr.upid() == upid);

  std::vector<UniqueTid> resolved_utids;
  resolved_utids.emplace_back(utid_arg);

  while (!resolved_utids.empty()) {
    UniqueTid utid = resolved_utids.back();
    resolved_utids.pop_back();
    for (auto it = pending_parent_assocs_.begin();
         it != pending_parent_assocs_.end();) {
      UniqueTid parent_utid = it->first;
      UniquePid child_upid = it->second;

      if (parent_utid != utid) {
        ++it;
        continue;
      }
      PERFETTO_DCHECK(child_upid != upid);

      // Set the parent pid of the other process
      auto crr = pt[child_upid];
      PERFETTO_DCHECK(!crr.parent_upid() || crr.parent_upid() == upid);
      crr.set_parent_upid(upid);

      // Erase the pair. The |pending_parent_assocs_| vector is not sorted and
      // swapping a std::pair<uint32_t, uint32_t> is cheap.
      std::swap(*it, pending_parent_assocs_.back());
      pending_parent_assocs_.pop_back();
    }

    auto end = pending_assocs_.end();
    for (auto it = pending_assocs_.begin(); it != end;) {
      UniqueTid other_utid;
      if (it->first == utid) {
        other_utid = it->second;
      } else if (it->second == utid) {
        other_utid = it->first;
      } else {
        ++it;
        continue;
      }

      PERFETTO_DCHECK(other_utid != utid);

      // Update the other thread and associated it to the same process.
      auto orr = tt[other_utid];
      PERFETTO_DCHECK(!orr.upid() || orr.upid() == upid);
      AssociateThreadToProcess(other_utid, upid);

      // Swap the current element to the end of the list and move the end
      // iterator back. This works because |pending_assocs_| is not sorted. We
      // do it this way rather than modifying |pending_assocs_| directly to
      // prevent undefined behaviour caused by modifying a vector while
      // iterating through it.
      std::swap(*it, *(--end));

      // Recurse into the newly resolved thread. Some other threads might have
      // been bound to that.
      resolved_utids.emplace_back(other_utid);
    }

    // Make sure to actually erase the utids which have been resolved.
    pending_assocs_.erase(end, pending_assocs_.end());
  }  // while (!resolved_utids.empty())
}

void ProcessTracker::AssociateThreadToProcess(UniqueTid utid, UniquePid upid) {
  auto& thread_table = *context_->storage->mutable_thread_table();
  auto& process_table = *context_->storage->mutable_process_table();

  auto trr = thread_table[utid];
  auto prr = process_table[upid];
  trr.set_upid(upid);
  trr.set_is_main_thread(trr.tid() == prr.pid());
}

void ProcessTracker::SetPidZeroIsUpidZeroIdleProcess() {
  // Create a mapping from (t|p)id 0 -> u(t|p)id for the idle process.
  tids_.Insert(0, std::vector<UniqueTid>{swapper_utid_});
  pids_.Insert(0, swapper_upid_);

  auto swapper_id = context_->storage->InternString("swapper");
  UpdateThreadName(0, swapper_id, ThreadNamePriority::kTraceProcessorConstant);
}

ArgsTracker::BoundInserter ProcessTracker::AddArgsTo(UniquePid upid) {
  return args_tracker_.AddArgsTo(upid);
}

void ProcessTracker::NotifyEndOfFile() {
  args_tracker_.Flush();
  tids_.Clear();
  pids_.Clear();
  pending_assocs_.clear();
  pending_parent_assocs_.clear();
  thread_name_priorities_.clear();
  trusted_pids_.clear();
  namespaced_threads_.clear();
  namespaced_processes_.clear();
}

void ProcessTracker::UpdateNamespacedProcess(uint32_t pid,
                                             std::vector<uint32_t> nspid) {
  namespaced_processes_[pid] = {pid, std::move(nspid), {}};
}

void ProcessTracker::UpdateNamespacedThread(uint32_t pid,
                                            uint32_t tid,
                                            std::vector<uint32_t> nstid) {
  PERFETTO_DCHECK(namespaced_processes_.find(pid) !=
                  namespaced_processes_.end());
  auto& process = namespaced_processes_[pid];
  process.threads.emplace(tid);

  namespaced_threads_[tid] = {pid, tid, std::move(nstid)};
}

}  // namespace perfetto::trace_processor<|MERGE_RESOLUTION|>--- conflicted
+++ resolved
@@ -55,10 +55,7 @@
   thread_row.tid = 0u;
   thread_row.upid = upid;  // The swapper upid may be != 0 for remote machines.
   thread_row.is_main_thread = true;
-<<<<<<< HEAD
-=======
   thread_row.is_idle = true;
->>>>>>> 883878f1
   thread_row.machine_id = context_->machine_id();
   auto utid = context_->storage->mutable_thread_table()->Insert(thread_row).row;
 
