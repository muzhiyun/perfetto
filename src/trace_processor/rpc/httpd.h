--- conflicted
+++ resolved
@@ -29,16 +29,12 @@
 // preloaded_instance is optional. If non-null, the HTTP server will adopt
 // an existing instance with a pre-loaded trace. If null, it will create a new
 // instance when pushing data into the /parse endpoint.
-<<<<<<< HEAD
-void RunHttpRPCServer(std::unique_ptr<TraceProcessor>, const std::string&);
-=======
 // listen_ip is the ip address which http server will listen on,
 // it can be an ipv4 or an ipv6 or a domain.
 // port_number is the port which http server will listen on.
 void RunHttpRPCServer(std::unique_ptr<TraceProcessor> preloaded_instance,
                       const std::string& listen_ip,
                       const std::string& port_number);
->>>>>>> 6540d290
 
 }  // namespace perfetto::trace_processor
 
