// Copyright 2020 The Chromium Authors
// Use of this source code is governed by a BSD-style license that can be
// found in the LICENSE file.

syntax = "proto2";

import public "protos/perfetto/trace/track_event/track_event.proto";
import public "protos/perfetto/trace/track_event/debug_annotation.proto";
import public "protos/perfetto/trace/track_event/source_location.proto";

package perfetto.protos;

enum ChromeAppState {
  APP_STATE_FOREGROUND = 1;
  APP_STATE_BACKGROUND = 2;
}

enum MemoryPressureLevel {
  MEMORY_PRESSURE_LEVEL_NONE = 0;
  MEMORY_PRESSURE_LEVEL_MODERATE = 1;
  MEMORY_PRESSURE_LEVEL_CRITICAL = 2;
}

message ChromeMemoryPressureNotification {
  optional MemoryPressureLevel level = 1;

  // ID of interned source location where MemoryPressureListener was created
  optional uint64 creation_location_iid = 2;
}

message BlinkTaskScope {
  enum TaskScopeType {
    TASK_SCOPE_UNKNOWN = 0;
    TASK_SCOPE_CALLBACK = 1;
    TASK_SCOPE_SCHEDULED_ACTION = 2;
    TASK_SCOPE_SCRIPT_EXECUTION = 3;
    TASK_SCOPE_POST_MESSAGE = 4;
    TASK_SCOPE_POP_STATE = 5;
    TASK_SCOPE_SCHEDULER_POST_TASK = 6;
    TASK_SCOPE_REQUEST_IDLE_CALLBACK = 7;
    TASK_SCOPE_XML_HTTP_REQUEST = 8;
    TASK_SCOPE_SOFT_NAVIGATION = 9;
  }
  optional TaskScopeType type = 1;
  optional int64 scope_task_id = 2;
  optional int64 running_task_id_to_be_restored = 3;

  reserved 4, 5;
  reserved "continuation_task_id_to_be_restored", "parent_task_id";
}

message ChromeTaskAnnotator {
  enum DelayPolicy {
    FLEXIBLE_NO_SOONER = 0;
    FLEXIBLE_PREFER_EARLY = 1;
    PRECISE = 2;
  }
  optional uint32 ipc_hash = 1;
  // The delay in microseconds that was specified, if any, when this task was
  // posted. This is only valid for delayed tasks.
  optional uint64 task_delay_us = 2;
  optional DelayPolicy delay_policy = 3;
}

message ChromeBrowserContext {
  reserved 1;
  optional string id = 2;
}

message ChromeProfileDestroyer {
  optional fixed64 profile_ptr = 1;
  optional bool is_off_the_record = 2;
  optional string otr_profile_id = 3;
  optional uint32 host_count_at_creation = 4;
  optional uint32 host_count_at_destruction = 5;
  optional fixed64 render_process_host_ptr = 6;
}

message ChromeTaskPostedToDisabledQueue {
  optional string task_queue_name = 1;
  optional uint64 time_since_disabled_ms = 2;
  optional uint32 ipc_hash = 3;
  optional uint64 source_location_iid = 4;
}

message ChromeRasterTask {
  optional int64 source_frame_number = 1;
}

message ChromeMessagePumpForUI {
  // The MSG defined in winuser.h.
  optional uint32 message_id = 1;
  // The result of the Win32 API call WaitForMultipleObjectsEx().
  optional uint32 wait_for_object_result = 2;
}

// An enumeration specifying the reason of the RenderFrame deletion.
// This is copied from content/common/frame.mojom.
enum FrameDeleteIntention {
  // The frame being deleted isn't a (speculative) main frame.
  FRAME_DELETE_INTENTION_NOT_MAIN_FRAME = 0;

  // The frame being deleted is a speculative main frame, and it is being
  // deleted as part of the shutdown for that WebContents. The entire RenderView
  // etc will be destroyed by a separate IPC sent later.
  FRAME_DELETE_INTENTION_SPECULATIVE_MAIN_FRAME_FOR_SHUTDOWN = 1;

  // The frame being deleted is a speculative main frame, and it is being
  // deleted because the speculative navigation was cancelled. This is not part
  // of shutdown.
  FRAME_DELETE_INTENTION_SPECULATIVE_MAIN_FRAME_FOR_NAVIGATION_CANCELLED = 2;
}

message RenderFrameImplDeletion {
  // The intent for the deletion.
  optional FrameDeleteIntention intent = 1;

  // Whether the frame that's about to be deleted has a pending navigation
  // commit.
  optional bool has_pending_commit = 2;

  // Whether the frame that's about to be deleted has a pending cross-document
  // navigation commit.
  optional bool has_pending_cross_document_commit = 3;

  // The FrameTreeNode ID of the frame that's about to be deleted.
  optional uint64 frame_tree_node_id = 4;
}

// Corresponds to `content::ShouldSwapBrowsingInstance`.
// Note that the enum values here are not equivalent to the content enum and
// must be converted explicitly. See `ShouldSwapBrowsingInstanceToProto`.
enum ShouldSwapBrowsingInstance {
  // Was used for all "no BrowsingInstance swap" scenarios, now broken down in
  // separate reasons.
  SHOULD_SWAP_BROWSING_INSTANCE_NO = 0;

  // Forced BrowsingInstance swap.
  SHOULD_SWAP_BROWSING_INSTANCE_YES_FORCE_SWAP = 1;

  // Proactive BrowsingInstance swap for cross-site navigation.
  SHOULD_SWAP_BROWSING_INSTANCE_YES_CROSS_SITE_PROACTIVE_SWAP = 2;

  // Proactive BrowsingInstance swap for same-site navigation.
  SHOULD_SWAP_BROWSING_INSTANCE_YES_SAME_SITE_PROACTIVE_SWAP = 3;

  SHOULD_SWAP_BROWSING_INSTANCE_NO_PROACTIVE_SWAP_DISABLED = 4;
  SHOULD_SWAP_BROWSING_INSTANCE_NO_NOT_MAIN_FRAME = 5;
  SHOULD_SWAP_BROWSING_INSTANCE_NO_HAS_RELATED_ACTIVE_CONTENTS = 6;
  SHOULD_SWAP_BROWSING_INSTANCE_NO_DOES_NOT_HAVE_SITE = 7;
  SHOULD_SWAP_BROWSING_INSTANCE_NO_SOURCE_URL_SCHEME_NOT_HTTP_OR_HTTPS = 8;
  SHOULD_SWAP_BROWSING_INSTANCE_NO_DESTINATION_URL_SCHEME_NOT_HTTP_OR_HTTPS = 9;
  SHOULD_SWAP_BROWSING_INSTANCE_NO_SAME_SITE_NAVIGATION = 10;
  SHOULD_SWAP_BROWSING_INSTANCE_NO_RELOADING_ERROR_PAGE = 11;
  SHOULD_SWAP_BROWSING_INSTANCE_NO_ALREADY_HAS_MATCHING_BROWSING_INSTANCE = 12;
  SHOULD_SWAP_BROWSING_INSTANCE_NO_RENDERER_DEBUG_URL = 13;
  SHOULD_SWAP_BROWSING_INSTANCE_NO_NOT_NEEDED_FOR_BACK_FORWARD_CACHE = 14;
  SHOULD_SWAP_BROWSING_INSTANCE_NO_SAME_DOCUMENT_NAVIGATION = 15;
  SHOULD_SWAP_BROWSING_INSTANCE_NO_SAME_URL_NAVIGATION = 16;
  SHOULD_SWAP_BROWSING_INSTANCE_NO_WILL_REPLACE_ENTRY = 17;
  SHOULD_SWAP_BROWSING_INSTANCE_NO_RELOAD = 18;
  SHOULD_SWAP_BROWSING_INSTANCE_NO_GUEST = 19;
  SHOULD_SWAP_BROWSING_INSTANCE_NO_HAS_NOT_COMMITTED_ANY_NAVIGATION = 20;
  // The following reason was deprecated from https://crrev.com/c/3858766
  SHOULD_SWAP_BROWSING_INSTANCE_NO_UNLOAD_HANDLER_EXISTS_ON_SAME_SITE_NAVIGATION =
      21;
  SHOULD_SWAP_BROWSING_INSTANCE_NO_NOT_PRIMARY_MAIN_FRAME = 22;
  SHOULD_SWAP_BROWSING_INSTANCE_NO_INITIATOR_REQUESTED_NO_PROACTIVE_SWAP = 23;
}

message ShouldSwapBrowsingInstancesResult {
  // The FrameTreeNode ID.
  optional uint64 frame_tree_node_id = 1;

  // Whether a navigation will do a BrowsingInstance swap or not.
  optional ShouldSwapBrowsingInstance result = 2;
}

message FrameTreeNodeInfo {
  // The FrameTreeNode ID.
  optional uint64 frame_tree_node_id = 1;

  // Whether the frame is a main frame or not.
  optional bool is_main_frame = 2;

  // Whether there's a speculative RenderFrameHost or not.
  optional bool has_speculative_render_frame_host = 3;

  optional RenderFrameHost current_frame_host = 4;
  optional RenderFrameHost speculative_frame_host = 5;

  // NOTE: this proto must be kept consistent with
  // content::FrameType.
  enum FrameType {
    UNSPECIFIED_FRAME_TYPE = 0;
    SUBFRAME = 1;
    PRIMARY_MAIN_FRAME = 2;
    PRERENDER_MAIN_FRAME = 3;
    FENCED_FRAME_ROOT = 4;
  }

  optional FrameType frame_type = 6;

  // Additional untyped debug information associated with this
  // FrameTreeNode, populated via TracedProto::AddDebugAnnotations API.
  repeated DebugAnnotation debug_annotations = 99;
}

message ChromeHashedPerformanceMark {
  optional uint32 site_hash = 1;
  optional string site = 2;
  optional uint32 mark_hash = 3;
  optional string mark = 4;

  // A randomly generated unique identifier for a given ExecutionContext
  // (document, worker, etc). Used to be able to correlate events in a process
  // where there are multiple execution contexts from the same site.
  optional uint32 execution_context_id = 5;

  // Indicates the sequence number of this particular mark being emitted from
  // a particular site in the scope of a single ExecutionContext. Typical
  // sites emit batches of events that are correlated in time (a thing started,
  // a thing reached a given milestone, a thing completed). When these events
  // are intermixed it is useful to know which ones are semantically related.
  // The value is generated by the content itself, but shifted by a fixed
  // random offset at runtime so as to limit usage as a side channel.
  optional uint32 sequence_number = 6;
}

// Sent on SQL errors where we need string diagnostics. Corresponds to
// `Database::DatabaseDiagnostics` in the Chrome SQL code. Does not contain any
// PII, because the bound values are not included in the SQL statement.
message ChromeSqlDiagnostics {
  optional int32 reported_sqlite_error_code = 1;
  optional int32 error_code = 2;
  optional int32 last_errno = 3;
  optional string sql_statement = 4;
  optional int32 version = 5;

  // Most rows in 'sql_schema' have a non-NULL 'sql' column. Those rows' 'sql'
  // contents are logged here, one element per row.
  repeated string schema_sql_rows = 6;

  // Some rows of 'sql_schema' have a NULL 'sql' column. They are typically
  // autogenerated indices, like "sqlite_autoindex_downloads_slices_1". These
  // are also logged here by their 'name' column, one element per row.
  repeated string schema_other_row_names = 7;

  optional bool has_valid_header = 8;
  optional bool has_valid_schema = 9;
  optional string error_message = 10;
}

message ChromeWebAppBadNavigate {
  optional bool is_kiosk = 1;
  optional bool has_hosted_app_controller = 2;
  optional string app_name = 3;
  optional uint32 system_app_type = 4;
  optional bool web_app_provider_registry_ready = 5;
  optional bool system_web_app_manager_synchronized = 6;
}

// These IDs are generated at compile time and differ for each chrome version.
// IDs are stable on for a given chrome version but are changing when resources
// are added or removed to chrome.
message ResourceBundle {
  optional uint32 resource_id = 1;
}

// Information about RenderProcessHost.
message RenderProcessHost {
  // Unique Id to identify the RenderProcessHost. This is the browser-side,
  // persistent id for this RenderProcessHost that stays constant even across OS
  // layer processes managed by this RenderProcessHost.
  optional uint32 id = 1;
  // See ProcessLock::ToString().
  optional string process_lock = 2;
  // The PID of the child process.
  optional int32 child_process_id = 3;

  // Details about the associated browser context.
  optional ChromeBrowserContext browser_context = 4;

  // Additional untyped debug information associated with this
  // RenderProcessHost, populated via TracedProto::AddDebugAnnotations API.
  repeated DebugAnnotation debug_annotations = 99;
}

message RenderProcessHostListener {
  // Routing ID of the listener to the RenderProcessHost, recorded when a new ID
  // is added or when an ID is removed.
  optional uint32 routing_id = 1;
}

message RenderProcessHostCleanup {
  // Number of IPC listeners registered to the host when Cleanup() was called.
  optional uint32 listener_count = 1;
  // Number of "keep alive" references active in the RenderProcessHost, recorded
  // when Cleanup() was called.
  optional uint32 keep_alive_ref_count = 2;
  // Number of "shutdown delay" references active in the RenderProcessHost,
  // recorded when Cleanup() was called.
  optional uint32 shutdown_delay_ref_count = 3;
  // Number of "worker delay" references active in the RenderProcessHost,
  // recorded when Cleanup() was called.
  optional uint32 worker_ref_count = 4;
  // Number of "pending reuse" references active in the RenderProcessHost,
  // recorded when Cleanup() was called.
  optional uint32 pending_reuse_ref_count = 5;
  // Number of NavigationStateKeepAlive references active in the
  // RenderProcessHost, recorded when Cleanup() was called.
  optional uint32 navigation_state_keepalive_count = 6;
}

message ChildProcessLauncherPriority {
  // True if the new priority set to background.
  optional bool is_backgrounded = 1;
  // True if the renderer proecss has pending views.
  optional bool has_pending_views = 2;

  // Importance of the child process in Android.
  enum Importance {
    IMPORTANCE_NORMAL = 1;
    IMPORTANCE_MODERATE = 2;
    IMPORTANCE_IMPORTANT = 3;
    IMPORTANCE_PERCEPTIBLE = 4;
  }
  optional Importance importance = 3;
}

// Information that identifies a Chrome Extension.
message ChromeExtensionId {
  // Unique id that identifies a Chrome Extension.
  optional string extension_id = 1;

  // Pseudonymized `extension_id` field (see also
  // content::PseudonymizationUtil::PseudonymizeString method).
  optional uint32 pseudonymized_extension_id = 2;
}

message SiteInstance {
  // The ID of the SiteInstance.
  optional int32 site_instance_id = 1;

  // The ID of the BrowsingInstance that the SiteInstance belongs to.
  optional int32 browsing_instance_id = 2;

  // Whether the SiteInstance is the "default SiteInstance" or not. Non-isolated
  // sites on Android are not assigned to their own specific per-site process,
  // and shares SiteInstances with each other (the default SiteInstance).
  optional bool is_default = 3;

  // Whether this SiteInstance has a running process associated with it.
  optional bool has_process = 4;

  // Returns the total active WebContents count for this SiteInstance and all
  // related SiteInstances in the same BrowsingInstance.
  optional int32 related_active_contents_count = 5;

  // The number of active RenderFrameHosts this SiteInstance's SiteInstanceGroup
  // has.
  optional int32 active_rfh_count = 6;

  // The SiteInstanceGroup this SiteInstance belongs to.
  optional SiteInstanceGroup site_instance_group = 7;

  // Additional untyped debug information associated with this
  // SiteInstance, populated via TracedProto::AddDebugAnnotations API.
  repeated DebugAnnotation debug_annotations = 99;
}

message SiteInstanceGroup {
  // The ID of the SiteInstanceGroup.
  optional int32 site_instance_group_id = 1;

  // The number of active frames in this SiteInstanceGroup.
  optional int32 active_frame_count = 2;

  // The process ID of the SiteInstanceGroup.
  optional RenderProcessHost process = 3;

  // Additional untyped debug information associated with this
  // SiteInstanceGroup, populated via TracedProto::AddDebugAnnotations API.
  repeated DebugAnnotation debug_annotations = 99;
}

// Describes the CrossOriginIsolated state of a page. See the definition of
// WebExposedIsolationInfo for more information.
message WebExposedIsolationInfo {
  optional bool is_isolated = 1;
  optional string origin = 2;
  optional bool is_isolated_application = 3;
}

// Contains the URL and some additional information necessary to pick a
// SiteInstance and process during a navigation. See the definition of UrlInfo
// for more information about individual fields.
message UrlInfo {
  optional string url = 1;
  optional string origin = 2;
  optional bool is_sandboxed = 3;
  optional bool is_pdf = 4;
  optional bool is_coop_isolation_requested = 5;
  optional int32 origin_isolation_request = 6;
  optional bool is_prefetch_with_cross_site_contamination = 7;
  optional WebExposedIsolationInfo web_exposed_isolation_info = 8;
  optional string storage_partition_config = 9;
}

// Next ID: 7
message RenderViewHost {
  // The RenderViewHostMapId for the RenderViewHost.
  optional int32 rvh_map_id = 1;

  // The routing ID for the RenderViewHost.
  optional int32 routing_id = 2;

  // The process ID of the RenderViewHost. Deprecated in favour of |process|.
  optional int32 process_id = 3;

  // Process this RenderViewHost is associated with.
  optional RenderProcessHost process = 6;

  // Whether the RenderViewHost is in back/forward cache or not.
  optional bool is_in_back_forward_cache = 4;

  // Whether the renderer-side RenderView is created.
  optional bool renderer_view_created = 5;

  // Additional untyped debug information associated with this
  // RenderViewHost, populated via TracedProto::AddDebugAnnotations API.
  repeated DebugAnnotation debug_annotations = 99;
}

message RenderFrameProxyHost {
  // The routing ID for the RenderFrameProxyHost.
  optional int32 routing_id = 1;

  // The process ID of the RenderFrameProxyHost.
  optional int32 process_id = 2;

  // The RenderViewHostMapId of the RenderViewHost associated with the
  // RenderFrameProxyHost.
  optional int32 rvh_map_id = 3;

  // The SiteInstanceId of the SiteInstance associated with the
  // RenderFrameProxyHost.
  optional int32 site_instance_id = 4;

  // Whether the renderer-side RenderFrameProxy is live or not.
  optional bool is_render_frame_proxy_live = 5;

  // The SiteInstanceGroupId of the SiteInstanceGroup associated with the
  // RenderFrameProxyHost.
  optional int32 site_instance_group_id = 6;

  // Additional untyped debug information associated with this
  // RenderFrameProxyHost, populated via TracedProto::AddDebugAnnotations API.
  repeated DebugAnnotation debug_annotations = 99;
}

message AndroidView {
  optional int32 id = 1;
  optional int32 parent_id = 2;
  optional bool is_shown = 3;
  optional bool is_dirty = 4;
  optional string class_name = 5;
  optional string resource_name = 6;
}

message AndroidActivity {
  optional string name = 1;
  repeated AndroidView view = 2;
}

message AndroidViewDump {
  repeated AndroidActivity activity = 1;
}

message ParkableStringCompressInBackground {
  // The size of the string that is being compressed, in bytes.
  optional int32 size_bytes = 1;
}

message ParkableStringUnpark {
  // The size of the string that is being unparked, in bytes.
  optional int32 size_bytes = 1;

  // The elapsed time since the string was written to disk (in seconds), or -1
  // if it hadn't yet been written to disk.
  optional int32 time_since_last_disk_write_sec = 2;
}

message ChromeSamplingProfilerSampleCollected {
  optional int32 frame_count = 1;

  enum WriteStatus {
    WRITE_STATUS_NONE = 0;
    WRITE_STATUS_BUFFERING_SAMPLE = 1;
    WRITE_STATUS_WRITING_BUFFERED = 2;
    WRITE_STATUS_WRITING_TO_TRACE = 3;
  }
  optional WriteStatus write_status = 2;

  optional int32 sampled_thread_id = 3;
}

// Reports the latency caused by each breakdown in the
// SendBeginMainFrameToCommit stage of the PipelineReporter.
message SendBeginMainFrameToCommitBreakdown {
  // Handle input events breakdown
  optional uint64 handle_input_events_us = 1;

  // Animate breakdown
  optional uint64 animate_us = 2;

  // Style update breakdown
  optional uint64 style_update_us = 3;

  // Layout update breakdown
  optional uint64 layout_update_us = 4;

  // Accessibility update breakdown
  optional uint64 accessibility_update_us = 12;

  // Prepaint breakdown
  optional uint64 prepaint_us = 5;

  // Compositing inputs breakdown
  optional uint64 compositing_inputs_us = 6;

  // Compositing assignments breakdown
  optional uint64 compositing_assignments_us = 7;

  // Paint breakdown
  optional uint64 paint_us = 8;

  // Composite commit breakdown
  optional uint64 composite_commit_us = 9;

  // Update layers breakdown
  optional uint64 update_layers_us = 10;

  // Beginmainsenttostarted breakdown
  optional uint64 begin_main_sent_to_started_us = 11;
}

message GlobalRenderFrameHostId {
  optional int32 routing_id = 1;
  optional int32 process_id = 2;
}

message BrowsingContextState {
  // The ID of the BrowsingInstance that the BrowsingContextState belongs to.
  optional int32 browsing_instance_id = 1;

  // The ID of the CoopRelatedGroup that the BrowsingContextState belongs to.
  optional int32 coop_related_group_id = 2 [deprecated = true];

  // The token of the CoopRelatedGroup that the BrowsingContextState belongs to.
  optional string coop_related_group_token = 3;

  // Additional untyped debug information associated with this
  // FrameTreeNode, populated via TracedProto::AddDebugAnnotations API.
  repeated DebugAnnotation debug_annotations = 99;
}

message RenderFrameHost {
  optional RenderProcessHost process = 1;
  optional GlobalRenderFrameHostId render_frame_host_id = 2;

  // NOTE: this proto must be kept consistent with
  // RenderFrameHostImpl::LifecycleStateImpl.
  enum LifecycleState {
    UNSPECIFIED = 0;
    SPECULATIVE = 1;
    PENDING_COMMIT = 2;
    PRERENDERING = 3;
    ACTIVE = 4;
    IN_BACK_FORWARD_CACHE = 5;
    RUNNING_UNLOAD_HANDLERS = 6;
    READY_TO_BE_DELETED = 7;
  }

  optional LifecycleState lifecycle_state = 3;
  optional string origin = 4;
  optional string url = 5;
  optional uint64 frame_tree_node_id = 6;
  optional SiteInstance site_instance = 7;
  optional RenderFrameHost parent = 8;
  optional RenderFrameHost outer_document = 9;
  optional RenderFrameHost embedder = 10;
  optional BrowsingContextState browsing_context_state = 11;
  optional FrameTreeNodeInfo.FrameType frame_type = 12;

  // Additional untyped debug information associated with this
  // RenderViewHost, populated via TracedProto::AddDebugAnnotations API.
  repeated DebugAnnotation debug_annotations = 99;
}

message ChromeThreadPoolTask {
  enum Priority {
    PRIORITY_UNSPECIFIED = 0;
    PRIORITY_BEST_EFFORT = 1;
    PRIORITY_USER_VISIBLE = 2;
    PRIORITY_USER_BLOCKING = 3;
  }

  enum ExecutionMode {
    EXECTUION_MODE_UNSPECIFIED = 0;
    EXECUTION_MODE_PARALLEL = 1;
    EXECUTION_MODE_SEQUENCED = 2;
    EXECUTION_MODE_SINGLE_THREAD = 3;
    EXECUTION_MODE_JOB = 4;
  }

  enum ShutdownBehavior {
    SHUTDOWN_BEHAVIOR_UNSPECIFIED = 0;
    SHUTDOWN_BEHAVIOR_CONTINUE_ON_SHUTDOWN = 1;
    SHUTDOWN_BEHAVIOR_SKIP_ON_SHUTDOWN = 2;
    SHUTDOWN_BEHAVIOR_BLOCK_SHUTDOWN = 3;
  }

  optional Priority task_priority = 1;
  optional ExecutionMode execution_mode = 2;
  optional int64 sequence_token = 3;
  optional ShutdownBehavior shutdown_behavior = 4;
}

// TODO(crbug.com/40797026): Add more information.
message BackForwardCacheCanStoreDocumentResult {
  enum BackForwardCacheNotRestoredReason {
    NOT_MAIN_FRAME = 1;
    // BackForwardCache is disabled due to low memory device, base::Feature or
    // command line. Note that the more specific NotRestoredReasons
    // BACK_FORWARD_CACHE_DISABLED_BY_LOW_MEMORY and
    // BACK_FORWARD_CACHE_DISABLED_BY_COMMAND_LINE will also be set as other
    // reasons along with this when appropriate.
    BACK_FORWARD_CACHE_DISABLED = 2;
    RELATED_ACTIVE_CONTENTS_EXIST = 3;
    HTTP_STATUS_NOT_OK = 4;
    SCHEME_NOT_HTTP_OR_HTTPS = 5;
    LOADING = 6;
    WAS_GRANTED_MEDIA_ACCESS = 7;
    BLOCKLISTED_FEATURES = 8;
    DISABLE_FOR_RENDER_FRAME_HOST_CALLED = 9;
    DOMAIN_NOT_ALLOWED = 10;
    HTTP_METHOD_NOT_GET = 11;
    SUBFRAME_IS_NAVIGATING = 12;
    TIMEOUT = 13;
    CACHE_LIMIT = 14;
    JAVASCRIPT_EXECUTION = 15;
    RENDERER_PROCESS_KILLED = 16;
    RENDERER_PROCESS_CRASHED = 17;
    GRANTED_MEDIA_STREAM_ACCESS = 19;
    SCHEDULER_TRACKED_FEATURE_USED = 20;
    CONFLICTING_BROWSING_INSTANCE = 21;
    CACHE_FLUSHED = 22;
    SERVICE_WORKER_VERSION_ACTIVATION = 23;
    SESSION_RESTORED = 24;
    UNKNOWN = 25;
    SERVICE_WORKER_POST_MESSAGE = 26;
    ENTERED_BACK_FORWARD_CACHE_BEFORE_SERVICE_WORKER_HOST_ADDED = 27;
    NOT_MOST_RECENT_NAVIGATION_ENTRY = 28;
    SERVICE_WORKER_CLAIM = 29;
    IGNORE_EVENT_AND_EVICT = 30;
    HAVE_INNER_CONTENTS = 31;
    TIMEOUT_PUTTING_IN_CACHE = 32;
    // BackForwardCache is disabled due to low memory device.
    BACK_FORWARD_CACHE_DISABLED_BY_LOW_MEMORY = 33;
    // BackForwardCache is disabled due to command-line switch (may include
    // cases where the embedder disabled it due to, e.g., enterprise policy).
    BACK_FORWARD_CACHE_DISABLED_BY_COMMAND_LINE = 34;
    NETWORK_REQUEST_REDIRECTED = 35;
    NETWORK_REQUEST_TIMEOUT = 36;
    NETWORK_EXCEEDS_BUFFER_LIMIT = 37;
    NAVIGATION_CANCELLED_WHILE_RESTORING = 38;
    BACK_FORWARD_CACHE_DISABLED_FOR_PRERENDER = 39;
    USER_AGENT_OVERRIDE_DIFFERS = 40;
    NETWORK_REQUEST_DATAPIPE_DRAINED_AS_BYTES_CONSUMER = 41;
    FOREGROUND_CACHE_LIMIT = 42;
    BROWSING_INSTANCE_NOT_SWAPPED = 43;
    BACK_FORWARD_CACHE_DISABLED_FOR_DELEGATE = 44;
    OPT_IN_UNLOAD_HEADER_NOT_PRESENT = 45;
    UNLOAD_HANDLER_EXISTS_IN_MAIN_FRAME = 46;
    UNLOAD_HANDLER_EXISTS_IN_SUBFRAME = 47;
    SERVICE_WORKER_UNREGISTRATION = 48;
    CACHE_CONTROL_NO_STORE = 49;
    CACHE_CONTROL_NO_STORE_COOKIE_MODIFIED = 50;
    CACHE_CONTROL_NO_STORE_HTTP_ONLY_COOKIE_MODIFIED = 51;
    NO_RESPONSE_HEAD = 52;
    ACTIVATION_NAVIGATION_DISALLOWED_FOR_BUG_1234857 = 53;
    ERROR_DOCUMENT = 54;
    FENCED_FRAMES_EMBEDDER = 55;
    COOKIE_DISABLED = 56;
    HTTP_AUTH_REQUIRED = 57;
    COOKIE_FLUSHED = 58;
    BROADCAST_CHANNEL_ON_MESSAGE = 59;
    WEBVIEW_SETTINGS_CHANGED = 60;
    WEBVIEW_JAVASCRIPT_OBJECT_CHANGED = 61;
    WEBVIEW_MESSAGE_LISTENER_INJECTED = 62;
    WEBVIEW_SAFE_BROWSING_ALLOWLIST_CHANGED = 63;
    WEBVIEW_DOCUMENT_START_JAVASCRIPT_CHANGED = 64;
    CACHE_CONTROL_NO_STORE_DEVICE_BOUND_SESSION_TERMINATED = 65;
<<<<<<< HEAD
    CACHE_LIMIT_PRUNED = 66;
=======
    CACHE_LIMIT_PRUNED_ON_MODERATE_MEMORY_PRESSURE = 66;
    CACHE_LIMIT_PRUNED_ON_CRITICAL_MEMORY_PRESSURE = 67;
>>>>>>> 3a84f0d3
  }

  optional BackForwardCacheNotRestoredReason
      back_forward_cache_not_restored_reason = 1;
}

message RendererMainThreadTaskExecution {
  enum TaskType {
    TASK_TYPE_UNKNOWN = 0;
    TASK_TYPE_DOM_MANIPULATION = 1;
    TASK_TYPE_USER_INTERACTION = 2;
    TASK_TYPE_NETWORKING = 3;
    TASK_TYPE_NETWORKING_CONTROL = 4;
    TASK_TYPE_HISTORY_TRAVERSAL = 5;
    TASK_TYPE_EMBED = 6;
    TASK_TYPE_MEDIA_ELEMENT_EVENT = 7;
    TASK_TYPE_CANVAS_BLOB_SERIALIZATION = 8;
    TASK_TYPE_MICROTASK = 9;
    TASK_TYPE_JAVASCRIPT_TIMER_DELAYED_HIGH_NESTING = 10;
    TASK_TYPE_REMOTE_EVENT = 11;
    TASK_TYPE_WEB_SOCKET = 12;
    TASK_TYPE_POSTED_MESSAGE = 13;
    TASK_TYPE_UNSHIPPED_PORT_MESSAGE = 14;
    TASK_TYPE_FILE_READING = 15;
    TASK_TYPE_DATABASE_ACCESS = 16;
    TASK_TYPE_PRESENTATION = 17;
    TASK_TYPE_SENSOR = 18;
    TASK_TYPE_PERFORMANCE_TIMELINE = 19;
    TASK_TYPE_WEB_GL = 20;
    TASK_TYPE_IDLE_TASK = 21;
    TASK_TYPE_MISC_PLATFORM_API = 22;
    TASK_TYPE_INTERNAL_DEFAULT = 23;
    TASK_TYPE_INTERNAL_LOADING = 24;

    TASK_TYPE_INTERNAL_TEST = 26;
    TASK_TYPE_INTERNAL_WEB_CRYPTO = 27;

    TASK_TYPE_INTERNAL_MEDIA = 29;
    TASK_TYPE_INTERNAL_MEDIA_REALTIME = 30;

    TASK_TYPE_INTERNAL_USER_INTERACTION = 32;
    TASK_TYPE_INTERNAL_INSPECTOR = 33;

    TASK_TYPE_MAIN_THREAD_TASK_QUEUE_V8 = 37;
    TASK_TYPE_MAIN_THREAD_TASK_QUEUE_COMPOSITOR = 38;
    TASK_TYPE_MAIN_THREAD_TASK_QUEUE_DEFAULT = 39;
    TASK_TYPE_MAIN_THREAD_TASK_QUEUE_INPUT = 40;
    TASK_TYPE_MAIN_THREAD_TASK_QUEUE_IDLE = 41;

    TASK_TYPE_MAIN_THREAD_TASK_QUEUE_CONTROL = 43;
    TASK_TYPE_INTERNAL_INTERSECTION_OBSERVER = 44;
    TASK_TYPE_COMPOSITOR_THREAD_TASK_QUEUE_DEFAULT = 45;
    TASK_TYPE_WORKER_THREAD_TASK_QUEUE_DEFAULT = 46;
    TASK_TYPE_WORKER_THREAD_TASK_QUEUE_V8 = 47;
    TASK_TYPE_WORKER_THREAD_TASK_QUEUE_COMPOSITOR = 48;
    TASK_TYPE_COMPOSITOR_THREAD_TASK_QUEUE_INPUT = 49;

    // TODO(crbug.com/40583778): Obsolete. Remove.
    TASK_TYPE_NETWORKING_WITH_URL_LOADER_ANNOTATION = 50;

    TASK_TYPE_WORKER_ANIMATION = 51;

    TASK_TYPE_INTERNAL_TRANSLATION = 55;
    TASK_TYPE_FONT_LOADING = 56;
    TASK_TYPE_APPLICATION_LIFECYCLE = 57;
    TASK_TYPE_BACKGROUND_FETCH = 58;
    TASK_TYPE_PERMISSION = 59;
    TASK_TYPE_SERVICE_WORKER_CLIENT_MESSAGE = 60;
    TASK_TYPE_INTERNAL_CONTENT_CAPTURE = 61;
    TASK_TYPE_MAIN_THREAD_TASK_QUEUE_MEMORY_PURGE = 62;
    TASK_TYPE_INTERNAL_NAVIGATION_ASSOCIATED = 63;
    TASK_TYPE_INTERNAL_NAVIGATION_ASSOCIATED_UNFREEZABLE = 64;
    TASK_TYPE_INTERNAL_CONTINUE_SCRIPT_LOADING = 65;
    TASK_TYPE_WEB_LOCKS = 66;
    TASK_TYPE_WEB_SCHEDULING_POSTED_TASK = 67;
    TASK_TYPE_INTERNAL_FRAME_LIFE_CYCLE_CONTROL = 68;
    TASK_TYPE_MAIN_THREAD_TASK_QUEUE_NON_WAKING = 69;
    TASK_TYPE_INTERNAL_FIND_IN_PAGE = 70;
    TASK_TYPE_INTERNAL_HIGH_PRIORITY_LOCAL_FRAME = 71;
    TASK_TYPE_JAVASCRIPT_TIMER_IMMEDIATE = 72;
    TASK_TYPE_JAVASCRIPT_TIMER_DELAYED_LOW_NESTING = 73;
    TASK_TYPE_MAIN_THREAD_TASK_QUEUE_IPC_TRACKING = 74;
    TASK_TYPE_NETWORKING_UNFREEZABLE = 75;
    TASK_TYPE_WAKE_LOCK = 76;
    TASK_TYPE_INTERNAL_INPUT_BLOCKING = 77;
    TASK_TYPE_WEB_GPU = 78;
    TASK_TYPE_INTERNAL_POST_MESSAGE_FORWARDING = 79;
    TASK_TYPE_INTERNAL_NAVIGATION_CANCELLATION = 80;
    TASK_TYPE_LOW_PRIORITY_SCRIPT_EXECUTION = 81;
    TASK_TYPE_STORAGE = 82;
    TASK_TYPE_NETWORKING_UNFREEZABLE_RENDER_BLOCKING_LOADING = 83;
    TASK_TYPE_MAIN_THREAD_TASK_QUEUE_V8_USER_VISIBLE = 84;
    TASK_TYPE_CLIPBOARD = 85;
    TASK_TYPE_MACHINE_LEARNING = 86;
    TASK_TYPE_MAIN_THREAD_TASK_QUEUE_V8_BEST_EFFORT = 87;
    TASK_TYPE_INTERNAL_AUTOFILL = 88;
  }

  enum FrameType {
    FRAME_TYPE_UNSPECIFIED = 0;
    FRAME_TYPE_MAIN_FRAME = 1;
    FRAME_TYPE_SAME_ORIGIN_SUBFRAME = 2;
    FRAME_TYPE_CROSS_ORIGIN_SUBFRAME = 3;
  }

  optional TaskType task_type = 1;

  // FrameScheduler related data
  optional bool frame_visible = 2;
  optional bool page_visible = 3;
  optional FrameType frame_type = 4;
  optional bool is_ad_frame = 5;
}

message EventLatency {
  enum EventType {
    EVENT_TYPE_UNSPECIFIED = 0;
    MOUSE_PRESSED = 1;
    MOUSE_RELEASED = 2;
    MOUSE_WHEEL = 3;
    KEY_PRESSED = 4;
    KEY_RELEASED = 5;
    TOUCH_PRESSED = 6;
    TOUCH_RELEASED = 7;
    TOUCH_MOVED = 8;
    GESTURE_SCROLL_BEGIN = 9;
    GESTURE_SCROLL_UPDATE = 10;
    GESTURE_SCROLL_END = 11;
    GESTURE_DOUBLE_TAP = 12;
    GESTURE_LONG_PRESS = 13;
    GESTURE_LONG_TAP = 14;
    GESTURE_SHOW_PRESS = 15;
    GESTURE_TAP = 16;
    GESTURE_TAP_CANCEL = 17;
    GESTURE_TAP_DOWN = 18;
    GESTURE_TAP_UNCONFIRMED = 19;
    GESTURE_TWO_FINGER_TAP = 20;
    FIRST_GESTURE_SCROLL_UPDATE = 21;
    MOUSE_DRAGGED = 22;
    GESTURE_PINCH_BEGIN = 23;
    GESTURE_PINCH_END = 24;
    GESTURE_PINCH_UPDATE = 25;
    INERTIAL_GESTURE_SCROLL_UPDATE = 26;
    MOUSE_MOVED_EVENT = 27;
  }

  optional EventType event_type = 1;
  optional bool has_high_latency = 2;
  repeated string high_latency_stage = 3;
  // This is same as LatencyInfo's trace_id, using the name event_latency_id to
  // move away from the generic trace_id name used at other places as well.
  optional int64 event_latency_id = 4;
  // This is set only for scroll updates and is based on the
  // Event.ScrollJank.DelayedFramesPercentage.FixedWindow metric.
  optional bool is_janky_scrolled_frame = 5;
  // The interval that this frame was produced for according to the
  // BeginFrameArgs.
  optional double vsync_interval_ms = 6;
  // viz::BeginFrameArgs.trace_id of the frame (before surface aggregation) in
  // which the input was first presented. See also
  // ChromeGraphicsPipeline.surface_frame_trace_id.
  optional int64 surface_frame_trace_id = 7;
  // gfx::PresentationFeedback.display_trace_id of the frame (after surface
  // aggregation) in which the input was first presented. See also
  // ChromeGraphicsPipeline.display_trace_id.
  optional int64 display_trace_id = 8;
  // This is set only for scroll updates and is based on the
  // Event.ScrollJank.DelayedFramesPercentage.FixedWindow3 metric.
  // NOTE: This field is a new experimental version of is_janky_scrolled_frame.
  // This field aims to address the old field's shortcomings and eventually
  // replace it. For now, we recommend you still use the old field
  // (is_janky_scrolled_frame). See the
  // Event.ScrollJank.DelayedFramesPercentage.FixedWindow3 histogram's
  // documentation for more details.
  optional bool is_janky_scrolled_frame_v3 = 9;
}

message ProcessSingleton {
  enum RemoteProcessInteractionResult {
    INTERACTION_RESULT_UNSPECIFIED = 0;
    TERMINATE_FAILED = 1;
    REMOTE_PROCESS_NOT_FOUND = 2;
    TERMINATE_WAIT_TIMEOUT = 3;
    RUNNING_PROCESS_NOTIFY_ERROR = 4;
    TERMINATE_NOT_ENOUGH_PERMISSIONS = 5;
    REMOTE_PROCESS_SHUTTING_DOWN = 6;
    PROFILE_UNLOCKED = 7;
    PROFILE_UNLOCKED_BEFORE_KILL = 8;
    SAME_BROWSER_INSTANCE = 9;
    SAME_BROWSER_INSTANCE_BEFORE_KILL = 10;
    FAILED_TO_EXTRACT_PID = 11;
    INVALID_LOCK_FILE = 12;
    ORPHANED_LOCK_FILE = 13;
    USER_REFUSED_TERMINATION = 14;
    TERMINATE_SUCCEEDED = 100;
  }

  enum RemoteHungProcessTerminateReason {
    TERMINATE_REASON_UNSPECIFIED = 0;
    USER_ACCEPTED_TERMINATION = 1;
    NO_VISIBLE_WINDOW_FOUND = 2;
    NOTIFY_ATTEMPTS_EXCEEDED = 3;
    SOCKET_WRITE_FAILED = 4;
    SOCKET_READ_FAILED = 5;
  }

  optional RemoteProcessInteractionResult remote_process_interaction_result = 1;
  optional RemoteHungProcessTerminateReason remote_process_terminate_reason = 2;
}

message NavigationHandle {
  optional int64 navigation_id = 1;
  optional bool has_committed = 2;
  optional bool is_error_page = 3;
  optional FrameTreeNodeInfo frame_tree_node = 4;
  optional RenderFrameHost render_frame_host = 5;

  // Additional untyped debug information associated with this
  // NavigationHandle/Request, populated via TracedProto::AddDebugAnnotations
  // API.
  repeated DebugAnnotation debug_annotations = 99;
}

enum DeviceThermalState {
  DEVICE_THERMAL_STATE_UNKNOWN = 0;
  DEVICE_THERMAL_STATE_NOMINAL = 1;
  DEVICE_THERMAL_STATE_FAIR = 2;
  DEVICE_THERMAL_STATE_SERIOUS = 3;
  DEVICE_THERMAL_STATE_CRITICAL = 4;
}

// Used to log which Android IPC was called and how long it took.
message AndroidIPC {
  optional string name = 1;
  optional int64 dur_ms = 2;
}

message SequenceManagerTask {
  enum Priority {
    UNKNOWN = 0;
    CONTROL_PRIORITY = 1;
    HIGHEST_PRIORITY = 2;
    VERY_HIGH_PRIORITY = 3;
    HIGH_PRIORITY = 4;
    NORMAL_PRIORITY = 5;
    LOW_PRIORITY = 6;
    BEST_EFFORT_PRIORITY = 7;

    // Renderer-specific priorities.
    HIGH_PRIORITY_CONTINUATION = 8;
    NORMAL_PRIORITY_CONTINUATION = 9;
    LOW_PRIORITY_CONTINUATION = 10;
    EXTREMELY_HIGH_PRIORITY = 11;
  }

  enum QueueName {
    UNKNOWN_TQ = 0;
    DEFAULT_TQ = 1;
    TASK_ENVIRONMENT_DEFAULT_TQ = 2;
    TEST2_TQ = 3;
    TEST_TQ = 4;
    CONTROL_TQ = 5;

    SUBTHREAD_CONTROL_TQ = 6;
    SUBTHREAD_DEFAULT_TQ = 7;
    SUBTHREAD_INPUT_TQ = 8;

    UI_BEST_EFFORT_TQ = 9;
    UI_BOOTSTRAP_TQ = 10;
    UI_CONTROL_TQ = 11;
    UI_DEFAULT_TQ = 12;
    UI_NAVIGATION_NETWORK_RESPONSE_TQ = 13;
    UI_RUN_ALL_PENDING_TQ = 14;
    UI_SERVICE_WORKER_STORAGE_CONTROL_RESPONSE_TQ = 15;
    UI_THREAD_TQ = 16;
    UI_USER_BLOCKING_TQ = 17;
    UI_USER_INPUT_TQ = 18;
    UI_USER_VISIBLE_TQ = 19;

    IO_BEST_EFFORT_TQ = 20;
    IO_BOOTSTRAP_TQ = 21;
    IO_CONTROL_TQ = 22;
    IO_DEFAULT_TQ = 23;
    IO_NAVIGATION_NETWORK_RESPONSE_TQ = 24;
    IO_RUN_ALL_PENDING_TQ = 25;
    IO_SERVICE_WORKER_STORAGE_CONTROL_RESPONSE_TQ = 26;
    IO_THREAD_TQ = 27;
    IO_USER_BLOCKING_TQ = 28;
    IO_USER_INPUT_TQ = 29;
    IO_USER_VISIBLE_TQ = 30;

    COMPOSITOR_TQ = 31;
    DETACHED_TQ = 32;
    FRAME_DEFERRABLE_TQ = 33;
    FRAME_LOADING_CONTROL_TQ = 34;
    FRAME_LOADING_TQ = 35;
    FRAME_PAUSABLE_TQ = 36;
    FRAME_THROTTLEABLE_TQ = 37;
    FRAME_UNPAUSABLE_TQ = 38;
    IDLE_TQ = 39;
    INPUT_TQ = 40;
    IPC_TRACKING_FOR_CACHED_PAGES_TQ = 41;
    NON_WAKING_TQ = 42;
    OTHER_TQ = 43;
    V8_TQ = 44;
    WEB_SCHEDULING_TQ = 45;

    WORKER_IDLE_TQ = 46;
    WORKER_PAUSABLE_TQ = 47;
    WORKER_THREAD_INTERNAL_TQ = 48;
    WORKER_THROTTLEABLE_TQ = 49;
    WORKER_UNPAUSABLE_TQ = 50;
    WORKER_WEB_SCHEDULING_TQ = 51;

    UI_USER_BLOCKING_DEFERRABLE_TQ = 52 [deprecated = true];
    IO_USER_BLOCKING_DEFERRABLE_TQ = 53 [deprecated = true];

    UI_BEFORE_UNLOAD_BROWSER_RESPONSE_TQ = 54;
    IO_BEFORE_UNLOAD_BROWSER_RESPONSE_TQ = 55;

    V8_USER_VISIBLE_TQ = 56;
    V8_BEST_EFFORT_TQ = 57;
  }

  optional Priority priority = 1;
  optional QueueName queue_name = 2;
}

message AndroidToolbar {
  enum BlockCaptureReason {
    BLOCKED_UNKNOWN = 0;
    BLOCKED_TOOLBAR_OR_RESULT_NULL = 1;
    BLOCKED_VIEW_NOT_DIRTY = 2;
    BLOCKED_SNAPSHOT_SAME = 3;
    BLOCKED_URL_BAR_HAS_FOCUS = 4;
    BLOCKED_URL_BAR_FOCUS_IN_PROGRESS = 5;
    BLOCKED_OPTIONAL_BUTTON_ANIMATION_IN_PROGRESS = 6;
    BLOCKED_STATUS_ICON_ANIMATION_IN_PROGRESS = 7;
    BLOCKED_SCROLL_ABLATION = 8;
    BLOCKED_BROWSER_CONTROLS_LOCKED = 9;
    BLOCKED_TAB_SWITCHER_MODE = 10;
    BLOCKED_COMPOSITOR_IN_MOTION = 11;
    BLOCKED_NTP_Y_TRANSLATION = 12;
    BLOCKED_FULLSCREEN = 13;
  }
  enum AllowCaptureReason {
    ALLOWED_UNKNOWN = 0;
    ALLOWED_FORCE_CAPTURE = 1;
    ALLOWED_SNAPSHOT_DIFFERENCE = 2;
  }
  enum SnapshotDifference {
    DIFF_NONE = 0;
    DIFF_NULL = 1;
    DIFF_TINT = 2;
    DIFF_TAB_COUNT = 3;
    DIFF_OPTIONAL_BUTTON = 4;
    DIFF_VISUAL_STATE = 5;
    DIFF_SECURITY_ICON = 6;
    DIFF_SHOWING_UPDATE_BADGE = 7;
    DIFF_PAINT_PREVIEW = 8;
    DIFF_PROGRESS = 9;
    DIFF_LOCATION_BAR_WIDTH = 10;
    DIFF_URL_TEXT = 11;
    DIFF_HOME_BUTTON = 12;
    DIFF_TITLE_TEXT = 13;
    DIFF_CCT_ANIMATION = 14;
    DIFF_BOOKMARK_BUTTON = 15;
    DIFF_BACK_BUTTON = 16;
    DIFF_FORWARD_BUTTON = 17;
    DIFF_RELOAD_BUTTON = 18;
  }

  optional BlockCaptureReason block_capture_reason = 1;
  optional AllowCaptureReason allow_capture_reason = 2;
  optional SnapshotDifference snapshot_difference = 3;
}

message ActiveProcesses {
  repeated int32 pid = 1;
}

message UkmPageLoadTimingUpdate {
  // This can be used to uniquely identify a navigation from the point of view
  // of UKM.
  optional int64 ukm_source_id = 1;

  // The URL of a page can change throughout its lifetime. This is the current
  // url when this timing update was dispatched.
  optional string latest_url = 2;

  // Latest fully aggregated value of Cumulative Layout Shift.
  optional float latest_cumulative_layout_shift = 3;

  // Latest fully aggregated value of Largest Contentful Paint.
  optional double latest_largest_contentful_paint_ms = 4;

  optional double first_contentful_paint_ms = 5;
}

// A serialisation of v8StackFrame class.
message V8StackFrame {
  // Code location (path to the script and line/column number)
  message ScriptLocation {
    optional string source_url = 1;
    optional int64 line_number = 2;
    optional int64 column_number = 3;
  }

  // The name of the function that was called
  optional string function_name = 1;

  // If the function was defined in a script, contains the location within the
  // script.
  optional ScriptLocation script_location = 2;
}

// Serializes the blink::ExecutionContext object.
message BlinkExecutionContext {
  // Definition of different context types.
  enum ContextType {
    UNKNOWN_CONTEXT = 0;
    WINDOW = 1;
    WORKLET = 2;
    DEDICATED_WORKER = 3;
    SHARED_WORKER = 4;
    SERVICE_WORKER = 5;
  }

  // Definition of world type.
  enum WorldType {
    WORLD_UNKNOWN = 0;
    WORLD_MAIN = 1;
    WORLD_ISOLATED = 2;
    WORLD_INSPECTOR_ISOLATED = 3;
    WORLD_REG_EXP = 4;
    WORLD_FOR_V8_CONTEXT_SNAPSHOT_NON_MAIN = 5;
    WORLD_WORKER = 6;
    WORLD_SHADOW_REALM = 7;
  }

  optional ContextType type = 1;
  // Contains url of frame or worker.
  optional string url = 2;
  // The origin of the execution context.
  optional string origin = 3;
  // The world type of the execution context.
  optional WorldType world_type = 4;
}

// Serializes the blink::SourceLocation object.
message BlinkSourceLocation {
  optional string function_name = 1;
  optional int32 script_id = 2;
  optional string url = 3;
  optional int32 line_number = 4;
  optional int32 column_number = 5;
  optional string stack_trace = 6;
  repeated V8StackFrame stack_frames = 7;
}

// Contains the meta information for high entropy events (like api calls)
// that are to be traced for debugging in the context of identifiability study.
message BlinkHighEntropyAPI {
  // Serialization of a parameter passed to a javascript function.
  // Contains the stringified type of the object and some string representation
  // of its value.
  message JSFunctionArgument {
    // Definition of different types of function parameters.
    enum ArgumentType {
      UNKNOWN_TYPE = 0;
      NULL_TYPE = 1;
      UNDEFINED = 2;
      BIGINT = 3;
      BOOLEAN = 4;
      FUNCTION = 5;
      NUMBER = 6;
      STRING = 7;
      SYMBOL = 8;
      OBJECT = 9;
    }
    optional ArgumentType type = 1;
    optional string value = 2;
  }

  // Describes a Javascript API call.
  message CalledJsApi {
    // Contains class and function name of api called
    // similar to "Navigator.languages.get".
    optional string identifier = 1;
    repeated JSFunctionArgument func_arguments = 2;

    // Deprecated in favour of outer source_location. Not filled anymore in
    // newer versions of chrome.
    optional BlinkSourceLocation source_location = 3 [deprecated = true];
  }
  optional BlinkExecutionContext execution_context = 1;
  optional CalledJsApi called_api = 2;
  optional BlinkSourceLocation source_location = 3;

  // Describes lookup of a font.
  message FontLookup {
    enum FontLookupType {
      FONT_LOOKUP_UNKNOWN_TYPE = 0;
      FONT_LOOKUP_UNIQUE_OR_FAMILY_NAME = 1;
      FONT_LOOKUP_UNIQUE_NAME_ONLY = 2;
    }
    optional FontLookupType type = 1;
    optional string name = 2;
    optional uint64 weight = 3;
    optional uint64 width = 4;
    optional uint64 slope = 5;
  }
  optional FontLookup font_lookup = 4;
}

// Contains information about a tab switch measurement.
message TabSwitchMeasurement {
  // Possible outcomes of a tab switch. Maps to
  // blink::ContentToVisibleTimeReporter::TabSwitchResult.
  enum Result {
    RESULT_UNSPECIFIED = 0;
    // A frame was successfully presented after a tab switch.
    RESULT_SUCCESS = 1;
    // Tab was hidden before a frame was presented after a tab switch.
    RESULT_INCOMPLETE = 2;
    // TabWasShown called twice for a frame without TabWasHidden between. Treat
    // the first TabWasShown as an incomplete tab switch.
    RESULT_MISSED_TAB_HIDE = 3;
  }

  // State of the target tab. Corresponds to the suffixes of the
  // Browser.TabSwitchResult2.* histograms.
  enum TabState {
    STATE_UNSPECIFIED = 0;
    // The tab has frames in the frame cache, which can be composited in the
    // browser process.
    STATE_WITH_SAVED_FRAMES = 1;
    // The tab has no frames in the frame cache so must be rendered and
    // composited in a renderer process.
    STATE_LOADED_NO_SAVED_FRAMES = 2;
    // The tab has no frames in the frame cache and is not fully loaded, so it
    // must be reloaded before it can be rendered and composited in a renderer
    // process.
    STATE_NOT_LOADED_NO_SAVED_FRAMES = 3;
  }

  optional Result result = 1;
  optional TabState tab_state = 2;
}

// Data about scroll deltas and offsets.
// All values are in physical screen pixels.
message ScrollDeltas {
  // The trace_id of the current input.
  optional int64 trace_id = 1;
  // The original delta for current input. That is, this is the delta that
  // the Browser receives from Android, but already scaled to the device's
  // screen.
  optional float original_delta_x = 2;
  optional float original_delta_y = 3;
  // The trace_id of the input that the current input is coalesced with.
  // If input is not coalesced, this field is null.
  optional int64 coalesced_to_trace_id = 4;
  // The delta which arrived to compositor.
  // This is the sum of all the inputs coalesced together
  // with the resampler applied to them.
  // This delta is used to calculate a |visual_offset|.
  optional float provided_to_compositor_delta_x = 5;
  optional float provided_to_compositor_delta_y = 6;
  // The offset which compositor set.
  optional int64 visual_offset_x = 7;
  optional int64 visual_offset_y = 8;

  // Data which GPU returns.
  // Number of inputs which were shown together in one GPU frame.
  optional int32 event_count_in_gpu_frame = 9;
  // The trace_ids of inputs which were shown together in one GPU frame.
  repeated int64 trace_ids_in_gpu_frame = 10;
  // The sum of original deltas of inputs which were shown together in one GPU
  // frame.
  optional float original_delta_in_gpu_frame_y = 11;
  // The sum of predicted deltas of inputs which were shown together in one GPU
  // frame.
  optional float predicted_delta_in_gpu_frame_y = 12;
  // The array of original deltas of inputs which were shown together in one GPU
  // frame.
  repeated float segregated_original_deltas_in_gpu_frame_y = 13;
  // The array of predicted deltas of inputs which were shown together in one
  // GPU frame.
  repeated float segregated_predicted_deltas_in_gpu_frame_y = 14;

  // Data for overscrolls.
  // Whether any of the scroll delta was unused.
  optional bool did_overscroll_root = 15;
  // The amount of the scroll delta that was not used for scrolling.
  optional float unused_delta_x = 16;
  optional float unused_delta_y = 17;
}

// Debug information for system layer of audio rendering on Windows.
message WinRenderAudioFromSource {
  // Buffer size used by the platform.
  optional uint32 iaudioclient_buffer_size_frames = 1;
  // Number of available frames in the platform buffer.
  optional uint32 iaudioclient_buffer_unfilled_frames = 2;
  // Number of frames requested from the audio stream client.
  optional uint32 packet_size_frames = 3;
  // Total number of frames requested from the client and written to the
  // platform buffer during the stream lifetime.
  optional uint64 num_written_frames = 4;
  // Total number of frames played by the platform during the stream lifetime.
  optional uint64 num_played_out_frames = 5;
  // Device frequency reported by the platform; used to convert the stream
  // position to frames.
  optional uint64 iaudioclock_device_frequency = 6;
  // Stream position reported by the platform.
  optional uint64 iaudioclock_stream_position = 7;
  // Performance counter position reported by the platform.
  optional uint64 iaudioclock_qpc_position = 8;
  // Stream position increase since the last call, converted to milliseconds.
  optional int64 iaudioclock_stream_position_increase_ms = 9;
  // Performance counter position since the last call, converted to
  // milliseconds.
  optional int64 iaudioclock_qpc_position_increase_ms = 10;
  // Estimated playout delay, milliseconds.
  optional int64 playout_delay_ms = 11;
};

// Debug information for system layer of audio rendering on Mac.
message MacAUHALStream {
  // The number of frames that the stream requests from the audio source.
  optional int32 input_buffer_size = 1;
  // The number of frames that the OS requests for playout.
  optional uint32 output_buffer_size = 2;
  // Sample rate of the stream.
  optional int32 sample_rate = 3;
  // The time that the audio requested by the OS is expected to play out.
  optional int64 os_request_playout_timeticks_us = 4;
  // Total number of frames requested from the audio source.
  optional int32 source_request_frames = 5;
  // The delay between the request for audio from the source and when the audio
  // is expected to be played out.
  optional int64 source_request_playout_delay_us = 6;
  // The time when the audio that is requested from the source is expected to
  // play out.
  optional int64 source_request_playout_timeticks_us = 7;
  // The time when audio audio is requested from the source.
  optional int64 source_request_current_timeticks_us = 8;
  // The audio playout latency that comes from hardware, in milliseconds.
  optional int64 hardware_latency_us = 9;
  // Whether the kAudioTimeStampHostTimeValid is set on the output
  // AudioTimeStamp.
  optional bool audiotimestamp_host_time_valid = 10;
  // The playout time based on the machine time from AudioTimeStamp.
  optional int64 audiotimestamp_mach_timeticks_us = 11;
  // The time that the audio requested by the os is expected to be consumed by
  // the hardware. Measured in frames since the start of playout.
  optional double audiotimestamp_sample_time_frames = 12;
  // The time that the previous audio requested by the os was expected to be
  // consumed by the hardware. Measured in frames since the start of playout.
  optional double audiotimestamp_last_sample_time_frames = 13;
  // The duration of audio that was estimated to be lost in the case of a
  // glitch.
  optional int64 lost_audio_duration_us = 14;
};

// Debug information for system layer of audio rendering using ALSA on Linux.
message LinuxAlsaOutput {
  // The delay between the request for audio from the source and when the audio
  // is expected to be played out.
  optional int64 source_request_playout_delay_us = 1;
  // The number of bytes that are already present in the buffer on a call to
  // BufferPacket.
  optional int32 forward_bytes = 2;
  // Sample rate of the stream.
  optional int32 sample_rate = 3;
  // Delay obtained by the OS in frames.
  optional int32 getcurrentdelay_pcm_delay_frames = 4;
  // The number of frames in ALSA's buffer.
  optional int32 getcurrentdelay_alsa_buffer_frames = 5;
  // The number of frames that can be written to in ALSA's buffer.
  optional int32 getcurrentdelay_available_frames = 6;
  // The final delay that GetCurrentDelay arrives on, in frames.
  optional int32 getcurrentdelay_final_delay_frames = 7;
};

// Debug information for system layer of audio rendering using Pulse on Linux.
message LinuxPulseOutput {
  // The delay between the request for audio from the source and when the audio
  // is expected to be played out.
  optional int64 source_request_playout_delay_us = 1;
  // Sample rate of the stream.
  optional int32 sample_rate = 2;
  // The number of frames that the stream requests from the audio source.
  optional int32 input_buffer_size_frames = 3;
  // The number of bytes that the OS requests.
  optional uint32 stream_request_bytes = 4;
  // The number of bytes in a single frame.
  optional uint32 frame_size_bytes = 5;
};

// Debug information for system layer of audio rendering on ChromeOS.
message CrasUnified {
  // The total duration of silence due to missing samples during the stream.
  optional int64 underrun_duration_us = 1;
  // Previous underrun duration, used for calculating the length of silence
  // since the last callback.
  optional int64 last_underrun_duration_us = 2;
  // Difference in total underrun duration since the last callback. Logged only
  // when positive, which is when a glitch occurs.
  optional int64 underrun_glitch_duration_us = 3;
  // OS playout latency reported by cras.
  optional int64 latency_us = 4;
  // The number of frames that the stream requests from the audio source.
  optional int32 requested_frames = 5;
  // The number of frames that the source provided.
  optional uint32 filled_frames = 6;
  // Sample rate of the stream.
  optional int32 sample_rate = 7;
};

message ChromeUnguessableToken {
  optional uint64 low_token = 1;
  optional uint64 high_token = 2;
}

message FrameSinkId {
  optional uint32 frame_sink_client_id = 1;
  optional uint32 frame_sink_id = 2;
}

message LocalSurfaceId {
  optional uint32 parent_sequence_number = 1;
  optional uint32 child_sequence_number = 2;
  optional ChromeUnguessableToken unguessable_token = 3;
}

message ChromeGraphicsPipeline {
  // Next id: 26
  enum StepName {
    STEP_UNKNOWN = 0;
    STEP_DID_NOT_PRODUCE_FRAME = 1;
    STEP_DID_NOT_PRODUCE_COMPOSITOR_FRAME = 22;
    STEP_GENERATE_COMPOSITOR_FRAME = 2;
    STEP_GENERATE_RENDER_PASS = 3;
    STEP_ISSUE_BEGIN_FRAME = 4;
    STEP_RECEIVE_COMPOSITOR_FRAME = 5;
    STEP_RECEIVE_BEGIN_FRAME = 6;
    STEP_RECEIVE_BEGIN_FRAME_DISCARD = 7;
    STEP_SEND_BEGIN_MAIN_FRAME = 8 [deprecated = true];
    STEP_SUBMIT_COMPOSITOR_FRAME = 9;
    STEP_DRAW_AND_SWAP = 21;
    STEP_SURFACE_AGGREGATION = 10;
    STEP_SEND_BUFFER_SWAP = 11;
    STEP_BUFFER_SWAP_POST_SUBMIT = 12;
    STEP_FINISH_BUFFER_SWAP = 13;
    STEP_SWAP_BUFFERS_ACK = 14;

    // While the above steps are part of the cc/viz/gpu pipeline, the STEP_EXO*
    // and STEP_BACKEND* are somehow special.
    //
    // STEP_BACKEND* is platform independent and it can be used to trace any of
    // the backends. For example, it perfectly fits in ozone/drm, ozone/wayland
    // or x11 and can be set before and after buffer swap or overlay submission
    // that helps to understand the flow better.
    //
    // The STEP_EXO* is used only by EXO (see below). It relies on a trace id
    // from a Wayland client, which can use the "augmented_surface" protocol's
    // "augmented_surface.set_frame_trace_id" to pass that value. As a result,
    // any of the Wayland clients that use EXO will be able to have a nice trace
    // connection and see their buffer submissions' flows.

    // Frame submission stages when Exo (Wayland server implementation in Ash
    // browser process) is involved. Wayland clients (such as ARC++) submit
    // visual contents via Wayland surface commits, with which Exo constructs
    // compositor frames and forwards to Ash Viz.
    STEP_EXO_CONSTRUCT_COMPOSITOR_FRAME = 15;
    STEP_EXO_SUBMIT_COMPOSITOR_FRAME = 16;
    STEP_EXO_DISCARD_COMPOSITOR_FRAME = 17;

    // Frame submission stages in backends that viz uses to submit frames to
    // the gpu or to the system compositor. See the explanation above how these
    // stages can be used.
    STEP_BACKEND_SEND_BUFFER_SWAP = 18;
    STEP_BACKEND_SEND_BUFFER_POST_SUBMIT = 19;
    STEP_BACKEND_FINISH_BUFFER_SWAP = 20;

    // Send viz.mojom.CompositorFrameSinkClient::OnBeginFrame Mojo message from
    // Viz to a renderer's compositor.
    STEP_SEND_ON_BEGIN_FRAME_MOJO_MESSAGE = 23;

    // Send viz.mojom.BeginFrameObserver::OnStandaloneBeginFrame Mojo message
    // from Viz to the browser main thread (for flings).
    STEP_SEND_ON_STANDALONE_BEGIN_FRAME_MOJO_MESSAGE = 24;

    // Send viz.mojom.CompositorFrameSink::SubmitCompositorFrame Mojo message
    // from a renderer's compositor to Viz.
    STEP_SEND_SUBMIT_COMPOSITOR_FRAME_MOJO_MESSAGE = 25;
  }
  enum FrameSkippedReason {
    SKIPPED_REASON_UNKNOWN = 0;
    SKIPPED_REASON_RECOVER_LATENCY = 1;
    SKIPPED_REASON_NO_DAMAGE = 2;
    SKIPPED_REASON_WAITING_ON_MAIN = 3;
    SKIPPED_REASON_DRAW_THROTTLED = 4;
  }
  optional StepName step = 1;
  optional FrameSinkId frame_sink_id = 2;

  // Id used to link `ChromeGraphicsPipeline`s corresponding to work done by a
  // Viz client to produce a frame. This corresponds to
  // `viz::BeginFrameAck.trace_id`. Covers steps:
  // * STEP_ISSUE_BEGIN_FRAME
  // * STEP_RECEIVE_BEGIN_FRAME
  // * STEP_GENERATE_RENDER_PASS
  // * STEP_GENERATE_COMPOSITOR_FRAME
  // * STEP_SUBMIT_COMPOSITOR_FRAME
  // * STEP_RECEIVE_COMPOSITOR_FRAME
  // * STEP_RECEIVE_BEGIN_FRAME_DISCARD
  // * STEP_DID_NOT_PRODUCE_FRAME
  // * STEP_DID_NOT_PRODUCE_COMPOSITOR_FRAME
  optional int64 surface_frame_trace_id = 10;

  // Id used to link `ChromeGraphicsPipeline`s corresponding to work done
  // on creating and presenting one frame *after* surface aggregation. Covers
  // steps:
  // * STEP_DRAW_AND_SWAP
  // * STEP_SURFACE_AGGREGATION
  // * STEP_SEND_BUFFER_SWAP
  // * STEP_BUFFER_SWAP_POST_SUBMIT
  // * STEP_FINISH_BUFFER_SWAP
  // * STEP_SWAP_BUFFERS_ACK
  optional int64 display_trace_id = 3;

  // `viz::BeginFrameAck.trace_id`s for frames aggregated at this step.
  // Used with `STEP_SURFACE_AGGREGATION` only. This can be "joined" with
  // `surface_frame_trace_id`.
  repeated int64 aggregated_surface_frame_trace_ids = 8;

  optional LocalSurfaceId local_surface_id = 4;
  optional int64 frame_sequence = 5;
  optional FrameSkippedReason frame_skipped_reason = 6;

  // Optional variable that can be set together with STEP_BACKEND*.
  optional int64 backend_frame_id = 7;

  // List of LatencyInfo.trace_ids associated with this frame, which
  // should allow us to match input to frame production.
  repeated int64 latency_ids = 9;

  // Optional frame data containing of possible latch and present
  // frame deadlines. Only set on Android devices.
  optional AndroidChoreographerFrameCallbackData possible_deadlines = 11;
};

message LibunwindstackUnwinder {
  // The enum is a copy of ErrorCode enum inside third_party/libunwindstack,
  // ideally this should be in sync with that.
  enum ErrorCode {
    ERROR_NONE = 0;            // No error.
    ERROR_MEMORY_INVALID = 1;  // Memory read failed.
    ERROR_UNWIND_INFO = 2;     // Unable to use unwind information to unwind.
    ERROR_UNSUPPORTED = 3;     // Encountered unsupported feature.
    ERROR_INVALID_MAP = 4;     // Unwind in an invalid map.
    ERROR_MAX_FRAMES_EXCEEDED = 5;  // The number of frames exceed the total
                                    // allowed.
    ERROR_REPEATED_FRAME = 6;  // The last frame has the same pc/sp as the next.
    ERROR_INVALID_ELF = 7;     // Unwind in an invalid elf.
    ERROR_THREAD_DOES_NOT_EXIST = 8;  // Attempt to unwind a local thread that
                                      // does not exist.
    ERROR_THREAD_TIMEOUT = 9;  // Timeout trying to unwind a local thread.
    ERROR_SYSTEM_CALL = 10;    // System call failed while unwinding.
    ERROR_BAD_ARCH = 11;       // Arch invalid (none, or mismatched).
    ERROR_MAPS_PARSE = 12;     // Failed to parse maps data.
    ERROR_INVALID_PARAMETER_LIBUNWINDSTACK =
        13;                  // Invalid parameter passed to function.
    ERROR_PTRACE_CALL = 14;  // Ptrace call failed while unwinding.
  }
  optional ErrorCode error_code = 1;
  optional int32 num_frames = 2;
};

message ScrollPredictorMetrics {
  message EventFrameValue {
    optional int64 event_trace_id = 1;
    // The fractional pixels (can be fractional after the predictor adjusts in
    // resampling of input) that the page was scrolled by this frame.
    optional float delta_value_pixels = 2;
  };
  // Data from the previous, current, and next frame used to determine the
  // values below as according to the metric doc:
  // http://doc/1Y0u0Tq5eUZff75nYUzQVw6JxmbZAW9m64pJidmnGWsY.
  optional EventFrameValue prev_event_frame_value = 1;
  optional EventFrameValue cur_event_frame_value = 2;
  optional EventFrameValue next_event_frame_value = 3;
  // This is the amount of delta processed in this frame that was above the
  // janky threshold (as defined by
  // http://doc/1Y0u0Tq5eUZff75nYUzQVw6JxmbZAW9m64pJidmnGWsY)
  optional float janky_value_pixels = 4;
  // True if we are also missing frames (so multiple frames are being presented
  // at once).
  optional bool has_missed_vsyncs = 5;
  // True if we're moving less than the slow scroll threshold as defined by the
  // doc above.
  optional bool is_slow_scroll = 6;
};

//
// Critical User Interaction metrics
//

message PageLoad {
  optional int64 navigation_id = 1;
  optional string url = 2;
}

message StartUp {
  // This enum must be kept up to date with LaunchCauseMetrics.LaunchCause.
  enum LaunchCauseType {
    UNINITIALIZED = -1;
    OTHER = 0;
    CUSTOM_TAB = 1;
    TWA = 2;
    RECENTS = 3;
    RECENTS_OR_BACK = 4;
    FOREGROUND_WHEN_LOCKED = 5;
    MAIN_LAUNCHER_ICON = 6;
    MAIN_LAUNCHER_ICON_SHORTCUT = 7;
    HOME_SCREEN_WIDGET = 8;
    OPEN_IN_BROWSER_FROM_MENU = 9;
    EXTERNAL_SEARCH_ACTION_INTENT = 10;
    NOTIFICATION = 11;
    EXTERNAL_VIEW_INTENT = 12;
    OTHER_CHROME = 13;
    WEBAPK_CHROME_DISTRIBUTOR = 14;
    WEBAPK_OTHER_DISTRIBUTOR = 15;
    HOME_SCREEN_SHORTCUT = 16;
    SHARE_INTENT = 17;
    NFC = 18;
    AUTH_TAB = 19;
  }

  optional int64 activity_id = 1;
  // deprecated field 2.
  optional LaunchCauseType launch_cause = 3;
}

message WebContentInteraction {
  enum Type {
    INTERACTION_UNSPECIFIED = 0;
    INTERACTION_KEYBOARD = 1;
    INTERACTION_CLICK_TAP = 2;
    INTERACTION_DRAG = 3 [deprecated = true];
  }

  optional Type type = 1;
  optional int64 total_duration_ms = 2;
}

message ScrollMetrics {
  optional int64 frame_count = 1;
  optional int64 vsync_count = 2;
  optional int64 missed_vsync_max = 3;
  optional int64 missed_vsync_sum = 4;
  optional int64 delayed_frame_count = 5;
  optional int64 predictor_janky_frame_count = 6;
}

// The EventForwarder is a subsystem in android that forwards events from Java
// code to Chromium's native implementation. In this case we register how many
// events there was, what time this event occurred and the current x & y on the
// device screen (pixels).
//
// All data comes from MotionEvent getters so read these for more context:
// https://developer.android.com/reference/android/view/MotionEvent
<<<<<<< HEAD
// Next id: 10
=======
// Next id: 11
>>>>>>> 3a84f0d3
message EventForwarder {
  // The events getHistorySize().
  optional int32 history_size = 1;
  // The time of the oldest event (getHistoricalEventTimeNanos(0)).
  optional int64 oldest_time_ns = 2;
  // The time of the newest event (getEventTimeNanos(0)).
  optional int64 latest_time_ns = 5;
  // The down time of event gotten from `MotionEvent.GetDownTime` or
  // `AMotionEvent_getDownTime`.
  optional int64 down_time_ns = 8;
  // The X coordinate of the event as reported by MotionEvent.getX().
  optional float x_pixel = 3;
  // The Y coordinate of the event as reported by MotionEvent.getY().
  optional float y_pixel = 4;
  // Determine if the previous forwarded event changed x coordinate.
  optional bool has_x_movement = 6;
  // Determine if the previous forwarded event changed y coordinate.
  optional bool has_y_movement = 7;

  // The enum comes from Android NDK header: `android/input.h`.
  enum AMotionEventAction {
    AMOTION_EVENT_ACTION_DOWN = 0;
    AMOTION_EVENT_ACTION_UP = 1;
    AMOTION_EVENT_ACTION_MOVE = 2;
    AMOTION_EVENT_ACTION_CANCEL = 3;
    AMOTION_EVENT_ACTION_OUTSIDE = 4;
    AMOTION_EVENT_ACTION_POINTER_DOWN = 5;
    AMOTION_EVENT_ACTION_POINTER_UP = 6;
    AMOTION_EVENT_ACTION_HOVER_MOVE = 7;
    AMOTION_EVENT_ACTION_SCROLL = 8;
    AMOTION_EVENT_ACTION_HOVER_ENTER = 9;
    AMOTION_EVENT_ACTION_HOVER_EXIT = 10;
    AMOTION_EVENT_ACTION_BUTTON_PRESS = 11;
    AMOTION_EVENT_ACTION_BUTTON_RELEASE = 12;
  }
  optional AMotionEventAction action = 9;
<<<<<<< HEAD
=======

  // Whether the event came from the system.
  optional bool verified_event = 10;
>>>>>>> 3a84f0d3
}

// TouchDispositionGestureFilter is a class on android that detects and forwards
// along gesture events based on touch acks and other information.
message TouchDispositionGestureFilter {
  // The number of gesture's inside of a GestureEventDataPacket.
  optional int32 gesture_count = 1;
}

message ViewClassName {
  // The name associated with a View class in browser UI. The class name is set
  // by the view class itself through metadata macros and contains no data that
  // can be modified by a user.
  optional string name = 1;
}

// Describes Chrome's Compositor scheduler's current state and associated
// variables.
//
// These protos and enums were adapted from the corresponding original JSON
// trace event for the scheduler state. In contrast to the JSON, we use strongly
// typed enum values instead of strings for many fields, and
// microsecond-granularity timestamps.
//
// The original format was generated in JSON by the code at
// https://cs.chromium.org/chromium/src/cc/scheduler/scheduler.cc?l=870&rcl=5e15eabc9c0eec8daf94fdf78e93f13b6e3b63dd
//
// And is now generated as protozero:
// https://cs.chromium.org/chromium/src/cc/scheduler/scheduler.cc?q=Scheduler::AsPro
//
// All non-delta-timestamps are absolute CLOCK_MONOTONIC timestamps.

// Next id: 16
enum ChromeCompositorSchedulerActionV2 {
  CC_SCHEDULER_ACTION_V2_UNSPECIFIED = 0;
  CC_SCHEDULER_ACTION_V2_NONE = 1;
  CC_SCHEDULER_ACTION_V2_SEND_BEGIN_MAIN_FRAME = 2;
  CC_SCHEDULER_ACTION_V2_COMMIT = 3;
  CC_SCHEDULER_ACTION_V2_POST_COMMIT = 14;
  CC_SCHEDULER_ACTION_V2_ACTIVATE_SYNC_TREE = 4;
  CC_SCHEDULER_ACTION_V2_DRAW_IF_POSSIBLE = 5;
  CC_SCHEDULER_ACTION_V2_DRAW_FORCED = 6;
  CC_SCHEDULER_ACTION_V2_DRAW_ABORT = 7;
  CC_SCHEDULER_ACTION_V2_UPDATE_DISPLAY_TREE = 15;
  CC_SCHEDULER_ACTION_V2_BEGIN_LAYER_TREE_FRAME_SINK_CREATION = 8;
  CC_SCHEDULER_ACTION_V2_PREPARE_TILES = 9;
  CC_SCHEDULER_ACTION_V2_INVALIDATE_LAYER_TREE_FRAME_SINK = 10;
  CC_SCHEDULER_ACTION_V2_PERFORM_IMPL_SIDE_INVALIDATION = 11;
  CC_SCHEDULER_ACTION_V2_NOTIFY_BEGIN_MAIN_FRAME_NOT_EXPECTED_UNTIL = 12;
  CC_SCHEDULER_ACTION_V2_NOTIFY_BEGIN_MAIN_FRAME_NOT_EXPECTED_SOON = 13;
}

// Next id: 18
message ChromeCompositorSchedulerStateV2 {
  enum BeginImplFrameDeadlineMode {
    DEADLINE_MODE_UNSPECIFIED = 0;
    DEADLINE_MODE_NONE = 1;
    DEADLINE_MODE_IMMEDIATE = 2;
    DEADLINE_MODE_REGULAR = 3;
    DEADLINE_MODE_LATE = 4;
    DEADLINE_MODE_BLOCKED = 5;
    DEADLINE_MODE_WAIT_FOR_SCROLL = 6;
  }
  optional ChromeCompositorStateMachineV2 state_machine = 1;
  optional bool observing_begin_frame_source = 2;
  optional bool begin_impl_frame_deadline_task = 3;
  optional bool pending_begin_frame_task = 4;
  optional bool skipped_last_frame_missed_exceeded_deadline = 5;
  optional ChromeCompositorSchedulerActionV2 inside_action = 7;
  optional BeginImplFrameDeadlineMode deadline_mode = 8;
  optional int64 deadline_us = 9;
  optional int64 deadline_scheduled_at_us = 10;
  optional int64 now_us = 11;
  optional int64 now_to_deadline_delta_us = 12;
  optional int64 now_to_deadline_scheduled_at_delta_us = 13;
  optional BeginImplFrameArgsV2 begin_impl_frame_args = 14;
  optional BeginFrameObserverStateV2 begin_frame_observer_state = 15;
  optional BeginFrameSourceStateV2 begin_frame_source_state = 16;
  optional CompositorTimingHistoryV2 compositor_timing_history = 17;

  reserved 6;
}

// Describes the current values stored in the Chrome Compositor state machine.
// Next id: 3
message ChromeCompositorStateMachineV2 {
  // Next id: 6
  message MajorStateV2 {
    enum BeginImplFrameState {
      BEGIN_IMPL_FRAME_UNSPECIFIED = 0;
      BEGIN_IMPL_FRAME_IDLE = 1;
      BEGIN_IMPL_FRAME_INSIDE_BEGIN_FRAME = 2;
      BEGIN_IMPL_FRAME_INSIDE_DEADLINE = 3;
    }
    enum BeginMainFrameState {
      BEGIN_MAIN_FRAME_UNSPECIFIED = 0;
      BEGIN_MAIN_FRAME_IDLE = 1;
      BEGIN_MAIN_FRAME_SENT = 2;
      BEGIN_MAIN_FRAME_READY_TO_COMMIT = 3;
    }
    enum LayerTreeFrameSinkState {
      LAYER_TREE_FRAME_UNSPECIFIED = 0;
      LAYER_TREE_FRAME_NONE = 1;
      LAYER_TREE_FRAME_ACTIVE = 2;
      LAYER_TREE_FRAME_CREATING = 3;
      LAYER_TREE_FRAME_WAITING_FOR_FIRST_COMMIT = 4;
      LAYER_TREE_FRAME_WAITING_FOR_FIRST_ACTIVATION = 5;
    }
    enum ForcedRedrawOnTimeoutState {
      FORCED_REDRAW_UNSPECIFIED = 0;
      FORCED_REDRAW_IDLE = 1;
      FORCED_REDRAW_WAITING_FOR_COMMIT = 2;
      FORCED_REDRAW_WAITING_FOR_ACTIVATION = 3;
      FORCED_REDRAW_WAITING_FOR_DRAW = 4;
    }
    optional ChromeCompositorSchedulerActionV2 next_action = 1;
    optional BeginImplFrameState begin_impl_frame_state = 2;
    optional BeginMainFrameState begin_main_frame_state = 3;
    optional LayerTreeFrameSinkState layer_tree_frame_sink_state = 4;
    optional ForcedRedrawOnTimeoutState forced_redraw_state = 5;
  }
  optional MajorStateV2 major_state = 1;

  // Next id: 48
  message MinorStateV2 {
    enum TreePriority {
      TREE_PRIORITY_UNSPECIFIED = 0;
      TREE_PRIORITY_SAME_PRIORITY_FOR_BOTH_TREES = 1;
      TREE_PRIORITY_SMOOTHNESS_TAKES_PRIORITY = 2;
      TREE_PRIORITY_NEW_CONTENT_TAKES_PRIORITY = 3;
    }
    enum ScrollHandlerState {
      SCROLL_HANDLER_UNSPECIFIED = 0;
      SCROLL_AFFECTS_SCROLL_HANDLER = 1;
      SCROLL_DOES_NOT_AFFECT_SCROLL_HANDLER = 2;
    }
    optional int32 commit_count = 1;
    optional int32 current_frame_number = 2;
    optional int32 last_frame_number_submit_performed = 3;
    optional int32 last_frame_number_draw_performed = 4;
    optional int32 last_frame_number_begin_main_frame_sent = 5;
    optional bool did_draw = 6;
    optional bool did_send_begin_main_frame_for_current_frame = 7;
    optional bool did_notify_begin_main_frame_not_expected_until = 8;
    optional bool did_notify_begin_main_frame_not_expected_soon = 9;
    optional bool wants_begin_main_frame_not_expected = 10;
    optional bool did_commit_during_frame = 11;
    optional bool did_invalidate_layer_tree_frame_sink = 12;
    optional bool did_perform_impl_side_invalidaion = 13;
    optional bool did_prepare_tiles = 14;
    optional int32 consecutive_checkerboard_animations = 15;
    optional int32 pending_submit_frames = 16;
    optional int32 submit_frames_with_current_layer_tree_frame_sink = 17;
    optional bool needs_redraw = 18;
    optional bool needs_prepare_tiles = 19;
    optional bool needs_begin_main_frame = 20;
    optional bool needs_one_begin_impl_frame = 21;
    optional bool visible = 22;
    optional bool begin_frame_source_paused = 23;
    optional bool can_draw = 24;
    optional bool resourceless_draw = 25;
    optional bool has_pending_tree = 26;
    optional bool pending_tree_is_ready_for_activation = 27;
    optional bool active_tree_needs_first_draw = 28;
    optional bool active_tree_is_ready_to_draw = 29;
    optional bool did_create_and_initialize_first_layer_tree_frame_sink = 30;
    optional TreePriority tree_priority = 31;
    optional ScrollHandlerState scroll_handler_state = 32;
    optional bool critical_begin_main_frame_to_activate_is_fast = 33;
    optional bool main_thread_missed_last_deadline = 34;
    optional bool video_needs_begin_frames = 36;
    optional bool defer_begin_main_frame = 37;
    optional bool last_commit_had_no_updates = 38;
    optional bool did_draw_in_last_frame = 39;
    optional bool did_submit_in_last_frame = 40;
    optional bool needs_impl_side_invalidation = 41;
    optional bool current_pending_tree_is_impl_side = 42;
    optional bool previous_pending_tree_was_impl_side = 43;
    optional bool processing_animation_worklets_for_active_tree = 44;
    optional bool processing_animation_worklets_for_pending_tree = 45;
    optional bool processing_paint_worklets_for_pending_tree = 46;
    optional bool should_warm_up = 47;

    reserved 35;
  }
  optional MinorStateV2 minor_state = 2;
}

// Next id: 12
message BeginFrameArgsV2 {
  // JSON format has a "type" field that was always just "BeginFrameArgs" we
  // drop this in the proto representation, and instead make the JSON format
  // "subtype" field become the type field.
  enum BeginFrameArgsType {
    BEGIN_FRAME_ARGS_TYPE_UNSPECIFIED = 0;
    BEGIN_FRAME_ARGS_TYPE_INVALID = 1;
    BEGIN_FRAME_ARGS_TYPE_NORMAL = 2;
    BEGIN_FRAME_ARGS_TYPE_MISSED = 3;
  }
  optional BeginFrameArgsType type = 1;
  optional uint64 source_id = 2;
  optional uint64 sequence_number = 3;
  optional int64 frame_time_us = 4;
  optional int64 deadline_us = 5;
  optional int64 interval_delta_us = 6;
  optional bool on_critical_path = 7;
  optional bool animate_only = 8;
  oneof created_from {
    // The interned SourceLocation.
    uint64 source_location_iid = 9;
    // The SourceLocation that this args was created from.
    // TODO(nuskos): Eventually we will support interning inside of
    // TypedArgument TraceEvents and then we shouldn't need this SourceLocation
    // since we can emit it as part of the InternedData message. When we can
    // remove this |source_location|.
    SourceLocation source_location = 10;
  }
  optional int64 frames_throttled_since_last = 11;
}

// Next id: 7
message BeginImplFrameArgsV2 {
  optional int64 updated_at_us = 1;
  optional int64 finished_at_us = 2;
  enum State {
    BEGIN_FRAME_FINISHED = 0;
    BEGIN_FRAME_USING = 1;
  }
  optional State state = 3;
  oneof args {
    // Only set if |state| is BEGIN_FRAME_FINISHED.
    BeginFrameArgsV2 current_args = 4;
    // Only set if |state| is BEGIN_FRAME_USING.
    BeginFrameArgsV2 last_args = 5;
  }
  message TimestampsInUs {
    optional int64 interval_delta = 1;
    optional int64 now_to_deadline_delta = 2;
    optional int64 frame_time_to_now_delta = 3;
    optional int64 frame_time_to_deadline_delta = 4;
    optional int64 now = 5;
    optional int64 frame_time = 6;
    optional int64 deadline = 7;
  }
  optional TimestampsInUs timestamps_in_us = 6;
}

message BeginFrameObserverStateV2 {
  optional int64 dropped_begin_frame_args = 1;
  optional BeginFrameArgsV2 last_begin_frame_args = 2;
}

message BeginFrameSourceStateV2 {
  optional uint32 source_id = 1;
  optional bool paused = 2;
  optional uint32 num_observers = 3;
  optional BeginFrameArgsV2 last_begin_frame_args = 4;
}

message CompositorTimingHistoryV2 {
  optional int64 begin_main_frame_queue_critical_estimate_delta_us = 1;
  optional int64 begin_main_frame_queue_not_critical_estimate_delta_us = 2;
  optional int64 begin_main_frame_start_to_ready_to_commit_estimate_delta_us =
      3;
  optional int64 commit_to_ready_to_activate_estimate_delta_us = 4;
  optional int64 prepare_tiles_estimate_delta_us = 5;
  optional int64 activate_estimate_delta_us = 6;
  optional int64 draw_estimate_delta_us = 7;
}

message WebViewStartup {
  optional bool from_ui_thread = 1 [deprecated = true];
  // This enum must be kept in sync with WebViewChromiumAwInit.CallSite
  enum CallSite {
    GET_AW_TRACING_CONTROLLER = 0;
    GET_AW_PROXY_CONTROLLER = 1;
    WEBVIEW_INSTANCE = 2;
    GET_STATICS = 3;
    GET_DEFAULT_GEOLOCATION_PERMISSIONS = 4;
    GET_DEFAULT_SERVICE_WORKER_CONTROLLER = 5;
    GET_WEB_ICON_DATABASE = 6;
    GET_DEFAULT_WEB_STORAGE = 7;
    GET_DEFAULT_WEBVIEW_DATABASE = 8;
    GET_TRACING_CONTROLLER = 9;
    ASYNC_WEBVIEW_STARTUP = 10;
  }

  // LINT.IfChange(WebViewChromiumStartupMode)
  enum StartupMode {
    FULLY_SYNC = 0;
    FULLY_ASYNC = 1;
    PARTIAL_ASYNC_THEN_SYNC = 2;
    ASYNC_BUT_FULLY_SYNC = 3;
  }
  // LINT.ThenChange(//tools/metrics/histograms/metadata/android/enums.xml:WebViewChromiumStartupMode)

  optional CallSite start_call_site = 2;
  optional CallSite finish_call_site = 3;
  optional StartupMode startup_mode = 4;
}

message AnimationFrameTimingInfo {
  optional int64 blocking_duration_ms = 1;
  optional int64 duration_ms = 2;
  optional int64 num_scripts = 3;
  // Id for the BeginFrame, which triggered this animation frame.
  optional BeginFrameId begin_frame_id = 4;
}

message AnimationFrameScriptTimingInfo {
  optional int64 style_duration_ms = 1;
  optional int64 layout_duration_ms = 2;
  optional int64 pause_duration_ms = 3;
  optional string class_like_name = 4;
  optional string property_like_name = 5;
  optional string source_location_url = 6;
  optional string source_location_function_name = 7;
  optional int64 source_location_char_position = 8;
  enum InvokerType {
    UNDEFINED = 0;
    CLASSIC_SCRIPT = 1;
    MODULE_SCRIPT = 2;
    USER_CALLBACK = 3;
    EVENT_HANDLER = 4;
    PROMISE_RESOLVE = 5;
    PROMISE_REJECT = 6;
  }
  optional InvokerType invoker_type = 9;
  enum ThirdPartyTechnology {
    UNSPECIFIED = 0;
    NONE = 1;
    WORD_PRESS = 2;
    GOOGLE_ANALYTICS = 3;
    GOOGLE_FONT_API = 4;
    GOOGLE_TAG_MANAGER = 5;
    GOOGLE_MAPS = 6;
    META_PIXEL = 7;
    YOUTUBE = 8;
    ADOBE_ANALYTICS = 9;
    TIKTOK_PIXEL = 10;
    HOTJAR = 11;
    GOOGLE_ADSENSE = 12;
    GOOGLE_PUBLISHER_TAG = 13;
    GOOGLE_ADS_LIBRARIES = 14;
    FUNDING_CHOICES = 15;
    ELEMENTOR = 16;
    SLIDER_REVOLUTION = 17;
  }
  optional ThirdPartyTechnology third_party_technology = 10;
}

message BeginFrameId {
  optional uint64 source_id = 1;
  optional uint64 sequence_number = 2;
}

message MainFramePipeline {
  enum Step {
    UNKNOWN = 0;
    SEND_BEGIN_MAIN_FRAME = 1;
    BEGIN_MAIN_FRAME = 2;
    ABORTED_ON_MAIN = 3;
    COMMIT_ON_MAIN = 4;
    READY_TO_COMMIT_ON_IMPL = 5;
    COMMIT_ON_IMPL = 6;
    COMMIT_COMPLETE = 7;
    READY_TO_ACTIVATE = 8;
    ACTIVATE = 9;
    DRAW = 10;
    UPDATE_DISPLAY_TREE = 11;
  }

  // Id connecting the steps of the pipeline together.
  optional uint64 main_frame_id = 1;
  optional Step step = 2;

  // Id for the BeginFrame, which triggered this main frame.
  // Set for the SEND_BEGIN_MAIN_FRAME step.
  optional BeginFrameId begin_frame_id = 3;

  // If the step is ABORTED_ON_MAIN, this field will contain the reason.
  enum AbortedOnMainReason {
    ABORTED_MAIN_REASON_UNKNOWN = 0;
    NOT_VISIBLE = 1;
    DEFERRED_UPDATE = 2;
    DEFERRED_COMMIT_ABORTED = 3;
    NO_UPDATE = 4;
  }
  optional AbortedOnMainReason aborted_on_main_reason = 4;

  // Id of the last begin frame id issued by renderer compositor by the time
  // this main frame is drawn for the first time.
  // The difference between `begin_frame_id` and
  // `last_begin_frame_id_during_first_draw` can be used to reason about the
  // main frame latency. Set for the first DRAW step.
  optional BeginFrameId last_begin_frame_id_during_first_draw = 5;
}

message CurrentTask {
  // t1 - t0, where t1 is the start timestamp of this slice and t0 is the start
  // timestamp of the task containing this slice.
  optional uint64 event_offset_from_task_start_time_us = 1;

  // Timestamp in microseconds of the start of the task containing this slice.
  optional uint64 task_start_time_us = 2;

  // t1 - t0, where t1 is the start timestamp of this slice and t0 is the
  // timestamp of the time when the task containing this slice
  // was queued.
  optional uint64 task_queueing_time_us = 3;

  // Timestamp in microseconds of the time when the task containing
  // this slice was queued.
  optional uint64 task_queued_time_us = 4;
}

message ChromeLatencyInfo2 {
  optional int64 trace_id = 1;

  // NEXT ID: 16
  // All step are optional but the enum is ordered (not by number) below in the
  // order we expect them to appear if they are emitted in trace in a blocking
  // fashion.
  enum Step {
    STEP_UNSPECIFIED = 0;
    // Emitted on the browser main thread.
    STEP_SEND_INPUT_EVENT_UI = 3;
    // The browser main thread sends a
    // blink.mojom.WidgetInputHandler::DispatchEvent Mojo message to the
    // renderer's compositor.
    STEP_SEND_DISPATCH_EVENT_MOJO_MESSAGE = 15;
    // Happens on the renderer's compositor.
    STEP_HANDLE_INPUT_EVENT_IMPL = 5;
    STEP_RESAMPLE_SCROLL_EVENTS = 14;
    STEP_DID_HANDLE_INPUT_AND_OVERSCROLL = 8;
    // Occurs on the Renderer's main thread.
    STEP_HANDLE_INPUT_EVENT_MAIN = 4;
    STEP_MAIN_THREAD_SCROLL_UPDATE = 2;
    STEP_HANDLE_INPUT_EVENT_MAIN_COMMIT = 1;
    // Could be emitted on both the renderer's main OR compositor.
    STEP_HANDLED_INPUT_EVENT_MAIN_OR_IMPL = 9;
    // Optionally sometimes HANDLED_INPUT_EVENT_MAIN_OR_IMPL will proxy to the
    // renderer's compositor and this will be emitted.
    STEP_HANDLED_INPUT_EVENT_IMPL = 10;
    // Occurs on Browser Main.
    STEP_TOUCH_EVENT_HANDLED = 12;
    // Occurs on Browser Main.
    STEP_GESTURE_EVENT_HANDLED = 13;
    // Renderer's compositor.
    STEP_SWAP_BUFFERS = 6 [deprecated = true];
    // Happens on the VizCompositor in the GPU process.
    STEP_DRAW_AND_SWAP = 7 [deprecated = true];
    // Happens on the GPU main thread after the swap has completed.
    STEP_FINISHED_SWAP_BUFFERS = 11 [deprecated = true];
    // See above for NEXT ID, enum steps are not ordered by tag number.
  };

  optional Step step = 2;
  optional int32 frame_tree_node_id = 3;

  // This enum is a copy of LatencyComponentType enum in Chrome, located in
  // ui/latency/latency_info.h, modulo added UNKNOWN value per protobuf
  // practices.
  enum LatencyComponentType {
    COMPONENT_UNSPECIFIED = 0;
    COMPONENT_INPUT_EVENT_LATENCY_BEGIN_RWH = 1;
    COMPONENT_INPUT_EVENT_LATENCY_SCROLL_UPDATE_ORIGINAL = 2;
    COMPONENT_INPUT_EVENT_LATENCY_FIRST_SCROLL_UPDATE_ORIGINAL = 3;
    COMPONENT_INPUT_EVENT_LATENCY_ORIGINAL = 4;
    COMPONENT_INPUT_EVENT_LATENCY_UI = 5;
    COMPONENT_INPUT_EVENT_LATENCY_RENDERER_MAIN = 6;
    COMPONENT_INPUT_EVENT_LATENCY_RENDERING_SCHEDULED_MAIN = 7;
    COMPONENT_INPUT_EVENT_LATENCY_RENDERING_SCHEDULED_IMPL = 8;
    COMPONENT_INPUT_EVENT_LATENCY_SCROLL_UPDATE_LAST_EVENT = 9;
    COMPONENT_INPUT_EVENT_LATENCY_ACK_RWH = 10;
    COMPONENT_INPUT_EVENT_LATENCY_RENDERER_SWAP = 11;
    COMPONENT_DISPLAY_COMPOSITOR_RECEIVED_FRAME = 12;
    COMPONENT_INPUT_EVENT_GPU_SWAP_BUFFER = 13;
    COMPONENT_INPUT_EVENT_LATENCY_FRAME_SWAP = 14;
  }

  message ComponentInfo {
    optional LatencyComponentType component_type = 1;

    // Microsecond timestamp in CLOCK_MONOTONIC domain
    optional uint64 time_us = 2;
  };

  repeated ComponentInfo component_info = 4;
  optional bool is_coalesced = 5;
  optional int64 gesture_scroll_id = 6;
  optional int64 touch_id = 7;

  // Must be kept in sync with blink::mojom::EventType.
  // All values are incremented by one for consistency with other proto enums.
  enum InputType {
    UNDEFINED_EVENT = 0;
    MOUSE_DOWN_EVENT = 1;
    MOUSE_UP_EVENT = 2;
    MOUSE_MOVE_EVENT = 3;
    MOUSE_ENTER_EVENT = 4;
    MOUSE_LEAVE_EVENT = 5;
    CONTEXT_MENU_EVENT = 6;

    MOUSE_WHEEL_EVENT = 7;

    RAW_KEY_DOWN_EVENT = 8;
    KEY_DOWN_EVENT = 9;
    KEY_UP_EVENT = 10;
    CHAR_EVENT = 11;

    GESTURE_SCROLL_BEGIN_EVENT = 12;
    GESTURE_SCROLL_END_EVENT = 13;
    GESTURE_SCROLL_UPDATE_EVENT = 14;
    GESTURE_FLING_START_EVENT = 15;
    GESTURE_FLING_CANCEL_EVENT = 16;
    GESTURE_PINCH_BEGIN_EVENT = 17;
    GESTURE_PINCH_END_EVENT = 18;
    GESTURE_PINCH_UPDATE_EVENT = 19;

    GESTURE_BEGIN_EVENT = 20;

    GESTURE_TAP_DOWN_EVENT = 21;
    GESTURE_SHOW_PRESS_EVENT = 22;
    GESTURE_TAP_EVENT = 23;
    GESTURE_TAP_CANCEL_EVENT = 24;
    GESTURE_SHORT_PRESS_EVENT = 25;
    GESTURE_LONG_PRESS_EVENT = 26;
    GESTURE_LONG_TAP_EVENT = 27;
    GESTURE_TWO_FINGER_TAP_EVENT = 28;
    GESTURE_TAP_UNCONFIRMED_EVENT = 29;

    GESTURE_DOUBLE_TAP_EVENT = 30;
    GESTURE_END_EVENT = 31;

    TOUCH_START_EVENT = 32;
    TOUCH_MOVE_EVENT = 33;
    TOUCH_END_EVENT = 34;
    TOUCH_CANCEL_EVENT = 35;
    TOUCH_SCROLL_STARTED_EVENT = 36;

    POINTER_DOWN_EVENT = 37;
    POINTER_UP_EVENT = 38;
    POINTER_MOVE_EVENT = 39;
    POINTER_RAW_UPDATE_EVENT = 40;
    POINTER_CANCEL_EVENT = 41;
    POINTER_CAUSED_UA_ACTION_EVENT = 42;
  }

  // The type of input corresponding to this `ChromeLatencyInfo`.
  optional InputType input_type = 8;

  // Intended to mirror `blink::mojom::InputEventResultState`.
  enum InputResultState {
    UNKNOWN = 0;
    CONSUMED = 1;
    NOT_CONSUMED = 2;
    NO_CONSUMER_EXISTS = 3;
    IGNORED = 4;
    SET_NON_BLOCKING = 5;
    SET_NON_BLOCKING_DUE_TO_FLING = 6;
  }

  // If applicable, the result of handling the input corresponding to this
  // `ChromeLatencyInfo`.
  optional InputResultState input_result_state = 9;

  // `trace_id` values corresponding to inputs that were coalesced/combined into
  // the input for this `ChromeLatencyInfo`.
  repeated int64 coalesced_trace_ids = 10;
}

message EventTiming {
  optional bool cancelable = 1;
  optional string frame = 2;
  optional uint32 interaction_id = 3;
  optional uint32 interaction_offset = 4;
  optional int64 node_id = 5;
  optional int64 key_code = 6;
  optional int32 pointer_id = 7;
  optional uint64 fallback_time_us = 8;
  enum EventType {
    UNDEFINED = 0;
    AUX_CLICK_EVENT = 1;
    CLICK_EVENT = 2;
    CONTEXT_MENU_EVENT = 3;
    DOUBLE_CLICK_EVENT = 4;
    MOUSE_DOWN_EVENT = 5;
    MOUSE_ENTER_EVENT = 6;
    MOUSE_LEAVE_EVENT = 7;
    MOUSE_OUT_EVENT = 9;
    MOUSE_OVER_EVENT = 10;
    MOUSE_UP_EVENT = 11;
    POINTER_OVER_EVENT = 12;
    POINTER_ENTER_EVENT = 13;
    POINTER_DOWN_EVENT = 14;
    POINTER_UP_EVENT = 15;
    POINTER_CANCEL_EVENT = 16;
    POINTER_OUT_EVENT = 17;
    POINTER_LEAVE_EVENT = 18;
    GOT_POINTER_CAPTURE_EVENT = 19;
    LOST_POINTER_CAPTURE_EVENT = 20;
    TOUCH_START_EVENT = 21;
    TOUCH_END_EVENT = 22;
    TOUCH_CANCEL_EVENT = 23;
    KEY_DOWN_EVENT = 24;
    KEY_PRESS_EVENT = 25;
    KEY_UP_EVENT = 26;
    BEFORE_INPUT_EVENT = 27;
    INPUT_EVENT = 28;
    COMPOSITION_START_EVENT = 29;
    COMPOSITION_UPDATE_EVENT = 30;
    COMPOSITION_END_EVENT = 31;
    DRAG_START_EVENT = 32;
    DRAG_END_EVENT = 33;
    DRAG_ENTER_EVENT = 34;
    DRAG_LEAVE_EVENT = 35;
    DRAG_OVER_EVENT = 36;
    DROP_EVENT = 37;
  }
  optional EventType type = 9;
}

// Frame information provided by Android's Choreographer.
// See
// https://developer.android.com/ndk/reference/group/choreographer#achoreographerframecallbackdata.
// Next ID: 4
message AndroidChoreographerFrameCallbackData {
  // The time in microseconds at which the frame started being rendered.
  // See
  // https://developer.android.com/ndk/reference/group/choreographer#achoreographerframecallbackdata_getframetimenanos.
  optional int64 frame_time_us = 1;

  message FrameTimeline {
    // The token used by the platform to identify the frame timeline.
    // See
    // https://developer.android.com/ndk/reference/group/choreographer#achoreographerframecallbackdata_getframetimelinevsyncid.
    optional int64 vsync_id = 1;

    // The difference in microseconds between:
    // (A) the time at which the frame needs to be ready by in order to be
    //     presented on time and
    // (B) the time at which the frame started being rendered (frame_time_us).
    // See
    // https://developer.android.com/ndk/reference/group/choreographer#achoreographerframecallbackdata_getframetimelinedeadlinenanos.
    optional int64 latch_delta_us = 2;

    // The difference in microseconds between:
    // (A) the time at which the frame is expected to be presented and
    // (B) the time at which the frame started being rendered (frame_time_us).
    // See
    // https://developer.android.com/ndk/reference/group/choreographer#achoreographerframecallbackdata_getframetimelineexpectedpresentationtimenanos.
    optional int64 present_delta_us = 3;
  }

  // Possible frame timelines.
  // See
  // https://developer.android.com/ndk/reference/group/choreographer#achoreographerframecallbackdata_getframetimelineslength.
  repeated FrameTimeline frame_timeline = 2;

  // The index (into frame_timeline) of the platform-preferred frame timeline.
  // See
  // https://developer.android.com/ndk/reference/group/choreographer#achoreographerframecallbackdata_getpreferredframetimelineindex.
  optional int64 preferred_frame_timeline_index = 3;
}

message ChromeFrameReporter2 {
  enum State {
    // The frame did not have any updates to present.
    STATE_NO_UPDATE_DESIRED = 0;

    // The frame presented all the desired updates (i.e. any updates requested
    // from both the compositor thread and main-threads were handled).
    STATE_PRESENTED_ALL = 1;

    // The frame was presented with some updates, but also missed some updates
    // (e.g. missed updates from the main-thread, but included updates from the
    // compositor thread).
    STATE_PRESENTED_PARTIAL = 2;

    // The frame was dropped, i.e. some updates were desired for the frame, but
    // was not presented.
    STATE_DROPPED = 3;
  };

  optional State state = 1;

  enum FrameDropReason {
    REASON_UNSPECIFIED = 0;

    // Frame was dropped by the display-compositor.
    // The display-compositor may drop a frame some times (e.g. the frame missed
    // the deadline, or was blocked on surface-sync, etc.)
    REASON_DISPLAY_COMPOSITOR = 1;

    // Frame was dropped because of the main-thread.
    // The main-thread may cause a frame to be dropped, e.g. if the main-thread
    // is running expensive javascript, or doing a lot of layout updates, etc.
    REASON_MAIN_THREAD = 2;

    // Frame was dropped by the client compositor.
    // The client compositor can drop some frames too (e.g. attempting to
    // recover latency, missing the deadline, etc.).
    REASON_CLIENT_COMPOSITOR = 3;
  };

  // The reason is set only if |state| is not |STATE_UPDATED_ALL|.
  optional FrameDropReason reason = 2;

  optional uint64 frame_source = 3;
  optional uint64 frame_sequence = 4;

  // If this is a dropped frame (i.e. if |state| is set to |STATE_DROPPED| or
  // |STATE_PRESENTED_PARTIAL|), then indicates whether this frame impacts
  // smoothness.
  optional bool affects_smoothness = 5;

  enum ScrollState {
    SCROLL_NONE = 0;
    SCROLL_MAIN_THREAD = 1;
    SCROLL_COMPOSITOR_THREAD = 2;
    SCROLL_RASTER = 3;

    // Used when it can't be determined whether a scroll is in progress or not.
    SCROLL_UNKNOWN = 4;
  }

  // The type of active scroll.
  optional ScrollState scroll_state = 6;

  // If any main thread animation is active during this frame.
  optional bool has_main_animation = 7;
  // If any compositor thread animation is active during this frame.
  optional bool has_compositor_animation = 8;
  // If any touch-driven UX (not scroll) is active during this frame.
  optional bool has_smooth_input_main = 9;

  // Whether the frame contained any missing content (i.e. whether there was
  // checkerboarding in the frame).  If has_missing_content,
  // checkerboarded_needs_raster and checkerboarded_needs_record all have
  // values, has_missing_content should equal checkerboarded_needs_raster ||
  // checkerboarded_needs_record.
  optional bool has_missing_content = 10;

  // The id of layer_tree_host that the frame has been produced for.
  optional uint64 layer_tree_host_id = 11;

  // If total latency of PipelineReporter exceeds a certain limit.
  optional bool has_high_latency = 12;

  enum FrameType {
    FORKED = 0;
    BACKFILL = 1;
  }

  // Indicate if the frame is "FORKED" (i.e. a PipelineReporter event starts at
  // the same frame sequence as another PipelineReporter) or "BACKFILL"
  // (i.e. dropped frames when there are no partial compositor updates).
  optional FrameType frame_type = 13;

  // The breakdown stage of PipelineReporter that is most likely accountable for
  // high latency.
  repeated string high_latency_contribution_stage = 14;

  // Whether the frame contained any content that is not fully rastered.
  optional bool checkerboarded_needs_raster = 15;

  // Whether the frame contained any content that is not fully recorded.
  optional bool checkerboarded_needs_record = 16;

  // viz::BeginFrameArgs.trace_id of the frame (before surface aggregation). See
  // also ChromeTrackEvent.EventLatency.surface_frame_trace_id.
  optional int64 surface_frame_trace_id = 17;

  // gfx::PresentationFeedback.display_trace_id of the frame (after surface
  // aggregation). See also ChromeTrackEvent.EventLatency.display_trace_id.
  optional int64 display_trace_id = 18;
}

message InputTransferHandler {
  // The values in this enum are incremented by one compared to histograms enum
  // to follow proto guidelines to leave 0 for unknown or unset values.
  // LINT.IfChange(TransferInputToVizResult)
  enum TransferInputToVizResult {
    // We don't expect this to be present in traces.
    UNKNOWN = 0;
    SUCCESSFULLY_TRANSFERRED = 1;
    INPUT_TRANSFER_HANDLER_NOT_FOUND_IN_MAP = 2;
    NON_FINGER_TOOL_TYPE = 3;
    VIZ_INITIALIZATION_NOT_COMPLETE = 4;
    SELECTION_HANDLES_ACTIVE = 5;
    CAN_TRIGGER_BACK_GESTURE = 6;
    IME_IS_ACTIVE = 7;
    REQUESTED_BY_EMBEDDER = 8;
    SYSTEM_SERVER_DID_NOT_TRANSFER = 9;
    BROWSER_TOKEN_CHANGED = 10;
    MULTIPLE_BROWSER_WINDOWS_OPEN = 11;
    DOWN_TIME_AFTER_EVENT_TIME = 12;
    SEQUENCE_TRANSFERRED_BACK_FROM_VIZ = 13;
  };
  // LINT.ThenChange(//tools/metrics/histograms/metadata/android/enums.xml:TransferInputToVizResult)
  optional TransferInputToVizResult transfer_result = 1;
};

message ChromeTrackEvent {
  // Extension range for Chrome: 1000-1999
  // Next ID: 1077
  extend TrackEvent {
    optional ChromeAppState chrome_app_state = 1000;

    optional ChromeMemoryPressureNotification
        chrome_memory_pressure_notification = 1001;

    optional ChromeTaskAnnotator chrome_task_annotator = 1002;

    optional ChromeBrowserContext chrome_browser_context = 1003;

    optional ChromeProfileDestroyer chrome_profile_destroyer = 1004;

    optional ChromeTaskPostedToDisabledQueue
        chrome_task_posted_to_disabled_queue = 1005;

    optional ChromeRasterTask chrome_raster_task = 1006;

    optional ChromeMessagePumpForUI chrome_message_pump_for_ui = 1007;

    optional RenderFrameImplDeletion render_frame_impl_deletion = 1008;

    optional ShouldSwapBrowsingInstancesResult
        should_swap_browsing_instances_result = 1009;

    optional FrameTreeNodeInfo frame_tree_node_info = 1010;

    optional ChromeHashedPerformanceMark chrome_hashed_performance_mark = 1011;

    optional RenderProcessHost render_process_host = 1012;
    optional RenderProcessHostCleanup render_process_host_cleanup = 1013;
    optional RenderProcessHostListener render_process_host_listener_changed =
        1014;
    optional ChildProcessLauncherPriority child_process_launcher_priority =
        1015;

    optional ResourceBundle resource_bundle = 1016;

    optional ChromeWebAppBadNavigate chrome_web_app_bad_navigate = 1017;

    optional ChromeExtensionId chrome_extension_id = 1018;

    optional SiteInstance site_instance = 1019;

    optional RenderViewHost render_view_host = 1020;

    optional RenderFrameProxyHost render_frame_proxy_host = 1021;

    optional AndroidViewDump android_view_dump = 1022;

    optional ParkableStringCompressInBackground
        parkable_string_compress_in_background = 1023;
    optional ParkableStringUnpark parkable_string_unpark = 1024;

    optional ChromeSamplingProfilerSampleCollected
        chrome_sampling_profiler_sample_completed = 1025;
    optional SendBeginMainFrameToCommitBreakdown
        send_begin_mainframe_to_commit_breakdown = 1026;

    optional GlobalRenderFrameHostId global_render_frame_host_id = 1027;

    optional RenderFrameHost render_frame_host = 1028;

    optional ChromeThreadPoolTask thread_pool_task = 1029;

    optional BackForwardCacheCanStoreDocumentResult
        back_forward_cache_can_store_document_result = 1030;

    optional RendererMainThreadTaskExecution
        renderer_main_thread_task_execution = 1031;

    optional EventLatency event_latency = 1032;

    optional ProcessSingleton process_singleton = 1033;

    optional SiteInstanceGroup site_instance_group = 1034;

    optional BrowsingContextState browsing_context_state = 1035;

    optional DeviceThermalState device_thermal_state = 1036;

    optional NavigationHandle navigation = 1037;

    optional AndroidIPC android_ipc = 1038;

    optional ChromeSqlDiagnostics sql_diagnostics = 1039;

    optional SequenceManagerTask sequence_manager_task = 1040;

    optional AndroidToolbar android_toolbar = 1041;

    optional ActiveProcesses active_processes = 1042;

    optional BlinkTaskScope blink_task_scope = 1043;

    optional UkmPageLoadTimingUpdate ukm_page_load_timing_update = 1044;

    optional BlinkHighEntropyAPI high_entropy_api = 1045;

    optional TabSwitchMeasurement tab_switch_measurement = 1046;

    optional ScrollDeltas scroll_deltas = 1047;

    optional WinRenderAudioFromSource win_render_audio_from_source = 1048;

    optional MacAUHALStream mac_auhal_stream = 1049;

    optional LinuxAlsaOutput linux_alsa_output = 1050;

    optional LinuxPulseOutput linux_pulse_output = 1051;

    optional ChromeGraphicsPipeline chrome_graphics_pipeline = 1052;

    optional CrasUnified chromeos_cras_unified = 1053;

    optional LibunwindstackUnwinder libunwindstack_unwinder = 1054;

    optional ScrollPredictorMetrics scroll_predictor_metrics = 1055;

    optional PageLoad page_load = 1056;

    optional StartUp startup = 1057;

    optional WebContentInteraction web_content_interaction = 1058;

    optional EventForwarder event_forwarder = 1059;

    optional TouchDispositionGestureFilter touch_disposition_gesture_filter =
        1060;

    optional ViewClassName view_class_name = 1061;

    optional ChromeCompositorSchedulerStateV2 cc_scheduler_state = 1062;

    optional WebViewStartup webview_startup = 1063;

    optional AnimationFrameTimingInfo animation_frame_timing_info = 1064;

    optional AnimationFrameScriptTimingInfo animation_frame_script_timing_info =
        1065;

    optional ScrollMetrics scroll_metrics = 1066;

    optional MainFramePipeline main_frame_pipeline = 1067;

    optional ChromeLatencyInfo2 chrome_latency_info = 1068;

    optional EventTiming event_timing = 1069;

    optional AndroidChoreographerFrameCallbackData
        android_choreographer_frame_callback_data = 1070;

    optional CurrentTask current_task = 1071;

    optional WebExposedIsolationInfo web_exposed_isolation_info = 1072;

    optional UrlInfo url_info = 1073;

    optional BeginFrameId begin_frame_id = 1074;

    // Older versions of Chrome set TrackEvent.chrome_frame_reporter, which is
    // now deprecated, instead.
    optional ChromeFrameReporter2 frame_reporter = 1075;

    optional InputTransferHandler input_transfer_handler = 1076;
  }
}<|MERGE_RESOLUTION|>--- conflicted
+++ resolved
@@ -702,12 +702,8 @@
     WEBVIEW_SAFE_BROWSING_ALLOWLIST_CHANGED = 63;
     WEBVIEW_DOCUMENT_START_JAVASCRIPT_CHANGED = 64;
     CACHE_CONTROL_NO_STORE_DEVICE_BOUND_SESSION_TERMINATED = 65;
-<<<<<<< HEAD
-    CACHE_LIMIT_PRUNED = 66;
-=======
     CACHE_LIMIT_PRUNED_ON_MODERATE_MEMORY_PRESSURE = 66;
     CACHE_LIMIT_PRUNED_ON_CRITICAL_MEMORY_PRESSURE = 67;
->>>>>>> 3a84f0d3
   }
 
   optional BackForwardCacheNotRestoredReason
@@ -1683,11 +1679,7 @@
 //
 // All data comes from MotionEvent getters so read these for more context:
 // https://developer.android.com/reference/android/view/MotionEvent
-<<<<<<< HEAD
-// Next id: 10
-=======
 // Next id: 11
->>>>>>> 3a84f0d3
 message EventForwarder {
   // The events getHistorySize().
   optional int32 history_size = 1;
@@ -1724,12 +1716,9 @@
     AMOTION_EVENT_ACTION_BUTTON_RELEASE = 12;
   }
   optional AMotionEventAction action = 9;
-<<<<<<< HEAD
-=======
 
   // Whether the event came from the system.
   optional bool verified_event = 10;
->>>>>>> 3a84f0d3
 }
 
 // TouchDispositionGestureFilter is a class on android that detects and forwards
