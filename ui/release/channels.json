{
  "channels": [
    {
      "name": "stable",
      "rev": "eba1ecd648864f11ae42bc1e97544d668b444644"
    },
    {
      "name": "canary",
<<<<<<< HEAD
      "rev": "ddedbc4b979f9e2754961a26556ade26edfa5b1b"
=======
      "rev": "1bc5acf600179a4ca1b6bcc66fadb7f8c2229797"
>>>>>>> 3d891536
    },
    {
      "name": "autopush",
      "rev": "HEAD"
    }
  ]
}
<|MERGE_RESOLUTION|>--- conflicted
+++ resolved
@@ -6,11 +6,7 @@
     },
     {
       "name": "canary",
-<<<<<<< HEAD
-      "rev": "ddedbc4b979f9e2754961a26556ade26edfa5b1b"
-=======
       "rev": "1bc5acf600179a4ca1b6bcc66fadb7f8c2229797"
->>>>>>> 3d891536
     },
     {
       "name": "autopush",
