--- conflicted
+++ resolved
@@ -104,10 +104,6 @@
       outgoing_weight_id_(context->storage->InternString("outgoing_weight")),
       running_string_id_(context->storage->InternString("Running")),
       runnable_string_id_(context->storage->InternString("R")),
-<<<<<<< HEAD
-      preempted_string_id_(context->storage->InternString("R+")),
-=======
->>>>>>> dc046ead
       waking_string_id_(context->storage->InternString("W")),
       blocked_string_id_(context->storage->InternString("S")),
       suspended_string_id_(context->storage->InternString("T")),
@@ -528,30 +524,18 @@
 
           int64_t ts;
           if (!cursor.ReadTimestamp(fr.get_ticks_per_second(), &ts)) {
-<<<<<<< HEAD
-            context_->storage->IncrementStats(stats::fuchsia_invalid_event);
-            return;
-          }
-          if (ts < 0) {
-            context_->storage->IncrementStats(stats::fuchsia_invalid_event);
-=======
             context_->storage->IncrementStats(stats::fuchsia_record_read_error);
             return;
           }
           if (ts < 0) {
             context_->storage->IncrementStats(stats::fuchsia_timestamp_overflow);
->>>>>>> dc046ead
             return;
           }
 
           FuchsiaThreadInfo outgoing_thread_info;
           if (fuchsia_trace_utils::IsInlineThread(outgoing_thread_ref)) {
             if (!cursor.ReadInlineThread(&outgoing_thread_info)) {
-<<<<<<< HEAD
-              context_->storage->IncrementStats(stats::fuchsia_invalid_event);
-=======
               context_->storage->IncrementStats(stats::fuchsia_record_read_error);
->>>>>>> dc046ead
               return;
             }
           } else {
@@ -562,11 +546,7 @@
           FuchsiaThreadInfo incoming_thread_info;
           if (fuchsia_trace_utils::IsInlineThread(incoming_thread_ref)) {
             if (!cursor.ReadInlineThread(&incoming_thread_info)) {
-<<<<<<< HEAD
-              context_->storage->IncrementStats(stats::fuchsia_invalid_event);
-=======
               context_->storage->IncrementStats(stats::fuchsia_record_read_error);
->>>>>>> dc046ead
               return;
             }
           } else {
@@ -601,40 +581,24 @@
 
           int64_t ts;
           if (!cursor.ReadTimestamp(fr.get_ticks_per_second(), &ts)) {
-<<<<<<< HEAD
-            context_->storage->IncrementStats(stats::fuchsia_invalid_event);
-            return;
-          }
-          if (ts < 0) {
-            context_->storage->IncrementStats(stats::fuchsia_invalid_event);
-=======
             context_->storage->IncrementStats(stats::fuchsia_record_read_error);
             return;
           }
           if (ts < 0) {
             context_->storage->IncrementStats(stats::fuchsia_timestamp_overflow);
->>>>>>> dc046ead
             return;
           }
 
           uint64_t outgoing_tid;
           if (!cursor.ReadUint64(&outgoing_tid)) {
-<<<<<<< HEAD
-            context_->storage->IncrementStats(stats::fuchsia_invalid_event);
-=======
-            context_->storage->IncrementStats(stats::fuchsia_record_read_error);
->>>>>>> dc046ead
+            context_->storage->IncrementStats(stats::fuchsia_record_read_error);
             return;
           }
           Thread& outgoing_thread = GetThread(outgoing_tid);
 
           uint64_t incoming_tid;
           if (!cursor.ReadUint64(&incoming_tid)) {
-<<<<<<< HEAD
-            context_->storage->IncrementStats(stats::fuchsia_invalid_event);
-=======
-            context_->storage->IncrementStats(stats::fuchsia_record_read_error);
->>>>>>> dc046ead
+            context_->storage->IncrementStats(stats::fuchsia_record_read_error);
             return;
           }
           Thread& incoming_thread = GetThread(incoming_tid);
@@ -642,11 +606,7 @@
           auto maybe_args = FuchsiaTraceParser::ParseArgs(
               cursor, argument_count, intern_string, get_string);
           if (!maybe_args.has_value()) {
-<<<<<<< HEAD
-            context_->storage->IncrementStats(stats::fuchsia_invalid_event);
-=======
-            context_->storage->IncrementStats(stats::fuchsia_record_read_error);
->>>>>>> dc046ead
+            context_->storage->IncrementStats(stats::fuchsia_record_read_error);
             return;
           }
 
@@ -657,22 +617,14 @@
             if (arg.name == incoming_weight_id_) {
               if (arg.value.Type() !=
                   fuchsia_trace_utils::ArgValue::ArgType::kInt32) {
-<<<<<<< HEAD
-                context_->storage->IncrementStats(stats::fuchsia_invalid_event);
-=======
                 context_->storage->IncrementStats(stats::fuchsia_invalid_event_arg_type);
->>>>>>> dc046ead
                 return;
               }
               incoming_weight = arg.value.Int32();
             } else if (arg.name == outgoing_weight_id_) {
               if (arg.value.Type() !=
                   fuchsia_trace_utils::ArgValue::ArgType::kInt32) {
-<<<<<<< HEAD
-                context_->storage->IncrementStats(stats::fuchsia_invalid_event);
-=======
                 context_->storage->IncrementStats(stats::fuchsia_invalid_event_arg_type);
->>>>>>> dc046ead
                 return;
               }
               outgoing_weight = arg.value.Int32();
@@ -701,29 +653,17 @@
 
           int64_t ts;
           if (!cursor.ReadTimestamp(fr.get_ticks_per_second(), &ts)) {
-<<<<<<< HEAD
-            context_->storage->IncrementStats(stats::fuchsia_invalid_event);
-            return;
-          }
-          if (ts < 0) {
-            context_->storage->IncrementStats(stats::fuchsia_invalid_event);
-=======
             context_->storage->IncrementStats(stats::fuchsia_record_read_error);
             return;
           }
           if (ts < 0) {
             context_->storage->IncrementStats(stats::fuchsia_timestamp_overflow);
->>>>>>> dc046ead
             return;
           }
 
           uint64_t waking_tid;
           if (!cursor.ReadUint64(&waking_tid)) {
-<<<<<<< HEAD
-            context_->storage->IncrementStats(stats::fuchsia_invalid_event);
-=======
-            context_->storage->IncrementStats(stats::fuchsia_record_read_error);
->>>>>>> dc046ead
+            context_->storage->IncrementStats(stats::fuchsia_record_read_error);
             return;
           }
           Thread& waking_thread = GetThread(waking_tid);
@@ -731,11 +671,7 @@
           auto maybe_args = FuchsiaTraceParser::ParseArgs(
               cursor, argument_count, intern_string, get_string);
           if (!maybe_args.has_value()) {
-<<<<<<< HEAD
-            context_->storage->IncrementStats(stats::fuchsia_invalid_event);
-=======
-            context_->storage->IncrementStats(stats::fuchsia_record_read_error);
->>>>>>> dc046ead
+            context_->storage->IncrementStats(stats::fuchsia_record_read_error);
             return;
           }
 
@@ -745,12 +681,8 @@
             if (arg.name == weight_id_) {
               if (arg.value.Type() !=
                   fuchsia_trace_utils::ArgValue::ArgType::kInt32) {
-<<<<<<< HEAD
-                context_->storage->IncrementStats(stats::fuchsia_invalid_event);
-=======
                 context_->storage->IncrementStats(
                     stats::fuchsia_invalid_event_arg_type);
->>>>>>> dc046ead
                 return;
               }
               waking_weight = arg.value.Int32();
