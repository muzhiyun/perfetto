--- conflicted
+++ resolved
@@ -20,11 +20,8 @@
   sources = [
     "created_function.cc",
     "created_function.h",
-<<<<<<< HEAD
-=======
     "dataframe_module.cc",
     "dataframe_module.h",
->>>>>>> dc046ead
     "perfetto_sql_engine.cc",
     "perfetto_sql_engine.h",
     "runtime_table_function.cc",
@@ -42,10 +39,7 @@
     "../../containers",
     "../../db",
     "../../db/column",
-<<<<<<< HEAD
-=======
     "../../dataframe",
->>>>>>> dc046ead
     "../../perfetto_sql/intrinsics/functions:interface",
     "../../perfetto_sql/intrinsics/table_functions:interface",
     "../../sqlite",
