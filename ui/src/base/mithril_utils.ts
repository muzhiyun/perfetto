--- conflicted
+++ resolved
@@ -38,13 +38,6 @@
 
 // The gate component is a wrapper which can either be open or closed.
 // - When open, children are rendered inside a div where display = contents.
-<<<<<<< HEAD
-// - When closed, children are rendered inside a div where display = none
-// Use this component when we want to conditionally render certain children,
-// but we want to maintain their state.
-export const Gate = {
-  view({attrs, children}: m.VnodeDOM<GateAttrs>) {
-=======
 // - When closed, children are rendered inside a div where display = none, and
 //   children's view functions are not called.
 //
@@ -55,18 +48,11 @@
   private wasOpen?: boolean;
 
   view({attrs, children}: m.Vnode<GateAttrs>) {
->>>>>>> 883878f1
     return m(
       '',
       {
         style: {display: attrs.open ? 'contents' : 'none'},
       },
-<<<<<<< HEAD
-      children,
-    );
-  },
-};
-=======
       this.renderChildren(attrs.open, children),
     );
   }
@@ -88,7 +74,6 @@
     return this.previousChildren;
   }
 }
->>>>>>> 883878f1
 
 /**
  * Utility function to pre-bind some mithril attrs of a component, and leave
@@ -123,9 +108,6 @@
   };
 }
 
-<<<<<<< HEAD
-export type MithrilEvent<T extends Event = Event> = T & {redraw: boolean};
-=======
 export type MithrilEvent<T extends Event = Event> = T & {redraw: boolean};
 
 /**
@@ -157,5 +139,4 @@
       }
     }),
   );
-}
->>>>>>> 883878f1
+}