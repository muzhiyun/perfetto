--- conflicted
+++ resolved
@@ -97,11 +97,7 @@
   MOCK_METHOD(void, OnAttach, (bool, const TraceConfig&), (override));
   MOCK_METHOD(void, OnTraceStats, (bool, const TraceStats&), (override));
   MOCK_METHOD(void, OnObservableEvents, (const ObservableEvents&), (override));
-<<<<<<< HEAD
-  MOCK_METHOD(void, OnSessionCloned, (bool, const std::string&), (override));
-=======
   MOCK_METHOD(void, OnSessionCloned, (const OnSessionClonedArgs&), (override));
->>>>>>> bad11ba2
 
   // Workaround, gmock doesn't support yet move-only types, passing a pointer.
   void OnTraceData(std::vector<TracePacket> packets, bool has_more) {
