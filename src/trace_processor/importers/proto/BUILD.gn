# Copyright (C) 2022 The Android Open Source Project
#
# Licensed under the Apache License, Version 2.0 (the "License");
# you may not use this file except in compliance with the License.
# You may obtain a copy of the License at
#
#      http://www.apache.org/licenses/LICENSE-2.0
#
# Unless required by applicable law or agreed to in writing, software
# distributed under the License is distributed on an "AS IS" BASIS,
# WITHOUT WARRANTIES OR CONDITIONS OF ANY KIND, either express or implied.
# See the License for the specific language governing permissions and
# limitations under the License.

import("../../../../gn/perfetto_cc_proto_descriptor.gni")

source_set("minimal") {
  sources = [
    "active_chrome_processes_tracker.cc",
    "active_chrome_processes_tracker.h",
<<<<<<< HEAD
=======
    "app_wakelock_module.cc",
    "app_wakelock_module.h",
>>>>>>> dc046ead
    "args_parser.cc",
    "args_parser.h",
    "chrome_string_lookup.cc",
    "chrome_string_lookup.h",
    "chrome_system_probes_module.cc",
    "chrome_system_probes_module.h",
    "chrome_system_probes_parser.cc",
    "chrome_system_probes_parser.h",
    "default_modules.cc",
    "default_modules.h",
    "memory_tracker_snapshot_module.cc",
    "memory_tracker_snapshot_module.h",
    "memory_tracker_snapshot_parser.cc",
    "memory_tracker_snapshot_parser.h",
    "metadata_minimal_module.cc",
    "metadata_minimal_module.h",
    "multi_machine_trace_manager.cc",
    "multi_machine_trace_manager.h",
    "network_trace_module.cc",
    "network_trace_module.h",
    "packet_analyzer.cc",
    "packet_analyzer.h",
    "packet_sequence_state_builder.h",
    "packet_sequence_state_generation.cc",
    "perf_sample_tracker.cc",
    "perf_sample_tracker.h",
    "profile_packet_sequence_state.cc",
    "profile_packet_sequence_state.h",
    "profile_packet_utils.cc",
    "profile_packet_utils.h",
    "proto_trace_parser_impl.cc",
    "proto_trace_parser_impl.h",
    "proto_trace_reader.cc",
    "proto_trace_reader.h",
    "proto_trace_tokenizer.cc",
    "proto_trace_tokenizer.h",
    "stack_profile_sequence_state.cc",
    "stack_profile_sequence_state.h",
    "track_event_module.cc",
    "track_event_module.h",
    "track_event_parser.cc",
    "track_event_parser.h",
    "track_event_sequence_state.cc",
    "track_event_tokenizer.cc",
    "track_event_tokenizer.h",
    "track_event_tracker.cc",
    "track_event_tracker.h",
  ]
  public_deps = [ ":proto_importer_module" ]
  deps = [
    ":gen_cc_android_track_event_descriptor",
    ":gen_cc_chrome_track_event_descriptor",
    ":gen_cc_track_event_descriptor",
    "../../../../gn:default_deps",
    "../../../../include/perfetto/trace_processor:trace_processor",
    "../../../../protos/perfetto/common:zero",
    "../../../../protos/perfetto/config:zero",
    "../../../../protos/perfetto/trace:zero",
    "../../../../protos/perfetto/trace/android:zero",
    "../../../../protos/perfetto/trace/chrome:zero",
    "../../../../protos/perfetto/trace/etw:zero",
    "../../../../protos/perfetto/trace/ftrace:zero",
    "../../../../protos/perfetto/trace/interned_data:zero",
    "../../../../protos/perfetto/trace/perfetto:zero",
    "../../../../protos/perfetto/trace/power:zero",
    "../../../../protos/perfetto/trace/profiling:zero",
    "../../../../protos/perfetto/trace/ps:zero",
    "../../../../protos/perfetto/trace/sys_stats:zero",
    "../../../../protos/perfetto/trace/system_info:zero",
    "../../../../protos/perfetto/trace/track_event:zero",
    "../../../../protos/perfetto/trace/translation:zero",
    "../../../base",
    "../../../protozero",
    "../../containers",
    "../../sorter",
    "../../storage",
    "../../tables",
    "../../types",
    "../../util:build_id",
    "../../util:gzip",
    "../../util:profiler_util",
    "../../util:trace_blob_view_reader",
    "../common",
    "../common:parser_types",
    "../etw:minimal",
    "../ftrace:minimal",
    "../json:minimal",
    "../memory_tracker:graph_processor",
  ]
}

source_set("full") {
  sources = [
    "additional_modules.cc",
    "additional_modules.h",
    "android_camera_event_module.cc",
    "android_camera_event_module.h",
    "android_kernel_wakelocks_module.cc",
    "android_kernel_wakelocks_module.h",
<<<<<<< HEAD
=======
    "android_kernel_wakelocks_state.cc",
    "android_kernel_wakelocks_state.h",
>>>>>>> dc046ead
    "android_probes_module.cc",
    "android_probes_module.h",
    "android_probes_parser.cc",
    "android_probes_parser.h",
    "android_probes_tracker.cc",
    "android_probes_tracker.h",
    "content_analyzer.cc",
    "content_analyzer.h",
    "frame_timeline_event_parser.cc",
    "frame_timeline_event_parser.h",
    "gpu_event_parser.cc",
    "gpu_event_parser.h",
    "graphics_event_module.cc",
    "graphics_event_module.h",
    "graphics_frame_event_parser.cc",
    "graphics_frame_event_parser.h",
    "heap_graph_module.cc",
    "heap_graph_module.h",
    "heap_graph_tracker.cc",
    "heap_graph_tracker.h",
    "jit_tracker.cc",
    "jit_tracker.h",
    "metadata_module.cc",
    "metadata_module.h",
    "pigweed_detokenizer.cc",
    "pigweed_detokenizer.h",
    "pixel_modem_module.cc",
    "pixel_modem_module.h",
    "pixel_modem_parser.cc",
    "pixel_modem_parser.h",
    "profile_module.cc",
    "profile_module.h",
    "statsd_module.cc",
    "statsd_module.h",
    "string_encoding_utils.cc",
    "string_encoding_utils.h",
    "system_probes_module.cc",
    "system_probes_module.h",
    "system_probes_parser.cc",
    "system_probes_parser.h",
    "translation_table_module.cc",
    "translation_table_module.h",
    "v8_module.cc",
    "v8_module.h",
    "v8_sequence_state.cc",
    "v8_sequence_state.h",
    "v8_tracker.cc",
    "v8_tracker.h",
    "vulkan_memory_tracker.cc",
    "vulkan_memory_tracker.h",
  ]
  deps = [
    ":gen_cc_statsd_atoms_descriptor",
    ":gen_cc_trace_descriptor",
    ":minimal",
    ":packet_sequence_state_generation_hdr",
    "../../../../gn:default_deps",
    "../../../../include/perfetto/ext/traced:sys_stats_counters",
    "../../../../protos/perfetto/common:zero",
    "../../../../protos/perfetto/config:zero",
    "../../../../protos/perfetto/trace:zero",
    "../../../../protos/perfetto/trace/android:zero",
    "../../../../protos/perfetto/trace/chrome:zero",
    "../../../../protos/perfetto/trace/gpu:zero",
    "../../../../protos/perfetto/trace/interned_data:zero",
    "../../../../protos/perfetto/trace/power:zero",
    "../../../../protos/perfetto/trace/profiling:zero",
    "../../../../protos/perfetto/trace/ps:zero",
    "../../../../protos/perfetto/trace/statsd:zero",
    "../../../../protos/perfetto/trace/sys_stats:zero",
    "../../../../protos/perfetto/trace/system_info:zero",
    "../../../../protos/perfetto/trace/translation:zero",
    "../../../base",
    "../../../kernel_utils:syscall_table",
    "../../../protozero",
    "../../containers",
    "../../sorter",
    "../../storage",
    "../../tables",
    "../../types",
    "../../util:build_id",
    "../../util:descriptors",
    "../../util:profiler_util",
    "../../util:proto_profiler",
    "../../util:proto_to_args_parser",
    "../common",
    "../common:parser_types",
    "../etw:full",
    "../ftrace:full",
    "../syscalls:full",
    "winscope:full",
  ]
}

source_set("proto_importer_module") {
  sources = [
    "proto_importer_module.cc",
    "proto_importer_module.h",
  ]
  public_deps = [ ":packet_sequence_state_generation_hdr" ]
  deps = [
    ":packet_sequence_state_generation_hdr",
    "../../../../gn:default_deps",
    "../../../../include/perfetto/trace_processor:trace_processor",
    "../../../base",
    "../../types",
    "../common:trace_parser_hdr",
  ]
}

source_set("packet_sequence_state_generation_hdr") {
  sources = [
    "packet_sequence_state_generation.h",
    "track_event_sequence_state.h",
  ]
  deps = [
    "../../../../gn:default_deps",
    "../../../../include/perfetto/ext/base",
    "../../../../protos/perfetto/trace:non_minimal_zero",
    "../../../../protos/perfetto/trace/track_event:zero",
    "../../types:types",
    "../../util:interned_message_view",
  ]
}

perfetto_cc_proto_descriptor("gen_cc_statsd_atoms_descriptor") {
  descriptor_name = "atoms.descriptor"
  descriptor_path = "atoms.descriptor"
}

perfetto_cc_proto_descriptor("gen_cc_trace_descriptor") {
  descriptor_name = "trace.descriptor"
  descriptor_target = "../../../../protos/perfetto/trace:descriptor"
}

perfetto_cc_proto_descriptor("gen_cc_track_event_descriptor") {
  descriptor_name = "track_event.descriptor"
  descriptor_target = "../../../../protos/perfetto/trace/track_event:descriptor"
}

perfetto_cc_proto_descriptor("gen_cc_chrome_track_event_descriptor") {
  descriptor_name = "chrome_track_event.descriptor"
  descriptor_target = "../../../../protos/third_party/chromium:descriptor"
}

perfetto_cc_proto_descriptor("gen_cc_android_track_event_descriptor") {
  descriptor_name = "android_track_event.descriptor"
  descriptor_target =
      "../../../../protos/perfetto/trace/android:android_track_event_descriptor"
}

source_set("unittests") {
  testonly = true
  sources = [
    "active_chrome_processes_tracker_unittest.cc",
    "heap_graph_tracker_unittest.cc",
    "jit_tracker_unittest.cc",
    "network_trace_module_unittest.cc",
    "perf_sample_tracker_unittest.cc",
    "profile_packet_sequence_state_unittest.cc",
    "proto_trace_parser_impl_unittest.cc",
    "proto_trace_reader_unittest.cc",
    "proto_trace_tokenizer_unittest.cc",
    "string_encoding_utils_unittests.cc",
  ]
  deps = [
    ":full",
    ":gen_cc_trace_descriptor",
    ":minimal",
    ":packet_sequence_state_generation_hdr",
    "../../../../gn:default_deps",
    "../../../../gn:gtest_and_gmock",
    "../../../../protos/perfetto/common:cpp",
    "../../../../protos/perfetto/common:zero",
    "../../../../protos/perfetto/config:zero",
    "../../../../protos/perfetto/trace:non_minimal_cpp",
    "../../../../protos/perfetto/trace:zero",
    "../../../../protos/perfetto/trace/android:zero",
    "../../../../protos/perfetto/trace/chrome:zero",
    "../../../../protos/perfetto/trace/ftrace:zero",
    "../../../../protos/perfetto/trace/interned_data:zero",
    "../../../../protos/perfetto/trace/profiling:cpp",
    "../../../../protos/perfetto/trace/profiling:zero",
    "../../../../protos/perfetto/trace/ps:zero",
    "../../../../protos/perfetto/trace/sys_stats:zero",
    "../../../../protos/perfetto/trace/track_event:zero",
    "../../../base:test_support",
    "../../../protozero",
    "../../containers",
    "../../db/column",
    "../../sorter",
    "../../storage",
    "../../tables",
    "../../types",
    "../../util:build_id",
    "../../util:descriptors",
    "../../util:profiler_util",
    "../common",
    "../ftrace:full",
  ]
}<|MERGE_RESOLUTION|>--- conflicted
+++ resolved
@@ -18,11 +18,8 @@
   sources = [
     "active_chrome_processes_tracker.cc",
     "active_chrome_processes_tracker.h",
-<<<<<<< HEAD
-=======
     "app_wakelock_module.cc",
     "app_wakelock_module.h",
->>>>>>> dc046ead
     "args_parser.cc",
     "args_parser.h",
     "chrome_string_lookup.cc",
@@ -122,11 +119,8 @@
     "android_camera_event_module.h",
     "android_kernel_wakelocks_module.cc",
     "android_kernel_wakelocks_module.h",
-<<<<<<< HEAD
-=======
     "android_kernel_wakelocks_state.cc",
     "android_kernel_wakelocks_state.h",
->>>>>>> dc046ead
     "android_probes_module.cc",
     "android_probes_module.h",
     "android_probes_parser.cc",
