/*
 * Copyright (C) 2023 The Android Open Source Project
 *
 * Licensed under the Apache License, Version 2.0 (the "License");
 * you may not use this file except in compliance with the License.
 * You may obtain a copy of the License at
 *
 *      http://www.apache.org/licenses/LICENSE-2.0
 *
 * Unless required by applicable law or agreed to in writing, software
 * distributed under the License is distributed on an "AS IS" BASIS,
 * WITHOUT WARRANTIES OR CONDITIONS OF ANY KIND, either express or implied.
 * See the License for the specific language governing permissions and
 * limitations under the License.
 */

syntax = "proto2";

package perfetto.protos;

import "protos/perfetto/trace/android/surfaceflinger_common.proto";
import "protos/perfetto/trace/android/graphics/rect.proto";

// Message used by Winscope to process legacy trace files.
// Represents a file full of surface flinger transactions.
// Encoded, it should start with 0x54 0x4E 0x58 0x54 0x52 0x41 0x43 0x45
// (.TNXTRACE), such that they can be easily identified.
message TransactionTraceFile {
  // constant; MAGIC_NUMBER = (long) MAGIC_NUMBER_H << 32 |
  // MagicNumber.MAGIC_NUMBER_L (this is needed because enums have to be 32 bits
  // and there's no nice way to put 64bit constants into .proto files.
  enum MagicNumber {
    INVALID = 0;
    // TNXT (little-endian ASCII)
    MAGIC_NUMBER_L = 0x54584E54;
    // RACE (little-endian ASCII)
    MAGIC_NUMBER_H = 0x45434152;
  }

  // Must be the first field, set to value in MagicNumber
  optional fixed64 magic_number = 1;
  repeated TransactionTraceEntry entry = 2;

  // offset between real-time clock and elapsed time clock in nanoseconds.
  // Calculated as: systemTime(SYSTEM_TIME_REALTIME) -
  // systemTime(SYSTEM_TIME_MONOTONIC)
  optional fixed64 real_to_elapsed_time_offset_nanos = 3;
  optional uint32 version = 4;
}

message TransactionTraceEntry {
  optional int64 elapsed_realtime_nanos = 1;
  optional int64 vsync_id = 2;
  repeated TransactionState transactions = 3;
  repeated LayerCreationArgs added_layers = 4;
  repeated uint32 destroyed_layers = 5;
  repeated DisplayState added_displays = 6;
  repeated int32 removed_displays = 7;
  repeated uint32 destroyed_layer_handles = 8;
  optional bool displays_changed = 9;
  repeated DisplayInfo displays = 10;
}

message DisplayInfo {
  optional uint32 layer_stack = 1;
  optional int32 display_id = 2;
  optional int32 logical_width = 3;
  optional int32 logical_height = 4;
  optional Transform transform_inverse = 5;
  optional Transform transform = 6;
  optional bool receives_input = 7;
  optional bool is_secure = 8;
  optional bool is_primary = 9;
  optional bool is_virtual = 10;
  optional int32 rotation_flags = 11;
  optional int32 transform_hint = 12;
}

message LayerCreationArgs {
  optional uint32 layer_id = 1;
  optional string name = 2;
  optional uint32 flags = 3;
  optional uint32 parent_id = 4;
  optional uint32 mirror_from_id = 5;
  optional bool add_to_root = 6;
  optional uint32 layer_stack_to_mirror = 7;
}

message Transform {
  optional float dsdx = 1;
  optional float dtdx = 2;
  optional float dtdy = 3;
  optional float dsdy = 4;
  optional float tx = 5;
  optional float ty = 6;
}

message TransactionState {
  optional int32 pid = 1;
  optional int32 uid = 2;
  optional int64 vsync_id = 3;
  optional int32 input_event_id = 4;
  optional int64 post_time = 5;
  optional uint64 transaction_id = 6;
  repeated LayerState layer_changes = 7;
  repeated DisplayState display_changes = 8;
  repeated uint64 merged_transaction_ids = 9;
}

// Keep insync with layer_state_t
message LayerState {
  optional uint32 layer_id = 1;
  // Changes are split into ChangesLsb and ChangesMsb. First 32 bits are in
  // ChangesLsb and the next 32 bits are in ChangesMsb. This is needed because
  // enums have to be 32 bits and there's no nice way to put 64bit constants
  // into .proto files.
  enum ChangesLsb {
    eChangesLsbNone = 0;
    ePositionChanged = 0x00000001;
    eLayerChanged = 0x00000002;
    // unused = 0x00000004;
    eAlphaChanged = 0x00000008;

    eMatrixChanged = 0x00000010;
    eTransparentRegionChanged = 0x00000020;
    eFlagsChanged = 0x00000040;
    eLayerStackChanged = 0x00000080;

    eReleaseBufferListenerChanged = 0x00000400;
    eShadowRadiusChanged = 0x00000800;

    eBufferCropChanged = 0x00002000;
    eRelativeLayerChanged = 0x00004000;
    eReparent = 0x00008000;

    eColorChanged = 0x00010000;
    eBufferTransformChanged = 0x00040000;
    eTransformToDisplayInverseChanged = 0x00080000;

    eCropChanged = 0x00100000;
    eBufferChanged = 0x00200000;
    eAcquireFenceChanged = 0x00400000;
    eDataspaceChanged = 0x00800000;

    eHdrMetadataChanged = 0x01000000;
    eSurfaceDamageRegionChanged = 0x02000000;
    eApiChanged = 0x04000000;
    eSidebandStreamChanged = 0x08000000;

    eColorTransformChanged = 0x10000000;
    eHasListenerCallbacksChanged = 0x20000000;
    eInputInfoChanged = 0x40000000;
    // 0x80000000; (proto stores enums as signed int)
    eCornerRadiusChanged = -2147483648;
  };
  enum ChangesMsb {
    eChangesMsbNone = 0;
    eDestinationFrameChanged = 0x1;
    eCachedBufferChanged = 0x2;
    eBackgroundColorChanged = 0x4;
    eMetadataChanged = 0x8;
    eColorSpaceAgnosticChanged = 0x10;
    eFrameRateSelectionPriority = 0x20;
    eFrameRateChanged = 0x40;
    eBackgroundBlurRadiusChanged = 0x80;
    eProducerDisconnect = 0x100;
    eFixedTransformHintChanged = 0x200;
    eFrameNumberChanged = 0x400;
    eBlurRegionsChanged = 0x800;
    eAutoRefreshChanged = 0x1000;
    eStretchChanged = 0x2000;
    eTrustedOverlayChanged = 0x4000;
    eDropInputModeChanged = 0x8000;
  };
  optional uint64 what = 2;
  optional float x = 3;
  optional float y = 4;
  optional int32 z = 5;
  optional uint32 w = 6;
  optional uint32 h = 7;
  optional uint32 layer_stack = 8;

  enum Flags {
    eFlagsNone = 0;
    eLayerHidden = 0x01;
    eLayerOpaque = 0x02;
    eLayerSkipScreenshot = 0x40;
    eLayerSecure = 0x80;
    eEnableBackpressure = 0x100;
    eLayerIsDisplayDecoration = 0x200;
  };
  optional uint32 flags = 9;
  optional uint32 mask = 10;

  message Matrix22 {
    optional float dsdx = 1;
    optional float dtdx = 2;
    optional float dtdy = 3;
    optional float dsdy = 4;
  };
  optional Matrix22 matrix = 11;
  optional float corner_radius = 12;
  optional uint32 background_blur_radius = 13;
  optional uint32 parent_id = 14;
  optional uint32 relative_parent_id = 15;

  optional float alpha = 16;
  message Color3 {
    optional float r = 1;
    optional float g = 2;
    optional float b = 3;
  }
  optional Color3 color = 17;
  optional RegionProto transparent_region = 18;
  optional uint32 transform = 19;
  optional bool transform_to_display_inverse = 20;
  optional RectProto crop = 21;

  message BufferData {
    optional uint64 buffer_id = 1;
    optional uint32 width = 2;
    optional uint32 height = 3;
    optional uint64 frame_number = 4;

    enum BufferDataChange {
      BufferDataChangeNone = 0;
      fenceChanged = 0x01;
      frameNumberChanged = 0x02;
      cachedBufferChanged = 0x04;
    }
    optional uint32 flags = 5;
    optional uint64 cached_buffer_id = 6;

    enum PixelFormat {
      PIXEL_FORMAT_UNKNOWN = 0;
      PIXEL_FORMAT_CUSTOM = -4;
      PIXEL_FORMAT_TRANSLUCENT = -3;
      PIXEL_FORMAT_TRANSPARENT = -2;
      PIXEL_FORMAT_OPAQUE = -1;
      PIXEL_FORMAT_RGBA_8888 = 1;
      PIXEL_FORMAT_RGBX_8888 = 2;
      PIXEL_FORMAT_RGB_888 = 3;
      PIXEL_FORMAT_RGB_565 = 4;
      PIXEL_FORMAT_BGRA_8888 = 5;
      PIXEL_FORMAT_RGBA_5551 = 6;
      PIXEL_FORMAT_RGBA_4444 = 7;
      PIXEL_FORMAT_RGBA_FP16 = 22;
      PIXEL_FORMAT_RGBA_1010102 = 43;
      PIXEL_FORMAT_R_8 = 0x38;
    }
    optional PixelFormat pixel_format = 7;
    optional uint64 usage = 8;
  }
  optional BufferData buffer_data = 22;
  optional int32 api = 23;
  optional bool has_sideband_stream = 24;
  optional ColorTransformProto color_transform = 25;
  repeated BlurRegion blur_regions = 26;

  message WindowInfo {
    optional uint32 layout_params_flags = 1;
    optional int32 layout_params_type = 2;
    optional RegionProto touchable_region = 3;
    optional int32 surface_inset = 4;
    // unused
    optional bool focusable = 5;
    // unused
    optional bool has_wallpaper = 6;
    optional float global_scale_factor = 7;
    optional uint32 crop_layer_id = 8;
    optional bool replace_touchable_region_with_crop = 9;
    optional RectProto touchable_region_crop = 10;
    optional Transform transform = 11;
    optional uint32 input_config = 12;
  }
  optional WindowInfo window_info_handle = 27;
  optional float bg_color_alpha = 28;
  optional int32 bg_color_dataspace = 29;
  optional bool color_space_agnostic = 30;
  optional float shadow_radius = 31;
  optional int32 frame_rate_selection_priority = 32;
  optional float frame_rate = 33;
  optional int32 frame_rate_compatibility = 34;
  optional int32 change_frame_rate_strategy = 35;
  optional uint32 fixed_transform_hint = 36;
  optional uint64 frame_number = 37;
  optional bool auto_refresh = 38;
  // unused
  optional bool is_trusted_overlay = 39;
  optional RectProto buffer_crop = 40;
  optional RectProto destination_frame = 41;

  enum DropInputMode {
    NONE = 0;
    ALL = 1;
    OBSCURED = 2;
  };
  optional DropInputMode drop_input_mode = 42;

  optional TrustedOverlay trusted_overlay = 43;
<<<<<<< HEAD
=======

  optional float background_blur_scale = 44;
>>>>>>> 3a84f0d3
}

message DisplayState {
  enum Changes {
    eChangesNone = 0;
    eSurfaceChanged = 0x01;
    eLayerStackChanged = 0x02;
    eDisplayProjectionChanged = 0x04;
    eDisplaySizeChanged = 0x08;
    eFlagsChanged = 0x10;
  };
  optional int32 id = 1;
  optional uint32 what = 2;
  optional uint32 flags = 3;
  optional uint32 layer_stack = 4;
  optional uint32 orientation = 5;
  optional RectProto layer_stack_space_rect = 6;
  optional RectProto oriented_display_space_rect = 7;
  optional uint32 width = 8;
  optional uint32 height = 9;
}<|MERGE_RESOLUTION|>--- conflicted
+++ resolved
@@ -298,11 +298,8 @@
   optional DropInputMode drop_input_mode = 42;
 
   optional TrustedOverlay trusted_overlay = 43;
-<<<<<<< HEAD
-=======
 
   optional float background_blur_scale = 44;
->>>>>>> 3a84f0d3
 }
 
 message DisplayState {
