#ifndef INCLUDE_PERFETTO_TRACING_INTERNAL_DATA_SOURCE_TYPE_H_
#define INCLUDE_PERFETTO_TRACING_INTERNAL_DATA_SOURCE_TYPE_H_

#include "perfetto/base/build_config.h"
#include "perfetto/base/export.h"
#include "perfetto/tracing/core/forward_decls.h"
#include "perfetto/tracing/internal/data_source_internal.h"
#include "perfetto/tracing/internal/tracing_muxer.h"

namespace perfetto {
namespace internal {

// Represents a data source type (not an instance).
//
// All the static state of a DataSource<T> lives here (including
// DataSourceStaticState).
//
// The C shared library API wrapper cannot use DataSource<T>, because it needs
// to create new data source types at runtime, so it uses this directly.
//
// The main reason why this intermediate class exist is to decouple the
// DataSourceStaticState from the specific DataSource<T>. The C API cannot
// dynamically create template instances and it needs a way to decouple those at
// runtime.
class PERFETTO_EXPORT_COMPONENT DataSourceType {
 public:
  // Function pointer type used to create custom per instance thread local
  // state.
  using CreateCustomTlsFn =
      DataSourceInstanceThreadLocalState::ObjectWithDeleter (*)(
          DataSourceInstanceThreadLocalState* tls_inst,
          uint32_t instance_index,
          void* user_arg);
  // Function pointer type used to create custom per instance thread local
  // incremental state (which might be cleared periodically by the tracing
  // service).
  using CreateIncrementalStateFn =
      DataSourceInstanceThreadLocalState::ObjectWithDeleter (*)(
          DataSourceInstanceThreadLocalState* tls_inst,
          uint32_t instance_index,
          void* user_arg);

  // Registers the data source type with the central tracing muxer.
  // * `descriptor` is the data source protobuf descriptor.
  // * `factory` is a std::function used to create instances of the data source
  //   type.
  // * `create_custom_tls_fn` and `create_incremental_state_fn` are function
  //   pointers called to create custom state. They will receive `user_arg` as
  //   an extra param.
  bool Register(const DataSourceDescriptor& descriptor,
                TracingMuxer::DataSourceFactory factory,
                internal::DataSourceParams params,
<<<<<<< HEAD
                BufferExhaustedPolicy buffer_exhausted_policy,
=======
>>>>>>> 3a84f0d3
                bool no_flush,
                CreateCustomTlsFn create_custom_tls_fn,
                CreateIncrementalStateFn create_incremental_state_fn,
                void* user_arg) {
    create_custom_tls_fn_ = create_custom_tls_fn;
    create_incremental_state_fn_ = create_incremental_state_fn;
    user_arg_ = user_arg;
    auto* tracing_impl = TracingMuxer::Get();
    return tracing_impl->RegisterDataSource(descriptor, factory, params,
                                            no_flush, &state_);
  }

  // Updates the data source type descriptor.
  void UpdateDescriptor(const DataSourceDescriptor& descriptor) {
    auto* tracing_impl = TracingMuxer::Get();
    tracing_impl->UpdateDataSourceDescriptor(descriptor, &state_);
  }

  // The beginning of a trace point.
  //
  // `tls_state` must point to a thread local variable that caches a pointer to
  // an internal per data source type thread local state.
  //
  // `instances` must point to a copy of the current active instances for the
  // data source type.
  //
  // `DataSourceTraits` can be used to customize the thread local storage used
  // for the data source type.
  //
  // `TracePointTraits` and `trace_point_data` are customization point for
  // getting the active instances bitmap.
  //
  // If this returns false, the trace point must be skipped.
  template <typename DataSourceTraits, typename TracePointTraits>
  bool TracePrologue(
      DataSourceThreadLocalState** tls_state,
      uint32_t* instances,
      typename TracePointTraits::TracePointData trace_point_data) {
    // See tracing_muxer.h for the structure of the TLS.
    if (PERFETTO_UNLIKELY(!*tls_state)) {
      *tls_state = GetOrCreateDataSourceTLS<DataSourceTraits>();
      // If the TLS hasn't been obtained yet, it's possible that this thread
      // hasn't observed the initialization of global state like the muxer yet.
      // To ensure that the thread "sees" the effects of such initialization,
      // we have to reload |instances| with an acquire fence, ensuring that any
      // initialization performed before instances was updated is visible
      // in this thread.
      *instances &= TracePointTraits::GetActiveInstances(trace_point_data)
                        ->load(std::memory_order_acquire);
      if (!*instances)
        return false;
    }
    auto* tracing_impl = TracingMuxer::Get();

    // Avoid re-entering the trace point recursively.
    if (PERFETTO_UNLIKELY((*tls_state)->root_tls->is_in_trace_point))
      return false;

    (*tls_state)->root_tls->is_in_trace_point = true;

    // TracingTLS::generation is a global monotonic counter that is incremented
    // every time a tracing session is stopped. We use that as a signal to force
    // a slow-path garbage collection of all the trace writers for the current
    // thread and to destroy the ones that belong to tracing sessions that have
    // ended. This is to avoid having too many TraceWriter instances alive, each
    // holding onto one chunk of the shared memory buffer.
    // Rationale why memory_order_relaxed should be fine:
    // - The TraceWriter object that we use is always constructed and destructed
    //   on the current thread. There is no risk of accessing a half-initialized
    //   TraceWriter (which would be really bad).
    // - In the worst case, in the case of a race on the generation check, we
    //   might end up using a TraceWriter for the same data source that belongs
    //   to a stopped session. This is not really wrong, as we don't give any
    //   guarantee on the global atomicity of the stop. In the worst case the
    //   service will reject the data commit if this arrives too late.

    if (PERFETTO_UNLIKELY(
            (*tls_state)->root_tls->generation !=
            tracing_impl->generation(std::memory_order_relaxed))) {
      // Will update root_tls->generation.
      tracing_impl->DestroyStoppedTraceWritersForCurrentThread();
    }

    return true;
  }

  // Must be called at the ending of a trace point that was not skipped.
  void TraceEpilogue(DataSourceThreadLocalState* tls_state) {
    tls_state->root_tls->is_in_trace_point = false;
  }

  struct InstancesIterator {
    // A bitmap of the currenly active instances.
    uint32_t cached_instances;
    // The current instance index.
    uint32_t i;
    // The current instance. If this is `nullptr`, the iteration is over.
    DataSourceInstanceThreadLocalState* instance;
  };

  // Returns an iterator to the active instances of this data source type.
  //
  // `cached_instances` is a copy of the bitmap of the active instances for this
  // data source type (usually just a copy of ValidInstances(), but can be
  // customized).
  //
  // `tls_state` is the thread local pointer obtained from TracePrologue.
  //
  // `TracePointTraits` and `trace_point_data` are customization point for
  // getting the active instances bitmap.
  template <typename TracePointTraits>
  InstancesIterator BeginIteration(
      uint32_t cached_instances,
      DataSourceThreadLocalState* tls_state,
      typename TracePointTraits::TracePointData trace_point_data) {
    InstancesIterator it{};
    it.cached_instances = cached_instances;
    FirstActiveInstance<TracePointTraits>(&it, tls_state, trace_point_data);
    return it;
  }

  // Advances `*iterator` to point to the next active instance of this data
  // source type.
  //
  // `tls_state` is the thread local pointer obtained from TracePrologue.
  //
  // `TracePointTraits` and `trace_point_data` are customization point for
  // getting the active instances bitmap.
  template <typename TracePointTraits>
  void NextIteration(
      InstancesIterator* iterator,
      DataSourceThreadLocalState* tls_state,
      typename TracePointTraits::TracePointData trace_point_data) {
    iterator->i++;
    FirstActiveInstance<TracePointTraits>(iterator, tls_state,
                                          trace_point_data);
  }

  void* GetIncrementalState(
      internal::DataSourceInstanceThreadLocalState* tls_inst,
      uint32_t instance_index) {
    // Recreate incremental state data if it has been reset by the service.
    if (tls_inst->incremental_state_generation !=
        static_state()
            ->GetUnsafe(instance_index)
            ->incremental_state_generation.load(std::memory_order_relaxed)) {
      tls_inst->incremental_state.reset();
      CreateIncrementalState(tls_inst, instance_index);
    }
    return tls_inst->incremental_state.get();
  }

  std::atomic<uint32_t>* valid_instances() { return &state_.valid_instances; }

  DataSourceStaticState* static_state() { return &state_; }

 private:
  void CreateIncrementalState(
      internal::DataSourceInstanceThreadLocalState* tls_inst,
      uint32_t instance_index) {
    PERFETTO_DCHECK(create_incremental_state_fn_ != nullptr);
    tls_inst->incremental_state =
        create_incremental_state_fn_(tls_inst, instance_index, user_arg_);
    tls_inst->incremental_state_generation =
        static_state()
            ->GetUnsafe(instance_index)
            ->incremental_state_generation.load(std::memory_order_relaxed);
  }

  void PopulateTlsInst(DataSourceInstanceThreadLocalState* tls_inst,
                       DataSourceState* instance_state,
                       uint32_t instance_index);

  // Advances `*iterator` to the first active instance whose index is greater or
  // equal than `iterator->i`.
  template <typename TracePointTraits>
  void FirstActiveInstance(
      InstancesIterator* iterator,
      DataSourceThreadLocalState* tls_state,
      typename TracePointTraits::TracePointData trace_point_data) {
    iterator->instance = nullptr;
    for (; iterator->i < kMaxDataSourceInstances; iterator->i++) {
      DataSourceState* instance_state =
          state_.TryGetCached(iterator->cached_instances, iterator->i);
      if (!instance_state)
        continue;
      // Even if we passed the check above, the DataSourceInstance might be
      // still destroyed concurrently while this code runs. The code below is
      // designed to deal with such race, as follows:
      // - We don't access the user-defined data source instance state. The only
      //   bits of state we use are |backend_id| and |buffer_id|.
      // - Beyond those two integers, we access only the TraceWriter here. The
      //   TraceWriter is always safe because it lives on the TLS.
      // - |instance_state| is backed by static storage, so the pointer is
      //   always valid, even after the data source instance is destroyed.
      // - In the case of a race-on-destruction, we'll still see the latest
      //   backend_id and buffer_id and in the worst case keep trying writing
      //   into the tracing shared memory buffer after stopped. But this isn't
      //   really any worse than the case of the stop IPC being delayed by the
      //   kernel scheduler. The tracing service is robust against data commit
      //   attemps made after tracing is stopped.
      // There is a theoretical race that would case the wrong behavior w.r.t
      // writing data in the wrong buffer, but it's so rare that we ignore it:
      // if the data source is stopped and started kMaxDataSourceInstances
      // times (so that the same id is recycled) while we are in this function,
      // we might end up reusing the old data source's backend_id and buffer_id
      // for the new one, because we don't see the generation change past this
      // point. But stopping and starting tracing (even once) takes so much
      // handshaking to make this extremely unrealistic.

      auto& tls_inst = tls_state->per_instance[iterator->i];
      if (PERFETTO_UNLIKELY(!tls_inst.trace_writer)) {
        // Here we need an acquire barrier, which matches the release-store made
        // by TracingMuxerImpl::SetupDataSource(), to ensure that the backend_id
        // and buffer_id are consistent.
        iterator->cached_instances &=
            TracePointTraits::GetActiveInstances(trace_point_data)
                ->load(std::memory_order_acquire);
        instance_state =
            state_.TryGetCached(iterator->cached_instances, iterator->i);
        if (!instance_state || !instance_state->trace_lambda_enabled.load(
                                   std::memory_order_relaxed))
          continue;
        PopulateTlsInst(&tls_inst, instance_state, iterator->i);
      }
      iterator->instance = &tls_inst;
      break;
    }
  }

  // Note that the returned object is one per-thread per-data-source-type, NOT
  // per data-source *instance*.
  template <typename DataSourceTraits>
  DataSourceThreadLocalState* GetOrCreateDataSourceTLS() {
    auto* tracing_impl = TracingMuxer::Get();
    TracingTLS* root_tls = tracing_impl->GetOrCreateTracingTLS();
    DataSourceThreadLocalState* ds_tls =
        DataSourceTraits::GetDataSourceTLS(&state_, root_tls);
    // We keep re-initializing as the initialization is idempotent and not worth
    // the code for extra checks. Also, ds_tls->static_state might point to
    // another data source if ResetForTesting() has been used.
    ds_tls->static_state = &state_;
    assert(!ds_tls->root_tls || ds_tls->root_tls == root_tls);
    ds_tls->root_tls = root_tls;
    return ds_tls;
  }

  DataSourceStaticState state_;
  CreateCustomTlsFn create_custom_tls_fn_ = nullptr;
  CreateIncrementalStateFn create_incremental_state_fn_ = nullptr;
  // User defined pointer that carries extra content for the fn_ callbacks
  // above. Only used in the C shared library.
  void* user_arg_ = nullptr;
};

}  // namespace internal
}  // namespace perfetto

#endif  // INCLUDE_PERFETTO_TRACING_INTERNAL_DATA_SOURCE_TYPE_H_<|MERGE_RESOLUTION|>--- conflicted
+++ resolved
@@ -50,10 +50,6 @@
   bool Register(const DataSourceDescriptor& descriptor,
                 TracingMuxer::DataSourceFactory factory,
                 internal::DataSourceParams params,
-<<<<<<< HEAD
-                BufferExhaustedPolicy buffer_exhausted_policy,
-=======
->>>>>>> 3a84f0d3
                 bool no_flush,
                 CreateCustomTlsFn create_custom_tls_fn,
                 CreateIncrementalStateFn create_incremental_state_fn,
