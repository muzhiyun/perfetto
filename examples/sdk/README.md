# Perfetto SDK example project

This directory contains an example project using the [Perfetto
SDK](https://perfetto.dev/docs/instrumentation/tracing-sdk). It demonstrates
how to instrument your application with track events to give more context in
developing, debugging and performance analysis.

Dependencies:

- [CMake](https://cmake.org/)
- C++17

## Building

First, check out the latest Perfetto release:

```bash
<<<<<<< HEAD
git clone https://github.com/google/perfetto -b v49.0
=======
git clone https://github.com/google/perfetto -b v50.1
>>>>>>> 6540d290
```

Then, build using CMake:

```bash
cd perfetto/examples/sdk
cmake -B build
cmake --build build
```

Note: If amalgamated source files are not present, generate them using
`cd perfetto ; tools/gen_amalgamated --output sdk/perfetto`.
[Learn more](https://perfetto.dev/docs/contributing/sdk-releasing#building-and-tagging-the-release)
at the release section.

## Track event example

The [basic example](example.cc) shows how to instrument an app with track
events. Run it with:

```bash
build/example
```

The program will create a trace file in `example.perfetto-trace`, which can be
directly opened in the [Perfetto UI](https://ui.perfetto.dev). The result
should look like this:

![Example trace loaded in the Perfetto UI](
  example.png "Example trace loaded in the Perfetto UI")

## System-wide example

While the above example only records events from the program itself, with
Perfetto it's also possible to combine app trace events with system-wide
profiling data (e.g., ftrace on Linux). The repository has a [second
example](example_system_wide.cc) which demonstrates this on Android.

Requirements:
- [Android NDK](https://developer.android.com/ndk)
- A device running Android Pie or newer

> Tip: It's also possible to sideload Perfetto on pre-Pie Android devices.
> See the [build
> instructions](https://perfetto.dev/docs/contributing/build-instructions).

To build:

```bash
export NDK=/path/to/ndk
cmake -DCMAKE_TOOLCHAIN_FILE=$NDK/build/cmake/android.toolchain.cmake \
      -DANDROID_ABI=arm64-v8a \
      -DANDROID_PLATFORM=android-21 \
      -DANDROID_LD=lld \
      -DCMAKE_BUILD_TYPE=Release \
      -B build_android
cmake --build build_android
```

Next, plug in an Android device into a USB port, download the example and run
it while simultaneously recording a trace using the `perfetto` command line
tool:

```bash
adb push build_android/example_system_wide ../system_wide_trace_cfg.pbtxt \
         /data/local/tmp/
adb shell "\
    cd /data/local/tmp; \
    rm -f /data/misc/perfetto-traces/example_system_wide.perfetto-trace; \
    cat system_wide_trace_cfg.pbtxt | \
        perfetto --config - --txt --background \
                 -o
                 /data/misc/perfetto-traces/example_system_wide.perfetto-trace; \
    ./example_system_wide"
```

Finally, retrieve the resulting trace:

```bash
adb pull /data/misc/perfetto-traces/example_system_wide.perfetto-trace
```

When opened in the Perfetto UI, the trace now shows additional contextual
information such as CPU frequencies and kernel scheduler information.

![Example system wide-trace loaded in the Perfetto UI](
  example_system_wide.png "Example system-wide trace in the Perfetto UI")

> Tip: You can generate a new trace config with additional data sources using
> the [Perfetto UI](https://ui.perfetto.dev/#!/record) and replace
> `system_wide_trace_cfg.pbtxt` with the [generated config](
> https://ui.perfetto.dev/#!/record/instructions).

## Custom data source example

The [final example](example_custom_data_source.cc) shows how to use an
application defined data source to emit custom, strongly typed data into a
trace. Run it with:

```bash
build/example_custom_data_source
```

The program generates a trace file in `example_custom_data_source.perfetto-trace`,
which we can examine using Perfetto's `traceconv` tool to show the trace
packet written by the custom data source:

```bash
traceconv text example_custom_data_source.perfetto-trace
...
packet {
  trusted_uid: 0
  timestamp: 42
  trusted_packet_sequence_id: 2
  previous_packet_dropped: true
  for_testing {
    str: "Hello world!"
  }
}
...
```<|MERGE_RESOLUTION|>--- conflicted
+++ resolved
@@ -15,11 +15,7 @@
 First, check out the latest Perfetto release:
 
 ```bash
-<<<<<<< HEAD
-git clone https://github.com/google/perfetto -b v49.0
-=======
 git clone https://github.com/google/perfetto -b v50.1
->>>>>>> 6540d290
 ```
 
 Then, build using CMake:
