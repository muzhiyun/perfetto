--- conflicted
+++ resolved
@@ -19,10 +19,7 @@
 #include <string.h>
 #include <sys/types.h>
 #include <unistd.h>
-<<<<<<< HEAD
-=======
 #include <cctype>
->>>>>>> 883878f1
 #include <cstdint>
 
 #include <algorithm>
@@ -30,10 +27,7 @@
 #include <limits>
 
 #include "perfetto/ext/base/utils.h"
-<<<<<<< HEAD
-=======
 #include "protos/perfetto/config/ftrace/ftrace_config.gen.h"
->>>>>>> 883878f1
 #include "protos/perfetto/trace/ftrace/generic.pbzero.h"
 #include "src/traced/probes/ftrace/atrace_wrapper.h"
 #include "src/traced/probes/ftrace/compact_sched.h"
@@ -144,30 +138,6 @@
 
 std::map<GroupAndName, KprobeEvent::KprobeType> GetFtraceKprobeEvents(
     const FtraceConfig& request) {
-<<<<<<< HEAD
-  std::map<GroupAndName, KprobeEvent::KprobeType> events;
-  for (const auto& config_value : request.kprobe_events()) {
-    switch (config_value.type()) {
-      case protos::gen::FtraceConfig::KprobeEvent::KPROBE_TYPE_KPROBE:
-        events[GroupAndName(kKprobeGroup, config_value.probe().c_str())] =
-            KprobeEvent::KprobeType::KPROBE_TYPE_INSTANT;
-        break;
-      case protos::gen::FtraceConfig::KprobeEvent::KPROBE_TYPE_KRETPROBE:
-        events[GroupAndName(kKretprobeGroup, config_value.probe().c_str())] =
-            KprobeEvent::KprobeType::KPROBE_TYPE_INSTANT;
-        break;
-      case protos::gen::FtraceConfig::KprobeEvent::KPROBE_TYPE_BOTH:
-        events[GroupAndName(kKprobeGroup, config_value.probe().c_str())] =
-            KprobeEvent::KprobeType::KPROBE_TYPE_BEGIN;
-        events[GroupAndName(kKretprobeGroup, config_value.probe().c_str())] =
-            KprobeEvent::KprobeType::KPROBE_TYPE_END;
-        break;
-      case protos::gen::FtraceConfig::KprobeEvent::KPROBE_TYPE_UNKNOWN:
-        PERFETTO_DLOG("Unknown kprobe event");
-        break;
-    }
-    PERFETTO_DLOG("Added kprobe event: %s", config_value.probe().c_str());
-=======
   using CFG = protos::gen::FtraceConfig::KprobeEvent;
   using TRACE = protos::pbzero::KprobeEvent;
 
@@ -196,23 +166,13 @@
         break;
     }
     PERFETTO_DLOG("Added kprobe event: %s", cfg_evt.probe().c_str());
->>>>>>> 883878f1
   }
   return events;
 }
 
 bool ValidateKprobeName(const std::string& name) {
-<<<<<<< HEAD
-  for (const char& c : name) {
-    if (!std::isalnum(c) && c != '_') {
-      return false;
-    }
-  }
-  return true;
-=======
   return std::all_of(name.begin(), name.end(),
                      [](char c) { return std::isalnum(c) || c == '_'; });
->>>>>>> 883878f1
 }
 
 }  // namespace
@@ -918,11 +878,7 @@
           std::move(ftrace_print_filter), std::move(apps),
           std::move(categories), std::move(categories_sdk_optout),
           request.symbolize_ksyms(), request.drain_buffer_percent(),
-<<<<<<< HEAD
-          GetSyscallsReturningFds(syscalls_)));
-=======
           GetSyscallsReturningFds(syscalls_), request.debug_ftrace_abi()));
->>>>>>> 883878f1
   if (inserted) {
     it->second.kprobes = std::move(kprobes);
   }
@@ -1249,17 +1205,10 @@
   PERFETTO_DLOG("Update atrace config...");
 
   std::vector<std::string> args;
-<<<<<<< HEAD
-  args.push_back("atrace");  // argv0 for exec()
-  args.push_back("--async_start");
-  if (atrace_wrapper_->SupportsUserspaceOnly())
-    args.push_back("--only_userspace");
-=======
   args.emplace_back("atrace");  // argv0 for exec()
   args.emplace_back("--async_start");
   if (atrace_wrapper_->SupportsUserspaceOnly())
     args.emplace_back("--only_userspace");
->>>>>>> 883878f1
 
   for (const auto& category : categories)
     args.push_back(category);
@@ -1289,13 +1238,8 @@
   PERFETTO_DLOG("Update atrace prefer sdk categories...");
 
   std::vector<std::string> args;
-<<<<<<< HEAD
-  args.push_back("atrace");  // argv0 for exec()
-  args.push_back("--prefer_sdk");
-=======
   args.emplace_back("atrace");  // argv0 for exec()
   args.emplace_back("--prefer_sdk");
->>>>>>> 883878f1
 
   for (const auto& category : prefer_sdk_categories)
     args.push_back(category);
@@ -1312,11 +1256,7 @@
 
   std::vector<std::string> args{"atrace", "--async_stop"};
   if (atrace_wrapper_->SupportsUserspaceOnly())
-<<<<<<< HEAD
-    args.push_back("--only_userspace");
-=======
     args.emplace_back("--only_userspace");
->>>>>>> 883878f1
   if (atrace_wrapper_->RunAtrace(args, /*atrace_errors=*/nullptr)) {
     current_state_.atrace_categories.clear();
     current_state_.atrace_apps.clear();
