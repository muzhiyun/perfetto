/**
 * Copyright (c) 2019 The Android Open Source Project
 *
 * Licensed under the Apache License, Version 2.0 (the 'License'); you
 * may not use this file except in compliance with the License. You may
 * obtain a copy of the License at
 *
 *   http://www.apache.org/licenses/LICENSE-2.0
 *
 * Unless required by applicable law or agreed to in writing, software
 * distributed under the License is distributed on an 'AS IS' BASIS,
 * WITHOUT WARRANTIES OR CONDITIONS OF ANY KIND, either express or
 * implied. See the License for the specific language governing
 * permissions and limitations under the License.
 */

"use strict";

// If you add or remove job types, do not forget to fix the colspans below.
const JOB_TYPES = [
<<<<<<< HEAD
  { id: 'linux-gcc8-x86_64-release', label: 'rel' },
  { id: 'linux-clang-x86_64-debug', label: 'dbg' },
  { id: 'linux-clang-x86_64-tsan', label: 'tsan' },
  { id: 'linux-clang-x86_64-msan', label: 'msan' },
  { id: 'linux-clang-x86_64-asan_lsan', label: '{a,l}san' },
  { id: 'linux-clang-x86-release', label: 'x86 rel' },
  { id: 'linux-clang-x86_64-libfuzzer', label: 'fuzzer' },
  { id: 'linux-clang-x86_64-bazel', label: 'bazel' },
  { id: 'ui-clang-x86_64-release', label: 'rel' },
  { id: 'android-clang-arm-release', label: 'rel' },
=======
  { id: "linux/gcc8-x86_64-release", label: "rel" },
  { id: "linux/clang-x86_64-debug", label: "dbg" },
  { id: "linux/clang-x86_64-tsan", label: "tsan" },
  { id: "linux/clang-x86_64-msan", label: "msan" },
  { id: "linux/clang-x86_64-asan_lsan", label: "{a,l}san" },
  { id: "linux/clang-x86-release", label: "x86 rel" },
  { id: "fuzzer", label: "fuzzer" },
  { id: "bazel", label: "bazel" },
  { id: "ui", label: "rel" },
  { id: "android", label: "rel" },
  { id: "repo-checks", label: "RC" },
>>>>>>> 6540d290
];

const STATS_LINK =
  "https://app.google.stackdriver.com/dashboards/5008687313278081798?project=perfetto-ci";

const state = {
  // An array of recent CL objects retrieved from GitHub.
  pullReqs: [],

<<<<<<< HEAD
  // A map of sha1 -> Gerrit commit object.
  // See
  // https://gerrit-review.googlesource.com/Documentation/rest-api-projects.html#get-commit
  gerritCommits: {},
=======
  // pullReqs.id -> {JOB_TYPES.id -> {status, url}}
  checks: {},
>>>>>>> 6540d290

  // pullReqs.id -> [{id, title}]
  patchsets: {},

  // An array similar to pullReqs, but for commits in main.
  mainCommits: [],

  // Action Runners.
  runners: [],

<<<<<<< HEAD
  // Maps 'worker id' -> DB wokrker object, as per /ci/workers.
  dbWorker: {},

  // Maps 'main-YYMMDD' -> DB branch object, as per /ci/branches/xxx.
  dbBranches: {},
  getBranchKeys: () => Object.keys(state.dbBranches).sort().reverse(),
=======
  // Workflows runs.
  workflowRuns: [],
>>>>>>> 6540d290

  // Maps 'CL number' -> true|false. Retains the collapsed/expanded information
  // for each row in the CLs table.
  expandCl: {},

  limitPostsubmit: 3,

<<<<<<< HEAD
  // Lines that will be appended to the terminal on the next redraw() cycle.
  termLines: [
    'Hover a CL icon to see the log tail.', 'Click on it to load the full log.'
  ],
  termJobId: undefined,  // The job id currently being shown by the terminal.
  termClear: false,      // If true the next redraw will clear the terminal.
  redrawPending: false,

  // State for the Jobs page. These are arrays of job ids.
  jobsQueued: [],
  jobsRunning: [],
  jobsRecent: [],

  // Firebase DB listeners (the objects returned by the .ref() operator).
  realTimeLogRef: undefined,  // Ref for the real-time log streaming.
  workersRef: undefined,
  jobsRunningRef: undefined,
  jobsQueuedRef: undefined,
  jobsRecentRef: undefined,
  clRefs: {},     // '1234-1' -> Ref subscribed to updates on the given cl.
  jobRefs: {},    // '....-arm-asan' -> Ref subscribed updates on the given job.
  branchRefs: {}  // 'main' -> Ref subscribed updates on the given branch.
=======
  redrawPending: false,
>>>>>>> 6540d290
};

let term = undefined;
let fitAddon = undefined;
let searchAddon = undefined;

function main() {
  m.route(document.body, "/cls", {
    "/cls": CLsPageRenderer,
    "/cls/:cl": CLsPageRenderer,
    "/jobs": JobsPageRenderer,
    "/jobs/:jobId": JobsPageRenderer,
  });

<<<<<<< HEAD
  setInterval(fetchGerritCLs, 15000);
  fetchGerritCLs();
  fetchCIStatusForBranch('main');
=======
  setInterval(fetchPullRequests, 30000);
  fetchPullRequests();
  getMainCommits();
>>>>>>> 6540d290
}

// -----------------------------------------------------------------------------
// Rendering functions
// -----------------------------------------------------------------------------

function renderHeader() {
  const active = (id) => (m.route.get().startsWith(`/${id}`) ? ".active" : "");
  const logUrl = "https://goto.google.com/perfetto-ci-logs-";
  const docsUrl =
    "https://perfetto.dev/docs/design-docs/continuous-integration";
  return m(
    "header",
    m("a[href=/#!/cls]", m("h1", "Perfetto ", m("span", "CI"))),
    m(
      "nav",
      m(`div${active("cls")}`, m("a[href=/#!/cls]", "CLs")),
      m(`div${active("jobs")}`, m("a[href=/#!/jobs]", "Jobs")),
      m(
        `div${active("stats")}`,
        m(`a[href=${STATS_LINK}][target=_blank]`, "Stats"),
      ),
      m(`div`, m(`a[href=${docsUrl}][target=_blank]`, "Docs")),
      m(
        `div.logs`,
        "Logs",
        m("div", m(`a[href=${logUrl}workers][target=_blank]`, "Workers")),
        m("div", m(`a[href=${logUrl}frontend][target=_blank]`, "Frontend")),
      ),
    ),
  );
}

var CLsPageRenderer = {
  view: function (vnode) {
    const allCols = 4 + JOB_TYPES.length;
    const postsubmitHeader = m(
      "tr",
      m(`td.header[colspan=${allCols}]`, "Post-submit"),
    );

    const postsubmitLoadMore = m(
      "tr",
      m(
        `td[colspan=${allCols}]`,
        m(
          "a[href=#]",
          {
            onclick: () => {
              state.limitPostsubmit += 10;
              getMainCommits();
            },
          },
          "Load more",
        ),
      ),
    );

    const presubmitHeader = m(
      "tr",
      m(`td.header[colspan=${allCols}]`, "Pre-submit"),
    );

    let branchRows = [];
    for (
      let i = 0;
      i < Math.min(state.mainCommits.length, state.limitPostsubmit);
      i++
    ) {
      const commit = state.mainCommits[i];
      branchRows = branchRows.concat(renderCLRow(commit));
    }

    let clRows = [];
    for (const gerritCl of state.pullReqs) {
      if (vnode.attrs.cl && gerritCl.num != vnode.attrs.cl) continue;
      clRows = clRows.concat(renderCLRow(gerritCl));
    }

    let footer = [];
    if (vnode.attrs.cl) {
      footer = m(
        "footer",
        `Showing only CL ${vnode.attrs.cl} - `,
        m(`a[href=#!/cls]`, "Click here to see all CLs"),
      );
    }

    return [
      renderHeader(),
<<<<<<< HEAD
      m('main#cls',
        m('div.table-scrolling-container',
          m('table.main-table',
            m('thead',
              m('tr',
                m('td[rowspan=4]', 'Subject'),
                m('td[rowspan=4]', 'Status'),
                m('td[rowspan=4]', 'Owner'),
                m('td[rowspan=4]', 'Updated'),
                m('td[colspan=10]', 'Bots'),
              ),
              m('tr',
                m('td[colspan=9]', 'linux'),
                m('td[colspan=2]', 'android'),
              ),
              m('tr',
                m('td', 'gcc8'),
                m('td[colspan=7]', 'clang'),
                m('td[colspan=1]', 'ui'),
                m('td[colspan=1]', 'clang-arm'),
              ),
              m('tr#cls_header',
                JOB_TYPES.map(job => m(`td#${job.id}`, job.label))
              ),
=======
      m(
        "main#cls",
        m(
          "table.main-table",
          m(
            "thead",
            m(
              "tr",
              m("td[rowspan=4]", "Subject"),
              m("td[rowspan=4]", "Status"),
              m("td[rowspan=4]", "Owner"),
              m("td[rowspan=4]", "Updated"),
              m("td[colspan=11]", "Bots"),
            ),
            m(
              "tr",
              m("td[colspan=9]", "linux"),
              m("td[colspan=1]", "android"),
              m("td", "RC"),
            ),
            m(
              "tr",
              m("td", "gcc8"),
              m("td[colspan=7]", "clang"),
              m("td[colspan=1]", "ui"),
              m("td[colspan=1]", "clang-arm"),
              m("td[colspan=1]", "RC"),
            ),
            m(
              "tr#cls_header",
              JOB_TYPES.map((job) => m(`td#${job.id}`, job.label)),
>>>>>>> 6540d290
            ),
          ),
          m(
            "tbody",
            postsubmitHeader,
            branchRows,
            postsubmitLoadMore,
            presubmitHeader,
            clRows,
          ),
        ),
        footer,
      ),
    ];
  },
};

function getLastUpdate(lastUpdate) {
  if (lastUpdate === undefined) return "";
  const lastUpdateMins = Math.ceil((Date.now() - lastUpdate) / 60000);
  if (lastUpdateMins < 60) return lastUpdateMins + " mins ago";
  if (lastUpdateMins < 60 * 24)
<<<<<<< HEAD
    return Math.ceil(lastUpdateMins / 60) + ' hours ago';
=======
    return Math.ceil(lastUpdateMins / 60) + " hours ago";
>>>>>>> 6540d290
  return lastUpdate.toISOString().substr(0, 10);
}

function renderCLRow(cl) {
  const expanded = !!state.expandCl[cl.id];
  const toggleExpand = () => {
    state.expandCl[cl.id] ^= 1;
    if (state.expandCl[cl.id]) {
      fetchAllPatchsetsForPr(cl);
    }
  };
  const rows = [];

  // Create the row for the latest patchset (as fetched by Gerrit).
  rows.push(
    m(
      `tr.${cl.status}`,
      m(
        "td",
        m(
          `i.material-icons.expand${expanded ? ".expanded" : ""}`,
          { onclick: toggleExpand },
          "arrow_right",
        ),
        m(
          `a[href=${cl.url}]`,
          `${cl.subject}`,
          cl.num && m("span.ps", `#${cl.num}`),
        ),
      ),
      m("td", cl.status),
      m("td", cl.owner),
      m("td", getLastUpdate(cl.lastUpdate)),
      JOB_TYPES.map((x) => renderClJobCell(cl.id, x.id)),
    ),
  );

  // If the usere clicked on the expand button, show also the other patchsets.
  if (state.expandCl[cl.id]) {
    for (const ps of state.patchsets[cl.id] ?? []) {
      rows.push(
        m(
          `tr.nested`,
          m("td", m(`a[href=${ps.url}]`, ps.title)),
          m("td", ""),
          m("td", ""),
          m("td", ""),
          JOB_TYPES.map((x) => renderClJobCell(ps.id, x.id)),
        ),
      );
    }
  }
  return rows;
}

function renderJobLink(jobStatus, url) {
  const ICON_MAP = {
    queued: "schedule",
    success: "check_circle",
    failure: "bug_report",
    skipped: "clear",
    in_progress: "hourglass_full",
    cancelled: "cancel",
    timed_out: "notification_important",
  };
  const icon = ICON_MAP[jobStatus] || "clear";
  return m(
    `a.${jobStatus}[href=${url}][title=${jobStatus}][target=_blank]`,
    m(`i.material-icons`, icon),
  );
}

function renderClJobCell(id, botName) {
  const check = (state.checks[id] ?? {})[botName];
  if (check === undefined) {
    return m("td.job", renderJobLink("unknown", ""));
  } else {
    return m("td.job", renderJobLink(check.status, check.url));
  }
}

const JobsPageRenderer = {
  oncreate: function (vnode) {
    fetchWorkers();
    fetchWorkflows();
  },

  createWorkerTable: function () {
    const makeWokerRow = (runner) => {
      return m(
        "tr",
        { className: runner.status },
        m("td", runner.id),
        m("td", runner.name),
        m("td", runner.status),
      );
    };

    return m(
      "table.main-table",
      m(
        "thead",
        m("tr", m("td[colspan=3]", "Workers")),
        m("tr", m("td", "ID"), m("td", "Worker"), m("td", "Status")),
      ),
      m("tbody", state.runners.map(makeWokerRow)),
    );
  },

  createJobsTable: function () {
    const makeJobRow = (job) => {
      return m(
        "tr",
        { class: `workflow ${job.status}` },
        m("td", { colspan: 2 }),
        m("td", m("a", { href: job.html_url }, job.id)),
        m("td", job.status, job.conclusion && ` [${job.conclusion}]`),
        m("td", `${job.runner_id} (${job.runner_name})`),
        m("td", job.name),
        m("td", getLastUpdate(parseGhTime(job.created_at))),
        m("td", getLastUpdate(parseGhTime(job.updated_at))),
        m("td", getLastUpdate(parseGhTime(job.completed_at))),
      );
    };

    const makeWorkflowRow = (wkf) => {
      return [
        m(
          "tr",
          { class: `workflow ${wkf.status}` },
          m("td", m("a", { href: wkf.html_url }, wkf.id)),
          m("td", wkf.event),
          m("td", ""),
          m("td", wkf.status, wkf.conclusion && ` [${wkf.conclusion}]`),
          m("td", wkf.actor.login),
          m("td", wkf.display_title),
          m("td", getLastUpdate(parseGhTime(wkf.created_at))),
          m("td", getLastUpdate(parseGhTime(wkf.updated_at))),
          m("td", ""),
        ),
      ].concat(wkf.jobs.map(makeJobRow));
    };

    return m(
      "table.main-table",
      m(
        "thead",
        m("tr", m("td[colspan=9]", "Workflow runs")),
        m(
          "tr",
          m("td", "WKF ID"),
          m("td", "Trigger"),
          m("td", "Job ID"),
          m("td", "Status"),
          m("td", "Author"),
          m("td", "Title"),
          m("td", "Created"),
          m("td", "Updated"),
          m("td", "Completed"),
        ),
      ),
      m(
        "tbody",
        state.workflowRuns.sort((a, b) => b.id - a.id).map(makeWorkflowRow),
      ),
    );
  },

  view: function (vnode) {
    return [
      renderHeader(),
      m(
        "main",
        m(".jobs-list", this.createWorkerTable(), this.createJobsTable()),
      ),
    ];
  },
};

// -----------------------------------------------------------------------------
// Business logic (handles fetching from GitHub).
// -----------------------------------------------------------------------------

function parseGhTime(str) {
  if (str === null || str === undefined) return undefined;
  // Gerrit timestamps are UTC (as per public docs) but obviously they are not
  // encoded in ISO format.
  return new Date(str);
}

async function getMainCommits() {
  console.log("Fetching commits from GitHub");
  const uri = "/gh/commits/main";
  const response = await fetch(uri);
  const commits = JSON.parse(await response.text());
  state.mainCommits = [];
  for (let i = 0; i < Math.min(commits.length, state.limitPostsubmit); i++) {
    const c = commits[i];
    const id = `main/${c.sha}`;
    const pr = {
      id: id,
      url: c.html_url,
      subject: c.commit.message.split("\n")[0],
      revHash: c.sha,
      lastUpdate: parseGhTime(c.commit.committer.date),
      owner: c.author.login,
    };
    state.mainCommits.push(pr);
    fetchChecksForPR(pr.id, pr.revHash);
  }
  console.log(`Got ${state.pullReqs.length} commits`);
  scheduleRedraw();
}

// Fetches the list of CLs from gerrit and updates the state.
<<<<<<< HEAD
async function fetchGerritCLs() {
  console.log('Fetching CL list from Gerrit');
  let uri = '/gerrit/changes/?-age:7days';
  uri += '+-is:abandoned+branch:main&o=DETAILED_ACCOUNTS&o=CURRENT_REVISION';
=======
async function fetchPullRequests() {
  console.log("Fetching PRs from GitHub");
  const uri = "/gh/pulls";
>>>>>>> 6540d290
  const response = await fetch(uri);
  state.pullReqs = [];
  if (response.status !== 200) {
    setTimeout(fetchPullRequests, 3000); // Retry.
    return;
  }

  const pulls = JSON.parse(await response.text());
  state.pullReqs = [];
  for (const p of pulls) {
    const id = `${p.number}/${p.head.sha}`;
    const pr = {
      id: id,
      url: p.html_url,
      subject: p.title,
      status: p.state,
      num: p.number,
      revHash: p.head.sha,
      lastUpdate: parseGhTime(p.updated_at),
      owner: p.user.login,
    };
    state.pullReqs.push(pr);
    fetchChecksForPR(pr.id, pr.revHash);
  }
  console.log(`Got ${state.pullReqs.length} PRs`);
  scheduleRedraw();
}

async function fetchChecksForPR(id, commitHash) {
  state.checks[id] ??= {};
  const prChecks = state.checks[id];
  const response = await fetch(`/gh/checks/${commitHash}`);
  const json = JSON.parse(await response.text());
  for (const check of json.check_runs) {
    // status is either: 'queued', 'in_progress', 'success', 'failure', or other
    // values we don't really bother supporting.
    let status = check.status;
    if (status === "completed") {
      status = check.conclusion;
    }
<<<<<<< HEAD
    scheduleRedraw();
  });
}

function fetchCIStatusForJob(jobId) {
  if (jobId in state.jobRefs) return;  // Already have a listener for this key.
  const ref = firebase.database().ref(`/ci/jobs/${jobId}`);
  state.jobRefs[jobId] = ref;
  ref.on('value', (e) => {
    if (e.val()) state.dbJobs[jobId] = e.val();
    scheduleRedraw();
  });
}

function fetchCIStatusForBranch(branch) {
  if (branch in state.branchRefs) return;  // Already have a listener.
  const db = firebase.database();
  const ref = db.ref('/ci/branches')
                  .orderByKey()
                  .startAt('main')
                  .endAt('maio')
                  .limitToLast(20);
  state.branchRefs[branch] = ref;
  ref.on('value', (e) => {
    const resp = e.val();
    if (!resp) return;
    // key looks like 'main-YYYYMMDDHHMMSS', where YMD is the commit datetime.
    // Iterate in most-recent-first order.
    const keys = Object.keys(resp).sort().reverse();
    for (let i = 0; i < keys.length; i++) {
      const key = keys[i];
      const branchInfo = resp[key];
      state.dbBranches[key] = branchInfo;
      fetchCIJobsForCLOrBranch(`branches/${key}`);
      if (i < keys.length - 1) {
        fetchGerritLog(resp[keys[i + 1]].rev, branchInfo.rev);
      }
    }
    scheduleRedraw();
  });
}

function fetchWorkers() {
  if (state.workersRef !== undefined) return;  // Aslready have a listener.
  const ref = firebase.database().ref('/ci/workers');
  state.workersRef = ref;
  ref.on('value', (e) => {
    state.dbWorker = e.val() || {};
    scheduleRedraw();
  });
}

async function showLogTail(jobId) {
  if (state.termJobId === jobId) return;  // Already on it.
  const TAIL = 20;
  state.termClear = true;
  state.termLines = [
    `Fetching last ${TAIL} lines for ${jobId}.`,
    `Click on the CI icon to see the full log.`
  ];
  state.termJobId = jobId;
  scheduleRedraw();
  const ref = firebase.database().ref(`/ci/logs/${jobId}`);
  const lines = (await ref.orderByKey().limitToLast(TAIL).once('value')).val();
  if (state.termJobId !== jobId || !lines) return;
  const lastKey = appendLogLinesAndRedraw(lines);
  startRealTimeLogs(jobId, lastKey);
}

async function showFullLog(jobId) {
  state.termClear = true;
  state.termLines = [`Fetching full for ${jobId} ...`];
  state.termJobId = jobId;
  scheduleRedraw();
=======
>>>>>>> 6540d290

    // Extract the job ID from the long concatenated Github Actions string.
    // The input can be either
    // linux / linux (gcc8-x86_64-release, is_debug=false  (when using matrix)
    // or just
    // bazel / bazel
    // We want in output: 'linux/gcc8-x86_64-release' or 'bazel'.
    const m = check.name.match(
      /^([\w-]+)\s*\/\s*[\w-]+(?:\s*\(\s*([^,\s)]+))?/,
    );
    if (!m) continue;
    const name = m[1] + (m[2] ? `/${m[2]}` : "");
    prChecks[name] = {
      status: status,
      url: check.details_url,
    };
  }
  scheduleRedraw();
}

async function fetchAllPatchsetsForPr(pr) {
  const patchsets = (state.patchsets[pr.id] = []);
  const response = await fetch(`/gh/patchsets/${pr.num}`);
  const json = JSON.parse(await response.text());
  for (const commit of json) {
    const psId = `${pr.num}/${commit.sha}`;
    patchsets.push({
      id: psId,
      url: `${pr.url}/commits/${commit.sha}`,
      sha: commit.sha,
      title: commit.commit.message.split("\n")[0],
    });
    fetchChecksForPR(psId, commit.sha);
  }
  scheduleRedraw();
}

async function fetchWorkers() {
  const uri = "/gh/runners";
  const response = await fetch(uri);
  state.runners = JSON.parse(await response.text()).runners;
  scheduleRedraw();
}

async function fetchWorkflows() {
  const uri = "/gh/workflows";
  const response = await fetch(uri);
  const resp = await response.text();
  state.workflowRuns = JSON.parse(resp);
  scheduleRedraw();
}

function scheduleRedraw() {
  if (state.redrawPending) return;
  state.redrawPending = true;
  window.requestAnimationFrame(() => {
    state.redrawPending = false;
    m.redraw();
  });
}

main();<|MERGE_RESOLUTION|>--- conflicted
+++ resolved
@@ -18,18 +18,6 @@
 
 // If you add or remove job types, do not forget to fix the colspans below.
 const JOB_TYPES = [
-<<<<<<< HEAD
-  { id: 'linux-gcc8-x86_64-release', label: 'rel' },
-  { id: 'linux-clang-x86_64-debug', label: 'dbg' },
-  { id: 'linux-clang-x86_64-tsan', label: 'tsan' },
-  { id: 'linux-clang-x86_64-msan', label: 'msan' },
-  { id: 'linux-clang-x86_64-asan_lsan', label: '{a,l}san' },
-  { id: 'linux-clang-x86-release', label: 'x86 rel' },
-  { id: 'linux-clang-x86_64-libfuzzer', label: 'fuzzer' },
-  { id: 'linux-clang-x86_64-bazel', label: 'bazel' },
-  { id: 'ui-clang-x86_64-release', label: 'rel' },
-  { id: 'android-clang-arm-release', label: 'rel' },
-=======
   { id: "linux/gcc8-x86_64-release", label: "rel" },
   { id: "linux/clang-x86_64-debug", label: "dbg" },
   { id: "linux/clang-x86_64-tsan", label: "tsan" },
@@ -41,7 +29,6 @@
   { id: "ui", label: "rel" },
   { id: "android", label: "rel" },
   { id: "repo-checks", label: "RC" },
->>>>>>> 6540d290
 ];
 
 const STATS_LINK =
@@ -51,15 +38,8 @@
   // An array of recent CL objects retrieved from GitHub.
   pullReqs: [],
 
-<<<<<<< HEAD
-  // A map of sha1 -> Gerrit commit object.
-  // See
-  // https://gerrit-review.googlesource.com/Documentation/rest-api-projects.html#get-commit
-  gerritCommits: {},
-=======
   // pullReqs.id -> {JOB_TYPES.id -> {status, url}}
   checks: {},
->>>>>>> 6540d290
 
   // pullReqs.id -> [{id, title}]
   patchsets: {},
@@ -70,17 +50,8 @@
   // Action Runners.
   runners: [],
 
-<<<<<<< HEAD
-  // Maps 'worker id' -> DB wokrker object, as per /ci/workers.
-  dbWorker: {},
-
-  // Maps 'main-YYMMDD' -> DB branch object, as per /ci/branches/xxx.
-  dbBranches: {},
-  getBranchKeys: () => Object.keys(state.dbBranches).sort().reverse(),
-=======
   // Workflows runs.
   workflowRuns: [],
->>>>>>> 6540d290
 
   // Maps 'CL number' -> true|false. Retains the collapsed/expanded information
   // for each row in the CLs table.
@@ -88,32 +59,7 @@
 
   limitPostsubmit: 3,
 
-<<<<<<< HEAD
-  // Lines that will be appended to the terminal on the next redraw() cycle.
-  termLines: [
-    'Hover a CL icon to see the log tail.', 'Click on it to load the full log.'
-  ],
-  termJobId: undefined,  // The job id currently being shown by the terminal.
-  termClear: false,      // If true the next redraw will clear the terminal.
   redrawPending: false,
-
-  // State for the Jobs page. These are arrays of job ids.
-  jobsQueued: [],
-  jobsRunning: [],
-  jobsRecent: [],
-
-  // Firebase DB listeners (the objects returned by the .ref() operator).
-  realTimeLogRef: undefined,  // Ref for the real-time log streaming.
-  workersRef: undefined,
-  jobsRunningRef: undefined,
-  jobsQueuedRef: undefined,
-  jobsRecentRef: undefined,
-  clRefs: {},     // '1234-1' -> Ref subscribed to updates on the given cl.
-  jobRefs: {},    // '....-arm-asan' -> Ref subscribed updates on the given job.
-  branchRefs: {}  // 'main' -> Ref subscribed updates on the given branch.
-=======
-  redrawPending: false,
->>>>>>> 6540d290
 };
 
 let term = undefined;
@@ -128,15 +74,9 @@
     "/jobs/:jobId": JobsPageRenderer,
   });
 
-<<<<<<< HEAD
-  setInterval(fetchGerritCLs, 15000);
-  fetchGerritCLs();
-  fetchCIStatusForBranch('main');
-=======
   setInterval(fetchPullRequests, 30000);
   fetchPullRequests();
   getMainCommits();
->>>>>>> 6540d290
 }
 
 // -----------------------------------------------------------------------------
@@ -227,32 +167,6 @@
 
     return [
       renderHeader(),
-<<<<<<< HEAD
-      m('main#cls',
-        m('div.table-scrolling-container',
-          m('table.main-table',
-            m('thead',
-              m('tr',
-                m('td[rowspan=4]', 'Subject'),
-                m('td[rowspan=4]', 'Status'),
-                m('td[rowspan=4]', 'Owner'),
-                m('td[rowspan=4]', 'Updated'),
-                m('td[colspan=10]', 'Bots'),
-              ),
-              m('tr',
-                m('td[colspan=9]', 'linux'),
-                m('td[colspan=2]', 'android'),
-              ),
-              m('tr',
-                m('td', 'gcc8'),
-                m('td[colspan=7]', 'clang'),
-                m('td[colspan=1]', 'ui'),
-                m('td[colspan=1]', 'clang-arm'),
-              ),
-              m('tr#cls_header',
-                JOB_TYPES.map(job => m(`td#${job.id}`, job.label))
-              ),
-=======
       m(
         "main#cls",
         m(
@@ -284,7 +198,6 @@
             m(
               "tr#cls_header",
               JOB_TYPES.map((job) => m(`td#${job.id}`, job.label)),
->>>>>>> 6540d290
             ),
           ),
           m(
@@ -307,11 +220,7 @@
   const lastUpdateMins = Math.ceil((Date.now() - lastUpdate) / 60000);
   if (lastUpdateMins < 60) return lastUpdateMins + " mins ago";
   if (lastUpdateMins < 60 * 24)
-<<<<<<< HEAD
-    return Math.ceil(lastUpdateMins / 60) + ' hours ago';
-=======
     return Math.ceil(lastUpdateMins / 60) + " hours ago";
->>>>>>> 6540d290
   return lastUpdate.toISOString().substr(0, 10);
 }
 
@@ -527,16 +436,9 @@
 }
 
 // Fetches the list of CLs from gerrit and updates the state.
-<<<<<<< HEAD
-async function fetchGerritCLs() {
-  console.log('Fetching CL list from Gerrit');
-  let uri = '/gerrit/changes/?-age:7days';
-  uri += '+-is:abandoned+branch:main&o=DETAILED_ACCOUNTS&o=CURRENT_REVISION';
-=======
 async function fetchPullRequests() {
   console.log("Fetching PRs from GitHub");
   const uri = "/gh/pulls";
->>>>>>> 6540d290
   const response = await fetch(uri);
   state.pullReqs = [];
   if (response.status !== 200) {
@@ -577,83 +479,6 @@
     if (status === "completed") {
       status = check.conclusion;
     }
-<<<<<<< HEAD
-    scheduleRedraw();
-  });
-}
-
-function fetchCIStatusForJob(jobId) {
-  if (jobId in state.jobRefs) return;  // Already have a listener for this key.
-  const ref = firebase.database().ref(`/ci/jobs/${jobId}`);
-  state.jobRefs[jobId] = ref;
-  ref.on('value', (e) => {
-    if (e.val()) state.dbJobs[jobId] = e.val();
-    scheduleRedraw();
-  });
-}
-
-function fetchCIStatusForBranch(branch) {
-  if (branch in state.branchRefs) return;  // Already have a listener.
-  const db = firebase.database();
-  const ref = db.ref('/ci/branches')
-                  .orderByKey()
-                  .startAt('main')
-                  .endAt('maio')
-                  .limitToLast(20);
-  state.branchRefs[branch] = ref;
-  ref.on('value', (e) => {
-    const resp = e.val();
-    if (!resp) return;
-    // key looks like 'main-YYYYMMDDHHMMSS', where YMD is the commit datetime.
-    // Iterate in most-recent-first order.
-    const keys = Object.keys(resp).sort().reverse();
-    for (let i = 0; i < keys.length; i++) {
-      const key = keys[i];
-      const branchInfo = resp[key];
-      state.dbBranches[key] = branchInfo;
-      fetchCIJobsForCLOrBranch(`branches/${key}`);
-      if (i < keys.length - 1) {
-        fetchGerritLog(resp[keys[i + 1]].rev, branchInfo.rev);
-      }
-    }
-    scheduleRedraw();
-  });
-}
-
-function fetchWorkers() {
-  if (state.workersRef !== undefined) return;  // Aslready have a listener.
-  const ref = firebase.database().ref('/ci/workers');
-  state.workersRef = ref;
-  ref.on('value', (e) => {
-    state.dbWorker = e.val() || {};
-    scheduleRedraw();
-  });
-}
-
-async function showLogTail(jobId) {
-  if (state.termJobId === jobId) return;  // Already on it.
-  const TAIL = 20;
-  state.termClear = true;
-  state.termLines = [
-    `Fetching last ${TAIL} lines for ${jobId}.`,
-    `Click on the CI icon to see the full log.`
-  ];
-  state.termJobId = jobId;
-  scheduleRedraw();
-  const ref = firebase.database().ref(`/ci/logs/${jobId}`);
-  const lines = (await ref.orderByKey().limitToLast(TAIL).once('value')).val();
-  if (state.termJobId !== jobId || !lines) return;
-  const lastKey = appendLogLinesAndRedraw(lines);
-  startRealTimeLogs(jobId, lastKey);
-}
-
-async function showFullLog(jobId) {
-  state.termClear = true;
-  state.termLines = [`Fetching full for ${jobId} ...`];
-  state.termJobId = jobId;
-  scheduleRedraw();
-=======
->>>>>>> 6540d290
 
     // Extract the job ID from the long concatenated Github Actions string.
     // The input can be either
