// Copyright (C) 2018 The Android Open Source Project
//
// Licensed under the Apache License, Version 2.0 (the "License");
// you may not use this file except in compliance with the License.
// You may obtain a copy of the License at
//
//      http://www.apache.org/licenses/LICENSE-2.0
//
// Unless required by applicable law or agreed to in writing, software
// distributed under the License is distributed on an "AS IS" BASIS,
// WITHOUT WARRANTIES OR CONDITIONS OF ANY KIND, either express or implied.
// See the License for the specific language governing permissions and
// limitations under the License.

package {
    // See: http://go/android-license-faq
    // A large-scale-change added 'default_applicable_licenses' to import
    // all of the 'license_kinds' from "external_perfetto_license"
    // to get the below license kinds:
    //   SPDX-license-identifier-Apache-2.0
    default_applicable_licenses: ["external_perfetto_license"],
}

android_test_helper_app {
    name: "CtsPerfettoProducerApp",
    // tag this module as a cts test artifact
    test_suites: [
        "cts",
        "vts10",
        "general-tests",
    ],

    compile_multilib: "both",
    srcs: ["src/**/*.java"],
    sdk_version: "current",
<<<<<<< HEAD
=======
    // This test is also run via Mainline Testing against the ART Mainline
    // Module, which is updatable since Android 12 (API level 31).
>>>>>>> 32152bdd
    min_sdk_version: "31",
    jni_libs: [
        "libperfettocts_jni",
    ],
    jni_uses_platform_apis: true,
}<|MERGE_RESOLUTION|>--- conflicted
+++ resolved
@@ -33,11 +33,8 @@
     compile_multilib: "both",
     srcs: ["src/**/*.java"],
     sdk_version: "current",
-<<<<<<< HEAD
-=======
     // This test is also run via Mainline Testing against the ART Mainline
     // Module, which is updatable since Android 12 (API level 31).
->>>>>>> 32152bdd
     min_sdk_version: "31",
     jni_libs: [
         "libperfettocts_jni",
