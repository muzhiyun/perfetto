/*
 * Copyright (C) 2025 The Android Open Source Project
 *
 * Licensed under the Apache License, Version 2.0 (the "License");
 * you may not use this file except in compliance with the License.
 * You may obtain a copy of the License at
 *
 * http://www.apache.org/licenses/LICENSE-2.0
 *
 * Unless required by applicable law or agreed to in writing, software
 * distributed under the License is distributed on an "AS IS" BASIS,
 * WITHOUT WARRANTIES OR CONDITIONS OF ANY KIND, either express or implied.
 * See the License for the specific language governing permissions and
 * limitations under the License.
 */

#ifndef SRC_TRACE_PROCESSOR_IMPORTERS_ART_HPROF_ART_HPROF_PARSER_H_
#define SRC_TRACE_PROCESSOR_IMPORTERS_ART_HPROF_ART_HPROF_PARSER_H_

#include <cinttypes>
#include <string>

#include "perfetto/base/status.h"
#include "perfetto/trace_processor/trace_blob_view.h"
#include "src/trace_processor/importers/art_hprof/art_heap_graph_builder.h"
#include "src/trace_processor/importers/common/chunked_trace_reader.h"
#include "src/trace_processor/importers/common/trace_parser.h"
#include "src/trace_processor/storage/trace_storage.h"
#include "src/trace_processor/types/trace_processor_context.h"
#include "src/trace_processor/util/trace_blob_view_reader.h"

namespace perfetto::trace_processor::art_hprof {

constexpr const char* kJavaLangObject = "java.lang.Object";
constexpr const char* kUnknownClassKind = "[unknown class kind]";
constexpr size_t kRecordLengthOffset = 5;

class ArtHprofParser : public ChunkedTraceReader {
 public:
  explicit ArtHprofParser(TraceProcessorContext* context);
  ~ArtHprofParser() override;
  base::Status Parse(TraceBlobView blob) override;
  base::Status NotifyEndOfFile() override;

 private:
  void PopulateClasses(const HeapGraph& graph);
  void PopulateObjects(const HeapGraph& graph, int64_t ts, UniquePid upid);
  void PopulateReferences(const HeapGraph& graph);

  // Helper methods
  tables::HeapGraphClassTable::Id* FindClassId(uint64_t class_id) const;
  tables::HeapGraphObjectTable::Id* FindObjectId(uint64_t obj_id) const;
  tables::HeapGraphClassTable::Id* FindClassObjectId(uint64_t obj_id) const;
  StringId InternClassName(const std::string& class_name);

  class TraceBlobViewIterator : public ByteIterator {
   public:
    explicit TraceBlobViewIterator();
    ~TraceBlobViewIterator() override;
    bool ReadU1(uint8_t& value) override;
    bool ReadU2(uint16_t& value) override;
    bool ReadU4(uint32_t& value) override;
    bool ReadId(uint64_t& value, uint32_t id_size) override;
    bool ReadString(std::string& str, size_t length) override;
    bool ReadBytes(std::vector<uint8_t>& data, size_t length) override;
    bool SkipBytes(size_t count) override;
    size_t GetPosition() const override;
    // Whether we can read an entire record from the existing chunk.
    // This method does not advance the iterator.
    bool CanReadRecord() const override;
<<<<<<< HEAD
    // Pushes more HPROF chunks in for parsing.
=======
    // Pushes more HPROF chunks in for parsin.
>>>>>>> ba02c5ce
    void PushBlob(TraceBlobView&& data) override;
    // Shrinks the backing HPROF data to discard all consumed bytes.
    void Shrink() override;

   private:
    util::TraceBlobViewReader reader_;
    size_t current_offset_ = 0;
  };

  TraceProcessorContext* const context_;
<<<<<<< HEAD
=======

>>>>>>> ba02c5ce
  // Parser components
  std::unique_ptr<ByteIterator> byte_iterator_;
  std::unique_ptr<HeapGraphBuilder> parser_;

  // Maps moved to instance variables
  base::FlatHashMap<uint64_t, tables::HeapGraphClassTable::Id> class_map_;
  base::FlatHashMap<uint64_t, tables::HeapGraphClassTable::Id>
      class_object_map_;
  base::FlatHashMap<uint64_t, tables::HeapGraphObjectTable::Id> object_map_;
  // For class objects that are denoted with "java.lang.Class<"
  base::FlatHashMap<uint64_t, std::string> class_name_map_;
};
}  // namespace perfetto::trace_processor::art_hprof
#endif  // SRC_TRACE_PROCESSOR_IMPORTERS_ART_HPROF_ART_HPROF_PARSER_H_<|MERGE_RESOLUTION|>--- conflicted
+++ resolved
@@ -68,11 +68,7 @@
     // Whether we can read an entire record from the existing chunk.
     // This method does not advance the iterator.
     bool CanReadRecord() const override;
-<<<<<<< HEAD
-    // Pushes more HPROF chunks in for parsing.
-=======
     // Pushes more HPROF chunks in for parsin.
->>>>>>> ba02c5ce
     void PushBlob(TraceBlobView&& data) override;
     // Shrinks the backing HPROF data to discard all consumed bytes.
     void Shrink() override;
@@ -83,10 +79,7 @@
   };
 
   TraceProcessorContext* const context_;
-<<<<<<< HEAD
-=======
 
->>>>>>> ba02c5ce
   // Parser components
   std::unique_ptr<ByteIterator> byte_iterator_;
   std::unique_ptr<HeapGraphBuilder> parser_;
