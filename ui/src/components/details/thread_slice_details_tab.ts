// Copyright (C) 2019 The Android Open Source Project
//
// Licensed under the Apache License, Version 2.0 (the "License");
// you may not use size file except in compliance with the License.
// You may obtain a copy of the License at
//
//      http://www.apache.org/licenses/LICENSE-2.0
//
// Unless required by applicable law or agreed to in writing, software
// distributed under the License is distributed on an "AS IS" BASIS,
// WITHOUT WARRANTIES OR CONDITIONS OF ANY KIND, either express or implied.
// See the License for the specific language governing permissions and
// limitations under the License.

import m from 'mithril';
import {Icons} from '../../base/semantic_icons';
import {TimeSpan} from '../../base/time';
import {exists} from '../../base/utils';
import {Engine} from '../../trace_processor/engine';
import {Button} from '../../widgets/button';
import {DetailsShell} from '../../widgets/details_shell';
import {GridLayout, GridLayoutColumn} from '../../widgets/grid_layout';
import {MenuItem, PopupMenu} from '../../widgets/menu';
import {Section} from '../../widgets/section';
import {Tree} from '../../widgets/tree';
import {FlowPoint} from '../../core/flow_types';
import {hasArgs} from './args';
import {renderDetails} from './slice_details';
import {getSlice, SliceDetails} from '../sql_utils/slice';
import {
  BreakdownByThreadState,
  breakDownIntervalByThreadState,
} from './thread_state';
import {asSliceSqlId} from '../sql_utils/core_types';
import {DurationWidget} from '../widgets/duration';
import {SliceRef} from '../widgets/slice';
import {
  Grid,
  GridBody,
  GridDataCell,
  GridHeader,
  GridHeaderCell,
  GridRow,
} from '../../widgets/grid';
import {getSqlTableDescription} from '../widgets/sql/table/sql_table_registry';
import {assertExists, assertIsInstance} from '../../base/logging';
import {Trace} from '../../public/trace';
import {TrackEventDetailsPanel} from '../../public/details_panel';
import {TrackEventSelection} from '../../public/selection';
import {extensions} from '../extensions';
import {TraceImpl} from '../../core/trace_impl';
import {renderSliceArguments} from './slice_args';

interface ContextMenuItem {
  name: string;
  shouldDisplay(slice: SliceDetails): boolean;
  run(slice: SliceDetails, trace: Trace): void;
}

function getTidFromSlice(slice: SliceDetails): number | undefined {
  return slice.thread?.tid;
}

function getPidFromSlice(slice: SliceDetails): number | undefined {
  return slice.process?.pid;
}

function getProcessNameFromSlice(slice: SliceDetails): string | undefined {
  return slice.process?.name;
}

function getThreadNameFromSlice(slice: SliceDetails): string | undefined {
  return slice.thread?.name;
}

function hasName(slice: SliceDetails): boolean {
  return slice.name !== undefined;
}

function hasTid(slice: SliceDetails): boolean {
  return getTidFromSlice(slice) !== undefined;
}

function hasPid(slice: SliceDetails): boolean {
  return getPidFromSlice(slice) !== undefined;
}

function hasProcessName(slice: SliceDetails): boolean {
  return getProcessNameFromSlice(slice) !== undefined;
}

function hasThreadName(slice: SliceDetails): boolean {
  return getThreadNameFromSlice(slice) !== undefined;
}

const ITEMS: ContextMenuItem[] = [
  {
    name: 'Ancestor slices',
    shouldDisplay: (slice: SliceDetails) => slice.parentId !== undefined,
    run: (slice: SliceDetails, trace: Trace) =>
      extensions.addLegacySqlTableTab(trace, {
        table: assertExists(getSqlTableDescription(trace, 'slice')),
        filters: [
          {
            op: (cols) =>
              `${cols[0]} IN (SELECT id FROM _slice_ancestor_and_self(${slice.id}))`,
            columns: ['id'],
          },
        ],
        imports: ['slices.hierarchy'],
      }),
  },
  {
    name: 'Descendant slices',
    shouldDisplay: () => true,
    run: (slice: SliceDetails, trace: Trace) =>
      extensions.addLegacySqlTableTab(trace, {
        table: assertExists(getSqlTableDescription(trace, 'slice')),
        filters: [
          {
            op: (cols) =>
              `${cols[0]} IN (SELECT id FROM _slice_descendant_and_self(${slice.id}))`,
            columns: ['id'],
          },
        ],
        imports: ['slices.hierarchy'],
      }),
  },
  {
    name: 'Average duration of slice name',
    shouldDisplay: (slice: SliceDetails) => hasName(slice),
    run: (slice: SliceDetails, trace: Trace) =>
      extensions.addQueryResultsTab(trace, {
        query: `SELECT AVG(dur) / 1e9 FROM slice WHERE name = '${slice.name!}'`,
        title: `${slice.name} average dur`,
      }),
  },
  {
    name: 'Binder txn names + monitor contention on thread',
    shouldDisplay: (slice) =>
      hasProcessName(slice) &&
      hasThreadName(slice) &&
      hasTid(slice) &&
      hasPid(slice),
    run: (slice: SliceDetails, trace: Trace) => {
      trace.engine
        .query(
          `INCLUDE PERFETTO MODULE android.binder;
           INCLUDE PERFETTO MODULE android.monitor_contention;`,
        )
        .then(() =>
          extensions.addDebugSliceTrack({
            trace,
            data: {
              sqlSource: `
                                WITH merged AS (
                                  SELECT s.ts, s.dur, tx.aidl_name AS name, 0 AS depth
                                  FROM android_binder_txns tx
                                  JOIN slice s
                                    ON tx.binder_txn_id = s.id
                                  JOIN thread_track
                                    ON s.track_id = thread_track.id
                                  JOIN thread
                                    USING (utid)
                                  JOIN process
                                    USING (upid)
                                  WHERE pid = ${getPidFromSlice(slice)}
                                        AND tid = ${getTidFromSlice(slice)}
                                        AND aidl_name IS NOT NULL
                                  UNION ALL
                                  SELECT
                                    s.ts,
                                    s.dur,
                                    short_blocked_method || ' -> ' || blocking_thread_name || ':' || short_blocking_method AS name,
                                    1 AS depth
                                  FROM android_binder_txns tx
                                  JOIN android_monitor_contention m
                                    ON m.binder_reply_tid = tx.server_tid AND m.binder_reply_ts = tx.server_ts
                                  JOIN slice s
                                    ON tx.binder_txn_id = s.id
                                  JOIN thread_track
                                    ON s.track_id = thread_track.id
                                  JOIN thread ON thread.utid = thread_track.utid
                                  JOIN process ON process.upid = thread.upid
                                  WHERE process.pid = ${getPidFromSlice(slice)}
                                        AND thread.tid = ${getTidFromSlice(
                                          slice,
                                        )}
                                        AND short_blocked_method IS NOT NULL
                                  ORDER BY depth
                                ) SELECT ts, dur, name FROM merged`,
            },
            title: `Binder names (${getProcessNameFromSlice(
              slice,
            )}:${getThreadNameFromSlice(slice)})`,
          }),
        );
    },
  },
];

function getSliceContextMenuItems(slice: SliceDetails) {
  return ITEMS.filter((item) => item.shouldDisplay(slice));
}

async function getSliceDetails(
  engine: Engine,
  id: number,
): Promise<SliceDetails | undefined> {
  return getSlice(engine, asSliceSqlId(id));
}

export class ThreadSliceDetailsPanel implements TrackEventDetailsPanel {
  private sliceDetails?: SliceDetails;
  private breakdownByThreadState?: BreakdownByThreadState;
  private readonly trace: TraceImpl;

  constructor(trace: Trace) {
    // Rationale for the assertIsInstance: ThreadSliceDetailsPanel requires a
    // TraceImpl (because of flows) but here we must take a Trace interface,
    // because this track is exposed to plugins (which see only Trace).
    this.trace = assertIsInstance(trace, TraceImpl);
  }

  async load({eventId}: TrackEventSelection) {
    const {trace} = this;
    const details = await getSliceDetails(trace.engine, eventId);

    if (
      details !== undefined &&
      details.thread !== undefined &&
      details.dur > 0
    ) {
      this.breakdownByThreadState = await breakDownIntervalByThreadState(
        trace.engine,
        TimeSpan.fromTimeAndDuration(details.ts, details.dur),
        details.thread.utid,
      );
    }

    this.sliceDetails = details;
  }

  render() {
    if (!exists(this.sliceDetails)) {
      return m(DetailsShell, {title: 'Slice', description: 'Loading...'});
    }
    const slice = this.sliceDetails;
    return m(
      DetailsShell,
      {
        title: 'Slice',
        description: slice.name,
        buttons: this.renderContextButton(slice),
      },
      m(
        GridLayout,
        renderDetails(this.trace, slice, this.breakdownByThreadState),
        this.renderRhs(this.trace, slice),
      ),
    );
  }

  private renderRhs(trace: Trace, slice: SliceDetails): m.Children {
    const precFlows = this.renderPrecedingFlows(slice);
    const followingFlows = this.renderFollowingFlows(slice);
    const args =
      hasArgs(slice.args) &&
      m(
        Section,
        {title: 'Arguments'},
        m(Tree, renderSliceArguments(trace, slice.args)),
      );
    // eslint-disable-next-line @typescript-eslint/strict-boolean-expressions
    if (precFlows ?? followingFlows ?? args) {
      return m(GridLayoutColumn, precFlows, followingFlows, args);
    } else {
      return undefined;
    }
  }

  private renderPrecedingFlows(slice: SliceDetails): m.Children {
    const flows = this.trace.flows.connectedFlows;
    const inFlows = flows.filter(({end}) => end.sliceId === slice.id);

    if (inFlows.length > 0) {
      const isRunTask =
        slice.name === 'ThreadControllerImpl::RunTask' ||
        slice.name === 'ThreadPool_RunTask';

      return m(
        Section,
        {title: 'Preceding Flows'},
<<<<<<< HEAD
        m(
          Grid,
          m(
            GridHeader,
            m(
              GridRow,
              m(GridHeaderCell, 'Slice'),
              m(GridHeaderCell, 'Delay'),
              m(GridHeaderCell, 'Thread'),
            ),
          ),
          m(
            GridBody,
            inFlows.map((flow) =>
              m(
                GridRow,
                m(
                  GridDataCell,
                  m(SliceRef, {
                    id: asSliceSqlId(flow.begin.sliceId),
                    name:
                      flow.begin.sliceChromeCustomName ?? flow.begin.sliceName,
                  }),
                ),
                m(
                  GridDataCell,
                  m(DurationWidget, {
                    dur: flow.end.sliceStartTs - flow.begin.sliceEndTs,
                  }),
                ),
                m(
                  GridDataCell,
                  this.getThreadNameForFlow(flow.begin, !isRunTask),
                ),
              ),
            ),
          ),
        ),
=======
        m(BasicTable<Flow>, {
          columns: [
            {
              title: 'Slice',
              render: (flow: Flow) =>
                m(SliceRef, {
                  trace: this.trace,
                  id: asSliceSqlId(flow.begin.sliceId),
                  name:
                    flow.begin.sliceChromeCustomName ?? flow.begin.sliceName,
                }),
            },
            {
              title: 'Delay',
              render: (flow: Flow) =>
                m(DurationWidget, {
                  trace: this.trace,
                  dur: flow.end.sliceStartTs - flow.begin.sliceEndTs,
                }),
            },
            {
              title: 'Thread',
              render: (flow: Flow) =>
                this.getThreadNameForFlow(flow.begin, !isRunTask),
            },
          ],
          data: inFlows,
        }),
>>>>>>> 753f307d
      );
    } else {
      return null;
    }
  }

  private renderFollowingFlows(slice: SliceDetails): m.Children {
    const flows = this.trace.flows.connectedFlows;
    const outFlows = flows.filter(({begin}) => begin.sliceId === slice.id);

    if (outFlows.length > 0) {
      const isPostTask =
        slice.name === 'ThreadPool_PostTask' ||
        slice.name === 'SequenceManager PostTask';

      return m(
        Section,
        {title: 'Following Flows'},
<<<<<<< HEAD
        m(
          Grid,
          m(
            GridHeader,
            m(
              GridRow,
              m(GridHeaderCell, 'Slice'),
              m(GridHeaderCell, 'Delay'),
              m(GridHeaderCell, 'Thread'),
            ),
          ),
          m(
            GridBody,
            outFlows.map((flow) =>
              m(
                GridRow,
                m(
                  GridDataCell,
                  m(SliceRef, {
                    id: asSliceSqlId(flow.end.sliceId),
                    name: flow.end.sliceChromeCustomName ?? flow.end.sliceName,
                  }),
                ),
                m(
                  GridDataCell,
                  m(DurationWidget, {
                    dur: flow.end.sliceStartTs - flow.begin.sliceEndTs,
                  }),
                ),
                m(
                  GridDataCell,
                  this.getThreadNameForFlow(flow.end, !isPostTask),
                ),
              ),
            ),
          ),
        ),
=======
        m(BasicTable<Flow>, {
          columns: [
            {
              title: 'Slice',
              render: (flow: Flow) =>
                m(SliceRef, {
                  trace: this.trace,
                  id: asSliceSqlId(flow.end.sliceId),
                  name: flow.end.sliceChromeCustomName ?? flow.end.sliceName,
                }),
            },
            {
              title: 'Delay',
              render: (flow: Flow) =>
                m(DurationWidget, {
                  trace: this.trace,
                  dur: flow.end.sliceStartTs - flow.begin.sliceEndTs,
                }),
            },
            {
              title: 'Thread',
              render: (flow: Flow) =>
                this.getThreadNameForFlow(flow.end, !isPostTask),
            },
          ],
          data: outFlows,
        }),
>>>>>>> 753f307d
      );
    } else {
      return null;
    }
  }

  private getThreadNameForFlow(
    flow: FlowPoint,
    includeProcessName: boolean,
  ): string {
    return includeProcessName
      ? `${flow.threadName} (${flow.processName})`
      : flow.threadName;
  }

  private renderContextButton(sliceInfo: SliceDetails): m.Children {
    const contextMenuItems = getSliceContextMenuItems(sliceInfo);
    if (contextMenuItems.length > 0) {
      const trigger = m(Button, {
        compact: true,
        label: 'Contextual Options',
        rightIcon: Icons.ContextMenu,
      });
      return m(
        PopupMenu,
        {trigger},
        contextMenuItems.map(({name, run}) =>
          m(MenuItem, {label: name, onclick: () => run(sliceInfo, this.trace)}),
        ),
      );
    } else {
      return undefined;
    }
  }
}<|MERGE_RESOLUTION|>--- conflicted
+++ resolved
@@ -291,7 +291,6 @@
       return m(
         Section,
         {title: 'Preceding Flows'},
-<<<<<<< HEAD
         m(
           Grid,
           m(
@@ -311,6 +310,7 @@
                 m(
                   GridDataCell,
                   m(SliceRef, {
+                    trace: this.trace,
                     id: asSliceSqlId(flow.begin.sliceId),
                     name:
                       flow.begin.sliceChromeCustomName ?? flow.begin.sliceName,
@@ -319,6 +319,7 @@
                 m(
                   GridDataCell,
                   m(DurationWidget, {
+                    trace: this.trace,
                     dur: flow.end.sliceStartTs - flow.begin.sliceEndTs,
                   }),
                 ),
@@ -330,36 +331,6 @@
             ),
           ),
         ),
-=======
-        m(BasicTable<Flow>, {
-          columns: [
-            {
-              title: 'Slice',
-              render: (flow: Flow) =>
-                m(SliceRef, {
-                  trace: this.trace,
-                  id: asSliceSqlId(flow.begin.sliceId),
-                  name:
-                    flow.begin.sliceChromeCustomName ?? flow.begin.sliceName,
-                }),
-            },
-            {
-              title: 'Delay',
-              render: (flow: Flow) =>
-                m(DurationWidget, {
-                  trace: this.trace,
-                  dur: flow.end.sliceStartTs - flow.begin.sliceEndTs,
-                }),
-            },
-            {
-              title: 'Thread',
-              render: (flow: Flow) =>
-                this.getThreadNameForFlow(flow.begin, !isRunTask),
-            },
-          ],
-          data: inFlows,
-        }),
->>>>>>> 753f307d
       );
     } else {
       return null;
@@ -378,7 +349,6 @@
       return m(
         Section,
         {title: 'Following Flows'},
-<<<<<<< HEAD
         m(
           Grid,
           m(
@@ -398,6 +368,7 @@
                 m(
                   GridDataCell,
                   m(SliceRef, {
+                    trace: this.trace,
                     id: asSliceSqlId(flow.end.sliceId),
                     name: flow.end.sliceChromeCustomName ?? flow.end.sliceName,
                   }),
@@ -405,6 +376,7 @@
                 m(
                   GridDataCell,
                   m(DurationWidget, {
+                    trace: this.trace,
                     dur: flow.end.sliceStartTs - flow.begin.sliceEndTs,
                   }),
                 ),
@@ -416,35 +388,6 @@
             ),
           ),
         ),
-=======
-        m(BasicTable<Flow>, {
-          columns: [
-            {
-              title: 'Slice',
-              render: (flow: Flow) =>
-                m(SliceRef, {
-                  trace: this.trace,
-                  id: asSliceSqlId(flow.end.sliceId),
-                  name: flow.end.sliceChromeCustomName ?? flow.end.sliceName,
-                }),
-            },
-            {
-              title: 'Delay',
-              render: (flow: Flow) =>
-                m(DurationWidget, {
-                  trace: this.trace,
-                  dur: flow.end.sliceStartTs - flow.begin.sliceEndTs,
-                }),
-            },
-            {
-              title: 'Thread',
-              render: (flow: Flow) =>
-                this.getThreadNameForFlow(flow.end, !isPostTask),
-            },
-          ],
-          data: outFlows,
-        }),
->>>>>>> 753f307d
       );
     } else {
       return null;
