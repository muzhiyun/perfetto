--- conflicted
+++ resolved
@@ -55,17 +55,10 @@
 #include "src/trace_processor/types/variadic.h"
 
 #include "protos/perfetto/common/builtin_clock.pbzero.h"
-<<<<<<< HEAD
-#include "protos/perfetto/trace/ps/process_stats.pbzero.h"
-#include "protos/perfetto/trace/ps/process_tree.pbzero.h"
-#include "protos/perfetto/trace/sys_stats/sys_stats.pbzero.h"
-#include "protos/perfetto/trace/system_info.pbzero.h"
-=======
 #include "protos/perfetto/common/system_info.pbzero.h"
 #include "protos/perfetto/trace/ps/process_stats.pbzero.h"
 #include "protos/perfetto/trace/ps/process_tree.pbzero.h"
 #include "protos/perfetto/trace/sys_stats/sys_stats.pbzero.h"
->>>>>>> 6540d290
 #include "protos/perfetto/trace/system_info/cpu_info.pbzero.h"
 
 namespace perfetto::trace_processor {
@@ -424,17 +417,10 @@
         ts, static_cast<double>(ct.io_wait_ns()), intern_track("io_wait_ns"));
     context_->event_tracker->PushCounter(ts, static_cast<double>(ct.irq_ns()),
                                          intern_track("irq_ns"));
-<<<<<<< HEAD
-    context_->event_tracker->PushCounter(
-        ts, static_cast<double>(ct.softirq_ns()), intern_track("softirq_ns"));
-    context_->event_tracker->PushCounter(
-        ts, static_cast<double>(ct.steal_ns()), intern_track("steal_ns"));
-=======
     context_->event_tracker->PushCounter(
         ts, static_cast<double>(ct.softirq_ns()), intern_track("softirq_ns"));
     context_->event_tracker->PushCounter(ts, static_cast<double>(ct.steal_ns()),
                                          intern_track("steal_ns"));
->>>>>>> 6540d290
   }
 
   for (auto it = sys_stats.num_irq(); it; ++it) {
@@ -954,8 +940,6 @@
         Variadic::String(
             context_->storage->InternString(packet.android_ram_model())));
   }
-<<<<<<< HEAD
-=======
 
   if (packet.has_android_serial_console()) {
     context_->metadata_tracker->SetMetadata(
@@ -963,7 +947,6 @@
         Variadic::String(
             context_->storage->InternString(packet.android_serial_console())));
   }
->>>>>>> 6540d290
 
   page_size_ = packet.page_size();
   if (!page_size_) {
