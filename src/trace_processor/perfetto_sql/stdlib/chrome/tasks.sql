--- conflicted
+++ resolved
@@ -4,20 +4,6 @@
 
 -- Checks if slice has an ancestor with provided name.
 CREATE PERFETTO FUNCTION _has_parent_slice_with_name(
-<<<<<<< HEAD
-  -- Id of the slice to check parents of.
-  id LONG,
-  -- Name of potential ancestor slice.
-  parent_name STRING)
--- Whether `parent_name` is a name of an ancestor slice.
-RETURNS BOOL AS
-SELECT EXISTS(
-  SELECT 1
-  FROM ancestor_slice($id)
-  WHERE name = $parent_name
-  LIMIT 1
-);
-=======
     -- Id of the slice to check parents of.
     id LONG,
     -- Name of potential ancestor slice.
@@ -34,24 +20,17 @@
       name = $parent_name
     LIMIT 1
   );
->>>>>>> 883878f1
 
 -- Returns the mojo ipc hash for a given task, looking it up from the
 -- argument of descendant ScopedSetIpcHash slice.
 -- This is relevant only for the older Chrome traces, where mojo IPC
 -- hash was reported in a separate ScopedSetIpcHash slice.
-<<<<<<< HEAD
-CREATE PERFETTO FUNCTION _extract_mojo_ipc_hash(slice_id LONG)
-RETURNS LONG AS
-SELECT EXTRACT_ARG(arg_set_id, "chrome_mojo_event_info.ipc_hash")
-=======
 CREATE PERFETTO FUNCTION _extract_mojo_ipc_hash(
     slice_id LONG
 )
 RETURNS LONG AS
 SELECT
   extract_arg(arg_set_id, "chrome_mojo_event_info.ipc_hash")
->>>>>>> 883878f1
 FROM descendant_slice($slice_id)
 WHERE
   name = "ScopedSetIpcHash"
@@ -61,20 +40,8 @@
 
 -- Returns the frame type (main frame vs subframe) for key navigation tasks
 -- which capture the associated RenderFrameHost in an argument.
-<<<<<<< HEAD
-CREATE PERFETTO FUNCTION _extract_frame_type(slice_id LONG)
-RETURNS LONG AS
-SELECT EXTRACT_ARG(arg_set_id, "render_frame_host.frame_type")
-FROM descendant_slice($slice_id)
-WHERE name IN (
-  "RenderFrameHostImpl::BeginNavigation",
-  "RenderFrameHostImpl::DidCommitProvisionalLoad",
-  "RenderFrameHostImpl::DidCommitSameDocumentNavigation",
-  "RenderFrameHostImpl::DidStopLoading"
-=======
 CREATE PERFETTO FUNCTION _extract_frame_type(
     slice_id LONG
->>>>>>> 883878f1
 )
 RETURNS LONG AS
 SELECT
@@ -86,12 +53,8 @@
 
 -- Human-readable aliases for a few key navigation tasks.
 CREATE PERFETTO FUNCTION _human_readable_navigation_task_name(
-<<<<<<< HEAD
-  task_name STRING)
-=======
     task_name STRING
 )
->>>>>>> 883878f1
 RETURNS STRING AS
 SELECT
   CASE
@@ -106,39 +69,27 @@
   END;
 
 -- Takes a task name and formats it correctly for scheduler tasks.
-<<<<<<< HEAD
-CREATE PERFETTO FUNCTION _format_scheduler_task_name(task_name STRING)
-=======
 CREATE PERFETTO FUNCTION _format_scheduler_task_name(
     task_name STRING
 )
->>>>>>> 883878f1
 RETURNS STRING AS
 SELECT
   printf("RunTask(posted_from=%s)", $task_name);
 
 -- Takes the category and determines whether it is "Java" only, as opposed to
 -- "toplevel,Java".
-<<<<<<< HEAD
-CREATE PERFETTO FUNCTION _java_not_top_level_category(category STRING)
-=======
 CREATE PERFETTO FUNCTION _java_not_top_level_category(
     category STRING
 )
->>>>>>> 883878f1
 RETURNS BOOL AS
 SELECT
   $category GLOB "*Java*" AND NOT $category GLOB "*toplevel*";
 
 -- Takes the category and determines whether is any valid
 -- toplevel category or combination of categories.
-<<<<<<< HEAD
-CREATE PERFETTO FUNCTION _any_top_level_category(category STRING)
-=======
 CREATE PERFETTO FUNCTION _any_top_level_category(
     category STRING
 )
->>>>>>> 883878f1
 RETURNS BOOL AS
 SELECT
   $category IN ("toplevel", "toplevel,viz", "toplevel,Java");
@@ -151,13 +102,9 @@
 -- `CREATE PERFETTO TABLE`.
 
 -- Get task type for a given task kind.
-<<<<<<< HEAD
-CREATE PERFETTO FUNCTION _get_java_views_task_type(kind STRING)
-=======
 CREATE PERFETTO FUNCTION _get_java_views_task_type(
     kind STRING
 )
->>>>>>> 883878f1
 RETURNS STRING AS
 SELECT
   CASE $kind
@@ -182,64 +129,6 @@
 -- TODO(altimin): This should use EXTEND_TABLE when it becomes available.
 CREATE PERFETTO TABLE _chrome_mojo_slices AS
 WITH
-<<<<<<< HEAD
--- Select all new-style (post crrev.com/c/3270337) mojo slices and
--- generate |task_name| for them.
--- If extended tracing is enabled, the slice name will have the full method
--- name (i.e. "Receive content::mojom::FrameHost::DidStopLoading") and we
--- should use it as a full name.
--- If extended tracing is not enabled, we should include the interface name
--- and method hash into the full name.
-new_mojo_slices AS (
-  SELECT
-    EXTRACT_ARG(arg_set_id, "chrome_mojo_event_info.mojo_interface_tag") AS interface_name,
-    EXTRACT_ARG(arg_set_id, "chrome_mojo_event_info.ipc_hash") AS ipc_hash,
-    CASE name
-      WHEN "Receive mojo message" THEN "message"
-      WHEN "Receive mojo reply" THEN "reply"
-    END AS message_type,
-    id
-  FROM slice
-  WHERE
-    category GLOB '*toplevel*'
-    AND name GLOB 'Receive *'
-),
--- Select old-style slices for channel-associated mojo events.
-old_associated_mojo_slices AS (
-  SELECT
-    name AS interface_name,
-    _extract_mojo_ipc_hash(id) AS ipc_hash,
-    "message" AS message_type,
-    id
-  FROM slice
-  WHERE
-    category GLOB "*mojom*"
-    AND name GLOB '*.mojom.*'
-),
--- Select old-style slices for non-(channel-associated) mojo events.
-old_non_associated_mojo_slices AS (
-  SELECT
-    COALESCE(
-      EXTRACT_ARG(arg_set_id, "chrome_mojo_event_info.watcher_notify_interface_tag"),
-      EXTRACT_ARG(arg_set_id, "chrome_mojo_event_info.mojo_interface_tag")
-    ) AS interface_name,
-    _extract_mojo_ipc_hash(id) AS ipc_hash,
-    "message" AS message_type,
-    id
-  FROM slice
-  WHERE
-    category GLOB "*toplevel*" AND name = "Connector::DispatchMessage"
-),
-merged AS (
--- Merge all mojo slices.
-SELECT * FROM new_mojo_slices
-UNION ALL
-SELECT * FROM old_associated_mojo_slices
-UNION ALL
-SELECT * FROM old_non_associated_mojo_slices
-)
-SELECT * FROM merged ORDER BY id;
-=======
   -- Select all new-style (post crrev.com/c/3270337) mojo slices and
   -- generate |task_name| for them.
   -- If extended tracing is enabled, the slice name will have the full method
@@ -306,7 +195,6 @@
 FROM merged
 ORDER BY
   id;
->>>>>>> 883878f1
 
 -- This table contains a list of slices corresponding to the _representative_
 -- Chrome Java view operations.
@@ -343,12 +231,8 @@
     -- with either category = "toplevel" or category = "toplevel,Java".
     -- Also filter out the zero duration slices as an attempt to reduce noise as
     -- "Java" category contains misc events (as it's hard to add new categories).
-<<<<<<< HEAD
-    WHERE _java_not_top_level_category(category) AND dur > 0
-=======
     WHERE
       _java_not_top_level_category(category) AND dur > 0
->>>>>>> 883878f1
   ),
   -- We filter out generic slices from various UI frameworks which don't tell us much about
   -- what exactly this view is doing.
@@ -378,21 +262,9 @@
   s1.*,
   -- While the parent slices are too generic to be used by themselves,
   -- they can provide some useful metadata.
-<<<<<<< HEAD
-  _has_parent_slice_with_name(
-    s1.id,
-    "ViewResourceAdapter:captureWithSoftwareDraw"
-  ) AS is_software_screenshot,
-  _has_parent_slice_with_name(
-    s1.id,
-    "ViewResourceAdapter:captureWithHardwareDraw"
-  ) AS is_hardware_screenshot
-FROM interesting_java_slices s1
-=======
   _has_parent_slice_with_name(s1.id, "ViewResourceAdapter:captureWithSoftwareDraw") AS is_software_screenshot,
   _has_parent_slice_with_name(s1.id, "ViewResourceAdapter:captureWithHardwareDraw") AS is_hardware_screenshot
 FROM interesting_java_slices AS s1
->>>>>>> 883878f1
 -- We select "outermost" interesting slices: interesting slices which
 -- do not another interesting slice in their parent chain.
 WHERE
@@ -410,11 +282,7 @@
 --
 -- TODO(altimin): Add "columns_from slice" annotation.
 -- TODO(altimin): convert this to EXTEND_TABLE when it becomes available.
-<<<<<<< HEAD
-CREATE PERFETTO VIEW chrome_java_views(
-=======
 CREATE PERFETTO VIEW chrome_java_views (
->>>>>>> 883878f1
   -- Name of the view.
   filtered_name STRING,
   -- Whether this slice is a part of non-accelerated capture toolbar screenshot.
@@ -428,15 +296,6 @@
   java_view.name AS filtered_name,
   java_view.is_software_screenshot,
   java_view.is_hardware_screenshot,
-<<<<<<< HEAD
-  slice.id as slice_id
-FROM _chrome_java_views java_view
-JOIN slice USING (id);
-
--- A list of Choreographer tasks (Android frame generation) in Chrome.
-CREATE PERFETTO VIEW _chrome_choreographer_tasks
-AS
-=======
   slice.id AS slice_id
 FROM _chrome_java_views AS java_view
 JOIN slice
@@ -444,7 +303,6 @@
 
 -- A list of Choreographer tasks (Android frame generation) in Chrome.
 CREATE PERFETTO VIEW _chrome_choreographer_tasks AS
->>>>>>> 883878f1
 SELECT
   id,
   "Choreographer" AS kind,
@@ -456,17 +314,8 @@
   name GLOB "Looper.dispatch: android.view.Choreographer$FrameHandler*";
 
 -- Extract task's posted_from information from task's arguments.
-<<<<<<< HEAD
-CREATE PERFETTO FUNCTION _get_posted_from(arg_set_id LONG)
-RETURNS STRING AS
-WITH posted_from as (
-  SELECT
-    EXTRACT_ARG($arg_set_id, "task.posted_from.file_name") AS file_name,
-    EXTRACT_ARG($arg_set_id, "task.posted_from.function_name") AS function_name
-=======
 CREATE PERFETTO FUNCTION _get_posted_from(
     arg_set_id LONG
->>>>>>> 883878f1
 )
 RETURNS STRING AS
 WITH
@@ -492,10 +341,6 @@
 -- @column ts            The timestamp of the slice.
 -- @column name          The name of the slice.
 CREATE PERFETTO FUNCTION _select_begin_main_frame_java_slices(
-<<<<<<< HEAD
-  name STRING)
-RETURNS TABLE(id LONG, kind STRING, ts TIMESTAMP, dur DURATION, name STRING) AS
-=======
     name STRING
 )
 RETURNS TABLE (
@@ -505,7 +350,6 @@
   dur DURATION,
   name STRING
 ) AS
->>>>>>> 883878f1
 SELECT
   id,
   "SingleThreadProxy::BeginMainFrame" AS kind,
@@ -514,16 +358,10 @@
   name
 FROM slice
 WHERE
-<<<<<<< HEAD
-  (name = $name
-    AND _get_posted_from(arg_set_id) =
-        "cc/trees/single_thread_proxy.cc:ScheduledActionSendBeginMainFrame");
-=======
   (
     name = $name
     AND _get_posted_from(arg_set_id) = "cc/trees/single_thread_proxy.cc:ScheduledActionSendBeginMainFrame"
   );
->>>>>>> 883878f1
 
 -- A list of Chrome tasks which were performing operations with Java views,
 -- together with the names of these views.
@@ -535,12 +373,6 @@
   -- Select UI thread BeginMainFrames (which are Chrome scheduler tasks) and
   -- Choreographer frames (which are looper tasks).
   root_slices AS (
-<<<<<<< HEAD
-    SELECT id, kind
-    FROM _SELECT_BEGIN_MAIN_FRAME_JAVA_SLICES('ThreadControllerImpl::RunTask')
-    UNION ALL
-    SELECT id, kind FROM _chrome_choreographer_tasks
-=======
     SELECT
       id,
       kind
@@ -550,24 +382,16 @@
       id,
       kind
     FROM _chrome_choreographer_tasks
->>>>>>> 883878f1
   ),
   -- Intermediate step to allow us to sort java view names.
   root_slice_and_java_view_not_grouped AS (
     SELECT
-<<<<<<< HEAD
-      root.id, root.kind, java_view.name AS java_view_name
-    FROM root_slices root
-    JOIN descendant_slice(root.id) child
-    JOIN _chrome_java_views java_view ON java_view.id = child.id
-=======
       root.id,
       root.kind,
       java_view.name AS java_view_name
     FROM root_slices AS root, descendant_slice(root.id) AS child
     JOIN _chrome_java_views AS java_view
       ON java_view.id = child.id
->>>>>>> 883878f1
   )
 SELECT
   root.id,
@@ -593,11 +417,7 @@
   id;
 
 -- A list of tasks executed by Chrome scheduler.
-<<<<<<< HEAD
-CREATE PERFETTO VIEW chrome_scheduler_tasks(
-=======
 CREATE PERFETTO VIEW chrome_scheduler_tasks (
->>>>>>> 883878f1
   -- Slice id.
   id LONG,
   -- Type.
@@ -635,14 +455,8 @@
 ) AS
 SELECT
   task.id,
-<<<<<<< HEAD
-  "chrome_scheduler_tasks" as type,
-  _format_scheduler_task_name(
-    _get_posted_from(slice.arg_set_id)) as name,
-=======
   "chrome_scheduler_tasks" AS type,
   _format_scheduler_task_name(_get_posted_from(slice.arg_set_id)) AS name,
->>>>>>> 883878f1
   slice.ts,
   slice.dur,
   thread.utid,
@@ -656,15 +470,6 @@
   slice.arg_set_id,
   slice.thread_ts,
   slice.thread_dur,
-<<<<<<< HEAD
-  _get_posted_from(slice.arg_set_id) as posted_from
-FROM _chrome_scheduler_tasks task
-JOIN slice using (id)
-JOIN thread_track ON slice.track_id = thread_track.id
-JOIN thread using (utid)
-JOIN process using (upid)
-ORDER BY task.id;
-=======
   _get_posted_from(slice.arg_set_id) AS posted_from
 FROM _chrome_scheduler_tasks AS task
 JOIN slice
@@ -677,16 +482,11 @@
   USING (upid)
 ORDER BY
   task.id;
->>>>>>> 883878f1
 
 -- Select the slice that might be the descendant mojo slice for the given task
 -- slice if it exists.
 CREATE PERFETTO FUNCTION _get_descendant_mojo_slice_candidate(
-<<<<<<< HEAD
-  slice_id LONG
-=======
     slice_id LONG
->>>>>>> 883878f1
 )
 RETURNS LONG AS
 SELECT
@@ -707,17 +507,6 @@
   ts
 LIMIT 1;
 
-<<<<<<< HEAD
-CREATE PERFETTO FUNCTION _descendant_mojo_slice(slice_id LONG)
-RETURNS TABLE(task_name STRING) AS
-SELECT
-  printf("%s %s (hash=%d)",
-    mojo.interface_name, mojo.message_type, mojo.ipc_hash) AS task_name
-FROM slice task
-JOIN _chrome_mojo_slices mojo
-  ON mojo.id = _get_descendant_mojo_slice_candidate($slice_id)
-WHERE task.id = $slice_id;
-=======
 CREATE PERFETTO FUNCTION _descendant_mojo_slice(
     slice_id LONG
 )
@@ -731,7 +520,6 @@
   ON mojo.id = _get_descendant_mojo_slice_candidate($slice_id)
 WHERE
   task.id = $slice_id;
->>>>>>> 883878f1
 
 -- A list of "Chrome tasks": top-level execution units (e.g. scheduler tasks /
 -- IPCs / system callbacks) run by Chrome. For a given thread, the tasks
@@ -742,94 +530,6 @@
 -- @column scheduling_delay LONG
 CREATE PERFETTO TABLE _chrome_tasks AS
 WITH
-<<<<<<< HEAD
--- Select slices from "toplevel" category which do not have another
--- "toplevel" slice as ancestor. The possible cases include sync mojo messages
--- and tasks in nested runloops. Toplevel events may also be logged as with
--- the Java category.
-non_embedded_toplevel_slices AS (
-  SELECT * FROM slice
-  WHERE
-    _any_top_level_category(category)
-    AND (SELECT count() FROM ancestor_slice(slice.id) anc
-      WHERE anc.category GLOB "*toplevel*" or anc.category GLOB "*toplevel.viz*") = 0
-),
--- Select slices from "Java" category which do not have another "Java" or
--- "toplevel" slice as parent. In the longer term they should probably belong
--- to "toplevel" category as well, but for now this will have to do. Ensure
--- that "Java" slices do not include "toplevel" slices as those would be
--- handled elsewhere.
-non_embedded_java_slices AS (
-  SELECT
-    id,
-    name AS task_name,
-    "java" as task_type
-  FROM slice s
-  WHERE
-    _java_not_top_level_category(category)
-    AND (SELECT count()
-      FROM ancestor_slice(s.id) s2
-      WHERE s2.category GLOB "*toplevel*" OR s2.category GLOB "*Java*") = 0
-),
--- Generate full names for tasks with java views.
-java_views_tasks AS (
-  SELECT
-    id,
-    printf('%s(java_views=%s)', kind, java_views) AS task_name,
-    _get_java_views_task_type(kind) AS task_type
-  FROM _chrome_slices_with_java_views
-),
-scheduler_tasks AS (
-  SELECT
-    id,
-    name as task_name,
-    "scheduler" as task_type
-  FROM chrome_scheduler_tasks
-),
--- Select scheduler tasks which are used to run mojo messages and use the mojo names
--- as full names for these slices.
--- We restrict this to specific scheduler tasks which are expected to run mojo
--- tasks due to sync mojo events, which also emit similar events.
-scheduler_tasks_with_mojo AS (
-  SELECT
-    -- We use the "RunTask" as the task, and pick up the name from its child
-    -- "Receive mojo message" event.
-    task.id,
-    receive_message.task_name,
-    "mojo" AS task_type
-  FROM
-    chrome_scheduler_tasks task
-  JOIN _DESCENDANT_MOJO_SLICE(task.id) receive_message
-  WHERE
-    task.posted_from IN (
-      "mojo/public/cpp/system/simple_watcher.cc:Notify",
-      "mojo/public/cpp/system/simple_watcher.cc:ArmOrNotify",
-      "mojo/public/cpp/bindings/lib/connector.cc:PostDispatchNextMessageFromPipe",
-      "ipc/ipc_mojo_bootstrap.cc:Accept")
-),
-navigation_tasks AS (
-  WITH tasks_with_readable_names AS (
-    SELECT
-      id,
-      _human_readable_navigation_task_name(task_name) as readable_name,
-      IFNULL(_extract_frame_type(id), 'unknown frame type') as frame_type
-    FROM
-      scheduler_tasks_with_mojo
-  )
-  SELECT
-    id,
-    printf("%s (%s)", readable_name, frame_type) as task_name,
-    'navigation_task' AS task_type
-  FROM tasks_with_readable_names
-  WHERE readable_name IS NOT NULL
-),
--- Add scheduler and mojo full names to non-embedded slices from
--- the "toplevel" category, with mojo ones taking precedence.
-non_embedded_toplevel_slices_with_task_name AS (
-  SELECT
-    task.id AS id,
-    COALESCE(
-=======
   -- Select slices from "toplevel" category which do not have another
   -- "toplevel" slice as ancestor. The possible cases include sync mojo messages
   -- and tasks in nested runloops. Toplevel events may also be logged as with
@@ -922,7 +622,6 @@
     SELECT
       task.id AS id,
       coalesce(
->>>>>>> 883878f1
         navigation.task_name,
         java_views.task_name,
         mojo.task_name,
@@ -954,11 +653,7 @@
 -- A list of "Chrome tasks": top-level execution units (e.g. scheduler tasks /
 -- IPCs / system callbacks) run by Chrome. For a given thread, the slices
 -- corresponding to these tasks will not intersect.
-<<<<<<< HEAD
-CREATE PERFETTO VIEW chrome_tasks(
-=======
 CREATE PERFETTO VIEW chrome_tasks (
->>>>>>> 883878f1
   -- Id for the given task, also the id of the slice this task corresponds to.
   id LONG,
   -- Name for the given task.
@@ -1005,14 +700,6 @@
   s.arg_set_id,
   s.thread_ts,
   s.thread_dur,
-<<<<<<< HEAD
-  cti.name as full_name
-FROM _chrome_tasks cti
-JOIN slice s ON cti.id = s.id
-JOIN thread_track tt ON s.track_id = tt.id
-JOIN thread USING (utid)
-JOIN process USING (upid);
-=======
   cti.name AS full_name
 FROM _chrome_tasks AS cti
 JOIN slice AS s
@@ -1022,5 +709,4 @@
 JOIN thread
   USING (utid)
 JOIN process
-  USING (upid);
->>>>>>> 883878f1
+  USING (upid);