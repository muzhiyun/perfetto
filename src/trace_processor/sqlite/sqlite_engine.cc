--- conflicted
+++ resolved
@@ -186,7 +186,6 @@
                                  ctx, nullptr, step, final, destructor);
   if (ret != SQLITE_OK) {
     return base::ErrStatus("Unable to register function with name %s", name);
-<<<<<<< HEAD
   }
   return base::OkStatus();
 }
@@ -206,47 +205,6 @@
       inverse, destructor);
   if (ret != SQLITE_OK) {
     return base::ErrStatus("Unable to register function with name %s", name);
-=======
->>>>>>> 883878f1
-  }
-  return base::OkStatus();
-}
-
-<<<<<<< HEAD
-base::Status SqliteEngine::UnregisterFunction(const char* name, int argc) {
-  int ret = sqlite3_create_function_v2(db_.get(), name, static_cast<int>(argc),
-                                       SQLITE_UTF8, nullptr, nullptr, nullptr,
-                                       nullptr, nullptr);
-  if (ret != SQLITE_OK) {
-    return base::ErrStatus("Unable to unregister function with name %s", name);
-  }
-  fn_ctx_.Erase({name, argc});
-  return base::OkStatus();
-}
-
-base::Status SqliteEngine::DeclareVirtualTable(const std::string& create_stmt) {
-  int res = sqlite3_declare_vtab(db_.get(), create_stmt.c_str());
-  if (res != SQLITE_OK) {
-    return base::ErrStatus("Declare vtab failed: %s",
-                           sqlite3_errmsg(db_.get()));
-  }
-  return base::OkStatus();
-=======
-base::Status SqliteEngine::RegisterWindowFunction(const char* name,
-                                                  int argc,
-                                                  WindowFnStep* step,
-                                                  WindowFnInverse* inverse,
-                                                  WindowFnValue* value,
-                                                  WindowFnFinal* final,
-                                                  void* ctx,
-                                                  FnCtxDestructor* destructor,
-                                                  bool deterministic) {
-  int flags = SQLITE_UTF8 | (deterministic ? SQLITE_DETERMINISTIC : 0);
-  int ret = sqlite3_create_window_function(
-      db_.get(), name, static_cast<int>(argc), flags, ctx, step, final, value,
-      inverse, destructor);
-  if (ret != SQLITE_OK) {
-    return base::ErrStatus("Unable to register function with name %s", name);
   }
   return base::OkStatus();
 }
@@ -270,7 +228,6 @@
   int res = sqlite3_create_module_v2(db_.get(), module_name.c_str(), module,
                                      ctx, destructor);
   PERFETTO_CHECK(res == SQLITE_OK);
->>>>>>> 883878f1
 }
 
 void* SqliteEngine::GetFunctionContext(const std::string& name, int argc) {
@@ -282,8 +239,6 @@
   return GetErrorOffsetDb(db_.get());
 }
 
-<<<<<<< HEAD
-=======
 void* SqliteEngine::SetCommitCallback(CommitCallback callback, void* ctx) {
   return sqlite3_commit_hook(db_.get(), callback, ctx);
 }
@@ -292,7 +247,6 @@
   return sqlite3_rollback_hook(db_.get(), callback, ctx);
 }
 
->>>>>>> 883878f1
 SqliteEngine::PreparedStatement::PreparedStatement(ScopedStmt stmt,
                                                    SqlSource source)
     : stmt_(std::move(stmt)),
