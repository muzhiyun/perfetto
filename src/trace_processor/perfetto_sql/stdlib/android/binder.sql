--- conflicted
+++ resolved
@@ -15,13 +15,6 @@
 --
 
 INCLUDE PERFETTO MODULE android.process_metadata;
-<<<<<<< HEAD
-INCLUDE PERFETTO MODULE android.suspend;
-INCLUDE PERFETTO MODULE slices.flow;
-
--- Count Binder transactions per process.
-CREATE PERFETTO VIEW android_binder_metrics_by_process(
-=======
 
 INCLUDE PERFETTO MODULE android.suspend;
 
@@ -29,7 +22,6 @@
 
 -- Count Binder transactions per process.
 CREATE PERFETTO VIEW android_binder_metrics_by_process (
->>>>>>> 883878f1
   -- Name of the process that started the binder transaction.
   process_name STRING,
   -- PID of the process that started the binder transaction.
@@ -58,27 +50,6 @@
   slice_name;
 
 CREATE PERFETTO TABLE _binder_txn_merged AS
-<<<<<<< HEAD
-WITH maybe_broken_binder_txn AS (
-  -- Fetch the broken binder txns first, i.e, the txns that have children slices
-  -- They may be broken because synchronous txns are typically blocked sleeping while
-  -- waiting for a response.
-  -- These broken txns will be excluded below in the binder_txn CTE
-    SELECT ancestor.id
-    FROM slice
-    JOIN slice ancestor
-      ON ancestor.id = slice.parent_id
-    WHERE ancestor.name = 'binder transaction'
-    GROUP BY ancestor.id
-  ), nested_binder_txn AS (
-    -- Detect the non-broken cases which are just nested binder txns
-    SELECT DISTINCT root_node_id AS id FROM _slice_following_flow!(maybe_broken_binder_txn)
-  ), broken_binder_txn AS (
-  -- Exclude the nested txns from the 'maybe broken' set
-    SELECT * FROM maybe_broken_binder_txn
-    EXCEPT
-    SELECT * FROM nested_binder_txn
-=======
 WITH
   maybe_broken_binder_txn AS (
     -- Fetch the broken binder txns first, i.e, the txns that have children slices
@@ -110,7 +81,6 @@
     SELECT
       *
     FROM nested_binder_txn
->>>>>>> 883878f1
   ),
   -- Adding MATERIALIZED here matters in cases where there are few/no binder
   -- transactions in the trace. Our cost estimation is not good enough to allow
@@ -172,21 +142,6 @@
       ON binder_flow.slice_in = binder_reply.id
     JOIN thread_track AS reply_thread_track
       ON binder_reply.track_id = reply_thread_track.id
-<<<<<<< HEAD
-    JOIN thread reply_thread ON reply_thread.utid = reply_thread_track.utid
-    JOIN process reply_process ON reply_process.upid = reply_thread.upid
-    LEFT JOIN slice aidl ON
-        aidl.parent_id = binder_reply.id
-        AND (
-          -- Filter for only server side AIDL slices as there are some client side ones for cpp
-          aidl.name GLOB 'AIDL::*Server'
-             OR aidl.name GLOB 'AIDL::*server'
-             OR aidl.name GLOB 'HIDL::*server'
-        )
-  )
-SELECT
-  MIN(aidl_name) AS aidl_name,
-=======
     JOIN thread AS reply_thread
       ON reply_thread.utid = reply_thread_track.utid
     JOIN process AS reply_process
@@ -202,7 +157,6 @@
   )
 SELECT
   min(aidl_name) AS aidl_name,
->>>>>>> 883878f1
   aidl_ts,
   aidl_dur,
   binder_txn_id,
@@ -234,17 +188,6 @@
   binder_reply_id;
 
 CREATE PERFETTO TABLE _oom_score AS
-<<<<<<< HEAD
-  SELECT
-    process.upid,
-    cast_int!(c.value) AS value,
-    c.ts,
-    IFNULL(LEAD(ts) OVER (PARTITION BY upid ORDER BY ts), trace_end()) AS end_ts
-    FROM counter c
-         JOIN process_counter_track t ON c.track_id = t.id
-         JOIN process USING (upid)
-   WHERE t.name = 'oom_score_adj';
-=======
 SELECT
   process.upid,
   cast_int!(c.value) AS value,
@@ -257,43 +200,12 @@
   USING (upid)
 WHERE
   t.name = 'oom_score_adj';
->>>>>>> 883878f1
 
 CREATE PERFETTO INDEX _oom_score_idx ON _oom_score(upid, ts);
 
 -- Breakdown synchronous binder transactions per txn.
 -- It returns data about the client and server ends of every binder transaction.
 CREATE PERFETTO VIEW _sync_binder_metrics_by_txn AS
-<<<<<<< HEAD
-SELECT binder.*, client_oom.value AS client_oom_score, server_oom.value AS server_oom_score
-FROM _binder_txn_merged binder
-LEFT JOIN _oom_score client_oom
-  ON
-    binder.client_upid = client_oom.upid
-    AND binder.client_ts BETWEEN client_oom.ts AND client_oom.end_ts
-LEFT JOIN _oom_score server_oom
-  ON
-    binder.server_upid = server_oom.upid
-    AND binder.server_ts BETWEEN server_oom.ts AND server_oom.end_ts;
-
-CREATE PERFETTO VIEW _binder_txn
-AS
-SELECT client_ts AS ts, client_dur AS dur, client_utid AS utid, *
-FROM _sync_binder_metrics_by_txn;
-
-CREATE PERFETTO VIEW _binder_reply
-AS
-SELECT server_ts AS ts, server_dur AS dur, server_utid AS utid, *
-FROM _sync_binder_metrics_by_txn;
-
-CREATE VIRTUAL TABLE _sp_binder_txn_thread_state
-USING
-  SPAN_JOIN(_binder_txn PARTITIONED utid, thread_state PARTITIONED utid);
-
-CREATE VIRTUAL TABLE _sp_binder_reply_thread_state
-USING
-  SPAN_JOIN(_binder_reply PARTITIONED utid, thread_state PARTITIONED utid);
-=======
 SELECT
   binder.*,
   client_oom.value AS client_oom_score,
@@ -325,7 +237,6 @@
 CREATE VIRTUAL TABLE _sp_binder_txn_thread_state USING SPAN_JOIN (_binder_txn PARTITIONED utid, thread_state PARTITIONED utid);
 
 CREATE VIRTUAL TABLE _sp_binder_reply_thread_state USING SPAN_JOIN (_binder_reply PARTITIONED utid, thread_state PARTITIONED utid);
->>>>>>> 883878f1
 
 -- Aggregated thread_states on the client and server side per binder txn
 -- This builds on the data from |_sync_binder_metrics_by_txn| and
@@ -334,11 +245,7 @@
 -- The |thread_state_type| column represents whether a given 'aggregated thread_state'
 -- row is on the client or server side. 'binder_txn' is client side and 'binder_reply'
 -- is server side.
-<<<<<<< HEAD
-CREATE PERFETTO VIEW android_sync_binder_thread_state_by_txn(
-=======
 CREATE PERFETTO VIEW android_sync_binder_thread_state_by_txn (
->>>>>>> 883878f1
   -- slice id of the binder txn
   binder_txn_id LONG,
   -- Client timestamp
@@ -369,12 +276,6 @@
   server_tid,
   'binder_txn' AS thread_state_type,
   state AS thread_state,
-<<<<<<< HEAD
-  SUM(dur) AS thread_state_dur,
-  COUNT(dur) AS thread_state_count
-FROM _sp_binder_txn_thread_state
-GROUP BY binder_txn_id, binder_reply_id, thread_state_type, thread_state
-=======
   sum(dur) AS thread_state_dur,
   count(dur) AS thread_state_count
 FROM _sp_binder_txn_thread_state
@@ -383,7 +284,6 @@
   binder_reply_id,
   thread_state_type,
   thread_state
->>>>>>> 883878f1
 UNION ALL
 SELECT
   binder_txn_id,
@@ -394,12 +294,6 @@
   server_tid,
   'binder_reply' AS thread_state_type,
   state AS thread_state,
-<<<<<<< HEAD
-  SUM(dur) AS thread_state_dur,
-  COUNT(dur) AS thread_state_count
-FROM _sp_binder_reply_thread_state
-GROUP BY binder_txn_id, binder_reply_id, thread_state_type, thread_state;
-=======
   sum(dur) AS thread_state_dur,
   count(dur) AS thread_state_count
 FROM _sp_binder_reply_thread_state
@@ -408,7 +302,6 @@
   binder_reply_id,
   thread_state_type,
   thread_state;
->>>>>>> 883878f1
 
 -- Aggregated blocked_functions on the client and server side per binder txn
 -- This builds on the data from |_sync_binder_metrics_by_txn| and
@@ -417,11 +310,7 @@
 -- The |thread_state_type| column represents whether a given 'aggregated blocked_function'
 -- row is on the client or server side. 'binder_txn' is client side and 'binder_reply'
 -- is server side.
-<<<<<<< HEAD
-CREATE PERFETTO VIEW android_sync_binder_blocked_functions_by_txn(
-=======
 CREATE PERFETTO VIEW android_sync_binder_blocked_functions_by_txn (
->>>>>>> 883878f1
   -- slice id of the binder txn
   binder_txn_id LONG,
   -- Client ts
@@ -452,13 +341,6 @@
   server_tid,
   'binder_txn' AS thread_state_type,
   blocked_function,
-<<<<<<< HEAD
-  SUM(dur) AS blocked_function_dur,
-  COUNT(dur) AS blocked_function_count
-FROM _sp_binder_txn_thread_state
-WHERE blocked_function IS NOT NULL
-GROUP BY binder_txn_id, binder_reply_id, blocked_function
-=======
   sum(dur) AS blocked_function_dur,
   count(dur) AS blocked_function_count
 FROM _sp_binder_txn_thread_state
@@ -468,7 +350,6 @@
   binder_txn_id,
   binder_reply_id,
   blocked_function
->>>>>>> 883878f1
 UNION ALL
 SELECT
   binder_txn_id,
@@ -479,28 +360,6 @@
   server_tid,
   'binder_reply' AS thread_state_type,
   blocked_function,
-<<<<<<< HEAD
-  SUM(dur) AS blocked_function_dur,
-  COUNT(dur) AS blocked_function_count
-FROM _sp_binder_reply_thread_state
-WHERE blocked_function IS NOT NULL
-GROUP BY binder_txn_id, binder_reply_id, blocked_function;
-
-CREATE PERFETTO TABLE _async_binder_reply AS
-WITH async_reply AS MATERIALIZED (
-  SELECT id, ts, dur, track_id, name
-  FROM slice
-  WHERE
-    -- Filter for only server side AIDL slices as there are some client side ones for cpp
-    name GLOB 'AIDL::*Server'
-    OR name GLOB 'AIDL::*server'
-    OR name GLOB 'HIDL::*server'
-    OR name = 'binder async rcv'
-) SELECT *, LEAD(name) OVER (PARTITION BY track_id ORDER BY ts) AS next_name,
-    LEAD(ts) OVER (PARTITION BY track_id ORDER BY ts) AS next_ts,
-    LEAD(dur) OVER (PARTITION BY track_id ORDER BY ts) AS next_dur
-    FROM async_reply;
-=======
   sum(dur) AS blocked_function_dur,
   count(dur) AS blocked_function_count
 FROM _sp_binder_reply_thread_state
@@ -534,7 +393,6 @@
   lead(ts) OVER (PARTITION BY track_id ORDER BY ts) AS next_ts,
   lead(dur) OVER (PARTITION BY track_id ORDER BY ts) AS next_dur
 FROM async_reply;
->>>>>>> 883878f1
 
 CREATE PERFETTO TABLE _binder_async_txn_raw AS
 SELECT
@@ -555,15 +413,6 @@
   USING (utid)
 JOIN process
   USING (upid)
-<<<<<<< HEAD
-WHERE slice.name = 'binder transaction async';
-
-CREATE PERFETTO TABLE _binder_async_txn AS
-SELECT
-  IIF(binder_reply.next_name = 'binder async rcv', NULL, binder_reply.next_name) AS aidl_name,
-  IIF(binder_reply.next_name = 'binder async rcv', NULL, binder_reply.next_ts) AS aidl_ts,
-  IIF(binder_reply.next_name = 'binder async rcv', NULL, binder_reply.next_dur) AS aidl_dur,
-=======
 WHERE
   slice.name = 'binder transaction async';
 
@@ -572,7 +421,6 @@
   iif(binder_reply.next_name = 'binder async rcv', NULL, binder_reply.next_name) AS aidl_name,
   iif(binder_reply.next_name = 'binder async rcv', NULL, binder_reply.next_ts) AS aidl_ts,
   iif(binder_reply.next_name = 'binder async rcv', NULL, binder_reply.next_dur) AS aidl_dur,
->>>>>>> 883878f1
   binder_txn.*,
   binder_reply.id AS binder_reply_id,
   reply_process.name AS server_process,
@@ -583,20 +431,6 @@
   reply_process.pid AS server_pid,
   binder_reply.ts AS server_ts,
   binder_reply.dur AS server_dur
-<<<<<<< HEAD
-FROM _binder_async_txn_raw binder_txn
-JOIN flow binder_flow
-  ON binder_txn.binder_txn_id = binder_flow.slice_out
-JOIN _async_binder_reply binder_reply
-  ON binder_flow.slice_in = binder_reply.id
-JOIN thread_track reply_thread_track
-  ON binder_reply.track_id = reply_thread_track.id
-JOIN thread reply_thread
-  ON reply_thread.utid = reply_thread_track.utid
-JOIN process reply_process
-  ON reply_process.upid = reply_thread.upid
-WHERE binder_reply.name = 'binder async rcv';
-=======
 FROM _binder_async_txn_raw AS binder_txn
 JOIN flow AS binder_flow
   ON binder_txn.binder_txn_id = binder_flow.slice_out
@@ -610,27 +444,10 @@
   ON reply_process.upid = reply_thread.upid
 WHERE
   binder_reply.name = 'binder async rcv';
->>>>>>> 883878f1
 
 -- Breakdown asynchronous binder transactions per txn.
 -- It returns data about the client and server ends of every binder transaction async.
 CREATE PERFETTO VIEW _async_binder_metrics_by_txn AS
-<<<<<<< HEAD
-SELECT binder.*, client_oom.value AS client_oom_score, server_oom.value AS server_oom_score
-FROM _binder_async_txn binder
-LEFT JOIN _oom_score client_oom
-  ON
-    binder.client_upid = client_oom.upid
-    AND binder.client_ts BETWEEN client_oom.ts AND client_oom.end_ts
-LEFT JOIN _oom_score server_oom
-  ON
-    binder.server_upid = server_oom.upid
-    AND binder.server_ts BETWEEN server_oom.ts AND server_oom.end_ts;
-
--- Breakdown binder transactions per txn.
--- It returns data about the client and server ends of every binder transaction async.
-CREATE PERFETTO TABLE android_binder_txns(
-=======
 SELECT
   binder.*,
   client_oom.value AS client_oom_score,
@@ -646,16 +463,12 @@
 -- Breakdown binder transactions per txn.
 -- It returns data about the client and server ends of every binder transaction async.
 CREATE PERFETTO TABLE android_binder_txns (
->>>>>>> 883878f1
   -- Fully qualified name of the binder endpoint if existing.
   aidl_name STRING,
   -- Interface of the binder endpoint if existing.
   interface STRING,
-<<<<<<< HEAD
-=======
   -- Method name of the binder endpoint if existing.
   method_name STRING,
->>>>>>> 883878f1
   -- Timestamp the binder interface name was emitted. Proxy to 'ts' and 'dur' for async txns.
   aidl_ts TIMESTAMP,
   -- Duration of the binder interface name. Proxy to 'ts' and 'dur' for async txns.
@@ -716,14 +529,6 @@
   is_client_package_debuggable BOOL,
   -- Whether server package is debuggable.
   is_server_package_debuggable BOOL
-<<<<<<< HEAD
-) AS WITH all_binder AS (
-  SELECT *, 1 AS is_sync FROM _sync_binder_metrics_by_txn
-UNION ALL
-SELECT *, 0 AS is_sync FROM _async_binder_metrics_by_txn
-) SELECT
-  STR_SPLIT(aidl_name, '::', 2) AS interface,
-=======
 ) AS
 WITH
   all_binder AS (
@@ -740,7 +545,6 @@
 SELECT
   str_split(aidl_name, '::', 2) AS interface,
   str_split(aidl_name, '::', 3) AS method_name,
->>>>>>> 883878f1
   all_binder.*,
   _extract_duration_without_suspend(client_ts, client_dur) AS client_monotonic_dur,
   _extract_duration_without_suspend(server_ts, server_dur) AS server_monotonic_dur,
@@ -749,15 +553,9 @@
   client_process_metadata.debuggable AS is_client_package_debuggable,
   server_process_metadata.debuggable AS is_server_package_debuggable
 FROM all_binder
-<<<<<<< HEAD
-LEFT JOIN android_process_metadata client_process_metadata
-  ON all_binder.client_upid = client_process_metadata.upid
-LEFT JOIN android_process_metadata server_process_metadata
-=======
 LEFT JOIN android_process_metadata AS client_process_metadata
   ON all_binder.client_upid = client_process_metadata.upid
 LEFT JOIN android_process_metadata AS server_process_metadata
->>>>>>> 883878f1
   ON all_binder.server_upid = server_process_metadata.upid;
 
 -- Returns a DAG of all outgoing binder txns from a process.
@@ -765,33 +563,6 @@
 -- thread -> server_process -> AIDL interface -> AIDL method.
 -- The weights of each node represent the wall execution time in the server_process.
 CREATE PERFETTO FUNCTION android_binder_outgoing_graph(
-<<<<<<< HEAD
-  -- Upid of process to generate an outgoing graph for.
-  upid JOINID(process.id))
-RETURNS TABLE(
-  -- Pprof of outgoing binder txns.
-  pprof BYTES) AS
-WITH threads AS (
-  SELECT binder_txn_id, CAT_STACKS(client_thread) AS stack
-  FROM android_binder_txns
-  WHERE ($upid IS NOT NULL AND client_upid = $upid) OR ($upid IS NULL)
-), server_process AS (
-  SELECT binder_txn_id, CAT_STACKS(stack, server_process) AS stack
-  FROM android_binder_txns
-  JOIN threads USING(binder_txn_id)
-), end_points AS (
-  SELECT binder_txn_id,
-         CAT_STACKS(stack, STR_SPLIT(aidl_name, '::', IIF(aidl_name GLOB 'AIDL*', 2, 1))) AS stack
-  FROM android_binder_txns
-  JOIN server_process USING(binder_txn_id)
-), aidl_names AS (
-  SELECT binder_txn_id, server_dur,
-         CAT_STACKS(stack, STR_SPLIT(aidl_name, '::', IIF(aidl_name GLOB 'AIDL*', 3, 2))) AS stack
-  FROM android_binder_txns
-  JOIN end_points USING(binder_txn_id)
-) SELECT EXPERIMENTAL_PROFILE(stack, 'duration', 'ns', server_dur) AS pprof
-  FROM aidl_names;
-=======
     -- Upid of process to generate an outgoing graph for.
     upid JOINID(process.id)
 )
@@ -840,36 +611,12 @@
 SELECT
   experimental_profile(stack, 'duration', 'ns', server_dur) AS pprof
 FROM aidl_names;
->>>>>>> 883878f1
 
 -- Returns a DAG of all incoming binder txns from a process.
 -- The roots of the graph are the clients making the txns and the graph flows from:
 -- client_process -> AIDL interface -> AIDL method.
 -- The weights of each node represent the wall execution time in the server_process.
 CREATE PERFETTO FUNCTION android_binder_incoming_graph(
-<<<<<<< HEAD
-  -- Upid of process to generate an incoming graph for.
-  upid JOINID(process.id))
-RETURNS TABLE(
-  -- Pprof of incoming binder txns.
-  pprof BYTES) AS
-WITH client_process AS (
-  SELECT binder_txn_id, CAT_STACKS(client_process) AS stack
-  FROM android_binder_txns
-  WHERE ($upid IS NOT NULL AND server_upid = $upid) OR ($upid IS NULL)
-), end_points AS (
-  SELECT binder_txn_id,
-         CAT_STACKS(stack, STR_SPLIT(aidl_name, '::', IIF(aidl_name GLOB 'AIDL*', 2, 1))) AS stack
-  FROM android_binder_txns
-  JOIN client_process USING(binder_txn_id)
-), aidl_names AS (
-  SELECT binder_txn_id, server_dur,
-         CAT_STACKS(stack, STR_SPLIT(aidl_name, '::', IIF(aidl_name GLOB 'AIDL*', 3, 2))) AS stack
-  FROM android_binder_txns
-  JOIN end_points USING(binder_txn_id)
-) SELECT EXPERIMENTAL_PROFILE(stack, 'duration', 'ns', server_dur) AS pprof
-  FROM aidl_names;
-=======
     -- Upid of process to generate an incoming graph for.
     upid JOINID(process.id)
 )
@@ -910,36 +657,11 @@
 SELECT
   experimental_profile(stack, 'duration', 'ns', server_dur) AS pprof
 FROM aidl_names;
->>>>>>> 883878f1
 
 -- Returns a graph of all binder txns in a trace.
 -- The nodes are client_process and server_process.
 -- The weights of each node represent the wall execution time in the server_process.
 CREATE PERFETTO FUNCTION android_binder_graph(
-<<<<<<< HEAD
-  -- Matches txns from client_processes greater than or equal to the OOM score.
-  min_client_oom_score LONG,
-  -- Matches txns from client_processes less than or equal to the OOM score.
-  max_client_oom_score LONG,
-  -- Matches txns to server_processes greater than or equal to the OOM score.
-  min_server_oom_score LONG,
-  -- Matches txns to server_processes less than or equal to the OOM score.
-  max_server_oom_score LONG)
-RETURNS TABLE(
-  -- Pprof of binder txns.
-  pprof BYTES) AS
-WITH clients AS (
-  SELECT binder_txn_id, CAT_STACKS(client_process) AS stack
-   FROM android_binder_txns
-   WHERE client_oom_score BETWEEN $min_client_oom_score AND $max_client_oom_score
-), servers AS (
-  SELECT binder_txn_id, server_dur, CAT_STACKS(stack, server_process) AS stack
-  FROM android_binder_txns
-  JOIN clients USING(binder_txn_id)
-  WHERE server_oom_score BETWEEN $min_server_oom_score AND $max_server_oom_score
-) SELECT EXPERIMENTAL_PROFILE(stack, 'duration', 'ns', server_dur) AS pprof
-  FROM servers;
-=======
     -- Matches txns from client_processes greater than or equal to the OOM score.
     min_client_oom_score LONG,
     -- Matches txns from client_processes less than or equal to the OOM score.
@@ -975,5 +697,4 @@
   )
 SELECT
   experimental_profile(stack, 'duration', 'ns', server_dur) AS pprof
-FROM servers;
->>>>>>> 883878f1
+FROM servers;