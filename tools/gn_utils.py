--- conflicted
+++ resolved
@@ -588,10 +588,6 @@
         if dep.name == target.a_i_t_test_app:
           dep.instruments = target.a_i_t_app
 
-<<<<<<< HEAD
-
-=======
->>>>>>> 6540d290
       target.deps.add(dep)
       target.transitive_deps.add(dep)
       target.transitive_deps.update(dep.transitive_deps)
