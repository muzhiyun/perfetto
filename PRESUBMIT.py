# Copyright (C) 2017 The Android Open Source Project
#
# Licensed under the Apache License, Version 2.0 (the "License");
# you may not use this file except in compliance with the License.
# You may obtain a copy of the License at
#
#      http://www.apache.org/licenses/LICENSE-2.0
#
# Unless required by applicable law or agreed to in writing, software
# distributed under the License is distributed on an "AS IS" BASIS,
# WITHOUT WARRANTIES OR CONDITIONS OF ANY KIND, either express or implied.
# See the License for the specific language governing permissions and
# limitations under the License.

from __future__ import print_function
import itertools
import subprocess
import time

USE_PYTHON3 = True


def RunAndReportIfLong(func, *args, **kargs):
  start = time.time()
  results = func(*args, **kargs)
  end = time.time()
  limit = 3.0  # seconds
  name = func.__name__
  runtime = end - start
  if runtime > limit:
    print("{} took >{:.2}s ({:.2}s)".format(name, limit, runtime))
  return results


def CheckChange(input, output):
  # There apparently is no way to wrap strings in blueprints, so ignore long
  # lines in them.
  def long_line_sources(x):
    return input.FilterSourceFile(
        x,
        files_to_check='.*',
        files_to_skip=[
            'Android[.]bp',
            "buildtools/grpc/BUILD.gn",
            '.*[.]json$',
            '.*[.]sql$',
            '.*[.]out$',
            'test/trace_processor/.*/tests.*$',
            '(.*/)?BUILD$',
            'WORKSPACE',
            '.*/Makefile$',
            '/perfetto_build_flags.h$',
            "infra/luci/.*",
            "^ui/.*\.[jt]s$",  # TS/JS handled by eslint
            "^ui/pnpm-lock.yaml$",
        ])

  results = []
  results += RunAndReportIfLong(input.canned_checks.CheckDoNotSubmit, input,
                                output)
  results += RunAndReportIfLong(input.canned_checks.CheckChangeHasNoTabs, input,
                                output)
  results += RunAndReportIfLong(
      input.canned_checks.CheckLongLines,
      input,
      output,
      80,
      source_file_filter=long_line_sources)
  # TS/JS handled by eslint
  results += RunAndReportIfLong(
      input.canned_checks.CheckPatchFormatted, input, output, check_js=False)
  results += RunAndReportIfLong(input.canned_checks.CheckGNFormatted, input,
                                output)
  results += RunAndReportIfLong(CheckIncludeGuards, input, output)
  results += RunAndReportIfLong(CheckIncludeViolations, input, output)
  results += RunAndReportIfLong(CheckIncludePaths, input, output)
  results += RunAndReportIfLong(CheckProtoComments, input, output)
  results += RunAndReportIfLong(CheckBuild, input, output)
  results += RunAndReportIfLong(CheckAndroidBlueprint, input, output)
  results += RunAndReportIfLong(CheckBinaryDescriptors, input, output)
  results += RunAndReportIfLong(CheckMergedTraceConfigProto, input, output)
  results += RunAndReportIfLong(CheckProtoEventList, input, output)
  results += RunAndReportIfLong(CheckBannedCpp, input, output)
  results += RunAndReportIfLong(CheckBadCppPatterns, input, output)
  results += RunAndReportIfLong(CheckSqlModules, input, output)
  results += RunAndReportIfLong(CheckSqlMetrics, input, output)
  results += RunAndReportIfLong(CheckTestData, input, output)
  results += RunAndReportIfLong(CheckAmalgamatedPythonTools, input, output)
  results += RunAndReportIfLong(CheckChromeStdlib, input, output)
  results += RunAndReportIfLong(CheckAbsolutePathsInGn, input, output)
<<<<<<< HEAD
=======
  results += RunAndReportIfLong(CheckStdlibFormatting, input, output)
>>>>>>> 883878f1
  return results


def CheckChangeOnUpload(input_api, output_api):
  return CheckChange(input_api, output_api)


def CheckChangeOnCommit(input_api, output_api):
  return CheckChange(input_api, output_api)


def CheckBuild(input_api, output_api):
  # The script invocation doesn't work on Windows.
  if input_api.is_windows:
    return []

  tool = 'tools/gen_bazel'

  # If no GN files were modified, bail out.
  def build_file_filter(x):
    return input_api.FilterSourceFile(
        x, files_to_check=('.*BUILD[.]gn$', '.*[.]gni$', 'BUILD\.extras', tool))

  if not input_api.AffectedSourceFiles(build_file_filter):
    return []
  if subprocess.call([tool, '--check-only']):
    return [
        output_api.PresubmitError('Bazel BUILD(s) are out of date. Run ' +
                                  tool + ' to update them.')
    ]
  return []


def CheckAndroidBlueprint(input_api, output_api):
  # The script invocation doesn't work on Windows.
  if input_api.is_windows:
    return []

  tool = 'tools/gen_android_bp'

  # If no GN files were modified, bail out.
  def build_file_filter(x):
    return input_api.FilterSourceFile(
        x,
        files_to_check=('.*BUILD[.]gn$', '.*[.]gni$', tool),
        # Do not require Android.bp to be regenerated for chrome
        # stdlib changes.
        files_to_skip=(
            'src/trace_processor/perfetto_sql/stdlib/chrome/BUILD.gn'))

  if not input_api.AffectedSourceFiles(build_file_filter):
    return []
  if subprocess.call([tool, '--check-only']):
    return [
        output_api.PresubmitError('Android build files are out of date. ' +
                                  'Run ' + tool + ' to update them.')
    ]
  return []


def CheckIncludeGuards(input_api, output_api):
  # The script invocation doesn't work on Windows.
  if input_api.is_windows:
    return []

  tool = 'tools/fix_include_guards'

  def file_filter(x):
    return input_api.FilterSourceFile(
        x, files_to_check=['.*[.]cc$', '.*[.]h$', tool])

  if not input_api.AffectedSourceFiles(file_filter):
    return []
  if subprocess.call([tool, '--check-only']):
    return [
        output_api.PresubmitError('Please run ' + tool +
                                  ' to fix include guards.')
    ]
  return []


def CheckBannedCpp(input_api, output_api):
  bad_cpp = [
      (r'\bstd::stoi\b',
       'std::stoi throws exceptions prefer base::StringToInt32()'),
      (r'\bstd::stol\b',
       'std::stoull throws exceptions prefer base::StringToInt32()'),
      (r'\bstd::stoul\b',
       'std::stoull throws exceptions prefer base::StringToUint32()'),
      (r'\bstd::stoll\b',
       'std::stoull throws exceptions prefer base::StringToInt64()'),
      (r'\bstd::stoull\b',
       'std::stoull throws exceptions prefer base::StringToUint64()'),
      (r'\bstd::stof\b',
       'std::stof throws exceptions prefer base::StringToDouble()'),
      (r'\bstd::stod\b',
       'std::stod throws exceptions prefer base::StringToDouble()'),
      (r'\bstd::stold\b',
       'std::stold throws exceptions prefer base::StringToDouble()'),
      (r'\bstrncpy\b',
       'strncpy does not null-terminate if src > dst. Use base::StringCopy'),
      (r'[(=]\s*snprintf\(',
       'snprintf can return > dst_size. Use base::SprintfTrunc'),
      (r'//.*\bDNS\b',
       '// DNS (Do Not Ship) found. Did you mean to remove some testing code?'),
      (r'\bPERFETTO_EINTR\(close\(',
       'close(2) must not be retried on EINTR on Linux and other OSes '
       'that we run on, as the fd will be closed.'),
      (r'^#include <inttypes.h>', 'Use <cinttypes> rather than <inttypes.h>. ' +
       'See https://github.com/google/perfetto/issues/146'),
  ]

  def file_filter(x):
    return input_api.FilterSourceFile(x, files_to_check=[r'.*\.h$', r'.*\.cc$'])

  errors = []
  for f in input_api.AffectedSourceFiles(file_filter):
    for line_number, line in f.ChangedContents():
      if input_api.re.search(r'^\s*//', line):
        continue  # Skip comments
      for regex, message in bad_cpp:
        if input_api.re.search(regex, line):
          errors.append(
              output_api.PresubmitError('Banned pattern:\n  {}:{} {}'.format(
                  f.LocalPath(), line_number, message)))
  return errors


def CheckBadCppPatterns(input_api, output_api):
  bad_patterns = [
      (r'.*/tracing_service_impl[.]cc$', r'\btrigger_config\(\)',
       'Use GetTriggerMode(session->config) rather than .trigger_config()'),
  ]
  errors = []
  for file_regex, code_regex, message in bad_patterns:
    filt = lambda x: input_api.FilterSourceFile(x, files_to_check=[file_regex])
    for f in input_api.AffectedSourceFiles(filt):
      for line_number, line in f.ChangedContents():
        if input_api.re.search(r'^\s*//', line):
          continue  # Skip comments
        if input_api.re.search(code_regex, line):
          errors.append(
              output_api.PresubmitError('{}:{} {}'.format(
                  f.LocalPath(), line_number, message)))
  return errors


def CheckIncludeViolations(input_api, output_api):
  # The script invocation doesn't work on Windows.
  if input_api.is_windows:
    return []

  tool = 'tools/check_include_violations'

  def file_filter(x):
    return input_api.FilterSourceFile(
        x, files_to_check=['include/.*[.]h$', tool])

  if not input_api.AffectedSourceFiles(file_filter):
    return []
  if subprocess.call([tool]):
    return [output_api.PresubmitError(tool + ' failed.')]
  return []


def CheckIncludePaths(input_api, output_api):

  def file_filter(x):
    return input_api.FilterSourceFile(x, files_to_check=[r'.*\.h$', r'.*\.cc$'])

  error_lines = []
  for f in input_api.AffectedSourceFiles(file_filter):
    for line_num, line in f.ChangedContents():
      m = input_api.re.search(r'^#include "(.*\.h)"', line)
      if not m:
        continue
      inc_hdr = m.group(1)
      if inc_hdr.startswith('include/perfetto'):
        error_lines.append('  %s:%s: Redundant "include/" in #include path"' %
                           (f.LocalPath(), line_num))
      if '/' not in inc_hdr:
        error_lines.append(
            '  %s:%s: relative #include not allowed, use full path' %
            (f.LocalPath(), line_num))
  return [] if len(error_lines) == 0 else [
      output_api.PresubmitError('Invalid #include paths detected:\n' +
                                '\n'.join(error_lines))
  ]


def CheckBinaryDescriptors(input_api, output_api):
  # The script invocation doesn't work on Windows.
  if input_api.is_windows:
    return []

  tool = 'tools/gen_binary_descriptors'

  def file_filter(x):
    return input_api.FilterSourceFile(
        x, files_to_check=['protos/perfetto/.*[.]proto$', '.*[.]h', tool])

  if not input_api.AffectedSourceFiles(file_filter):
    return []
  if subprocess.call([tool, '--check-only']):
    return [
        output_api.PresubmitError('Please run ' + tool +
                                  ' to update binary descriptors.')
    ]
  return []


def CheckMergedTraceConfigProto(input_api, output_api):
  # The script invocation doesn't work on Windows.
  if input_api.is_windows:
    return []

  tool = 'tools/gen_merged_protos'

  def build_file_filter(x):
    return input_api.FilterSourceFile(
        x, files_to_check=['protos/perfetto/.*[.]proto$', tool])

  if not input_api.AffectedSourceFiles(build_file_filter):
    return []
  if subprocess.call([tool, '--check-only']):
    return [
        output_api.PresubmitError(
            'perfetto_config.proto or perfetto_trace.proto is out of ' +
            'date. Please run ' + tool + ' to update it.')
    ]
  return []


# Prevent removing or changing lines in event_list.
def CheckProtoEventList(input_api, output_api):
  for f in input_api.AffectedFiles():
    if f.LocalPath() != 'src/tools/ftrace_proto_gen/event_list':
      continue
    if any((not new_line.startswith('removed')) and new_line != old_line
           for old_line, new_line in zip(f.OldContents(), f.NewContents())):
      return [
          output_api.PresubmitError(
              'event_list only has two supported changes: '
              'appending a new line, and replacing a line with removed.')
      ]
  return []


def CheckProtoComments(input_api, output_api):
  # The script invocation doesn't work on Windows.
  if input_api.is_windows:
    return []

  tool = 'tools/check_proto_comments'

  def file_filter(x):
    return input_api.FilterSourceFile(
        x, files_to_check=['protos/perfetto/.*[.]proto$', tool])

  if not input_api.AffectedSourceFiles(file_filter):
    return []
  if subprocess.call([tool]):
    return [output_api.PresubmitError(tool + ' failed')]
  return []


def CheckSqlModules(input_api, output_api):
  # The script invocation doesn't work on Windows.
  if input_api.is_windows:
    return []

  tool = 'tools/check_sql_modules.py'

  def file_filter(x):
    return input_api.FilterSourceFile(
        x,
        files_to_check=[
            'src/trace_processor/perfetto_sql/stdlib/.*[.]sql$', tool
        ])

  if not input_api.AffectedSourceFiles(file_filter):
    return []
  if subprocess.call([tool]):
    return [output_api.PresubmitError(tool + ' failed')]
  return []


def CheckSqlMetrics(input_api, output_api):
  # The script invocation doesn't work on Windows.
  if input_api.is_windows:
    return []

  tool = 'tools/check_sql_metrics.py'

  def file_filter(x):
    return input_api.FilterSourceFile(
        x, files_to_check=['src/trace_processor/metrics/.*[.]sql$', tool])

  if not input_api.AffectedSourceFiles(file_filter):
    return []
  if subprocess.call([tool]):
    return [output_api.PresubmitError(tool + ' failed')]
  return []


def CheckTestData(input_api, output_api):
  # The script invocation doesn't work on Windows.
  if input_api.is_windows:
    return []

  tool = 'tools/test_data'
  if subprocess.call([tool, 'status', '--quiet']):
    return [
        output_api.PresubmitError(
            '//test/data is out of sync. Run `' + tool + ' status` for more. \n'
            'If you rebaselined UI tests or added a new test trace, run:'
            '`tools/test_data upload`. Otherwise run `tools/install-build-deps`'
            ' or `tools/test_data download --overwrite` to sync local test_data'
        )
    ]
  return []


def CheckChromeStdlib(input_api, output_api):
  stdlib_paths = ("src/trace_processor/perfetto_sql/stdlib/chrome/",
                  "test/data/chrome/",
                  "test/trace_processor/diff_tests/stdlib/chrome/")

  def chrome_stdlib_file_filter(x):
    return input_api.FilterSourceFile(x, files_to_check=stdlib_paths)

  # Only check chrome stdlib files
  if not any(input_api.AffectedFiles(file_filter=chrome_stdlib_file_filter)):
    return []

  # Always allow Copybara service to make changes to chrome stdlib
  if input_api.change.COPYBARA_IMPORT:
    return []

  if input_api.change.CHROME_STDLIB_MANUAL_ROLL:
    return []

  message = (
      'Files under {0} and {1} '
      'are rolled from the Chromium repository by a '
      'Copybara service.\nYou should not modify these in '
      'the Perfetto repository, please make your changes '
      'in Chromium instead.\n'
      'If you want to do a manual roll, you must specify '
      'CHROME_STDLIB_MANUAL_ROLL=<reason> in the CL description.').format(
          *stdlib_paths)
  return [output_api.PresubmitError(message)]


def CheckAmalgamatedPythonTools(input_api, output_api):
  # The script invocation doesn't work on Windows.
  if input_api.is_windows:
    return []

  tool = 'tools/gen_amalgamated_python_tools'

  # If no GN files were modified, bail out.
  def build_file_filter(x):
    return input_api.FilterSourceFile(x, files_to_check=('python/.*$', tool))

  if not input_api.AffectedSourceFiles(build_file_filter):
    return []
  if subprocess.call([tool, '--check-only']):
    return [
        output_api.PresubmitError(
            'amalgamated python tools/ are out of date. ' + 'Run ' + tool +
            ' to update them.')
    ]
  return []


def CheckAbsolutePathsInGn(input_api, output_api):

  def file_filter(x):
    return input_api.FilterSourceFile(
        x,
        files_to_check=[r'.*\.gni?$'],
        files_to_skip=[
            '^.gn$',
            '^gn/.*',
            '^buildtools/.*',
        ])

  error_lines = []
  for f in input_api.AffectedSourceFiles(file_filter):
    for line_number, line in f.ChangedContents():
      if input_api.re.search(r'(^\s*[#])|([#]\s*nogncheck)', line):
        continue  # Skip comments and '# nogncheck' lines
      if input_api.re.search(r'"//[^"]', line):
        error_lines.append('  %s:%s: %s' %
                           (f.LocalPath(), line_number, line.strip()))

  if len(error_lines) == 0:
    return []
  return [
      output_api.PresubmitError(
          'Use relative paths in GN rather than absolute:\n' +
          '\n'.join(error_lines))
<<<<<<< HEAD
  ]
=======
  ]


def CheckStdlibFormatting(input_api, output_api):
  tool = 'tools/format_stdlib'

  # If no GN files were modified, bail out.
  def build_file_filter(x):
    return input_api.FilterSourceFile(
        x, files_to_check=('src/trace_processor/perfetto_sql/stdlib/.*$', tool))

  if not input_api.AffectedSourceFiles(build_file_filter):
    return []
  if subprocess.call([tool, '--check-only']):
    return [
        output_api.PresubmitError(
            'PerfettoSQL stdlib is not formatted correctly. ' + 'Run ' + tool +
            ' to format it.')
    ]
  return []
>>>>>>> 883878f1
<|MERGE_RESOLUTION|>--- conflicted
+++ resolved
@@ -81,17 +81,13 @@
   results += RunAndReportIfLong(CheckMergedTraceConfigProto, input, output)
   results += RunAndReportIfLong(CheckProtoEventList, input, output)
   results += RunAndReportIfLong(CheckBannedCpp, input, output)
-  results += RunAndReportIfLong(CheckBadCppPatterns, input, output)
   results += RunAndReportIfLong(CheckSqlModules, input, output)
   results += RunAndReportIfLong(CheckSqlMetrics, input, output)
   results += RunAndReportIfLong(CheckTestData, input, output)
   results += RunAndReportIfLong(CheckAmalgamatedPythonTools, input, output)
   results += RunAndReportIfLong(CheckChromeStdlib, input, output)
   results += RunAndReportIfLong(CheckAbsolutePathsInGn, input, output)
-<<<<<<< HEAD
-=======
   results += RunAndReportIfLong(CheckStdlibFormatting, input, output)
->>>>>>> 883878f1
   return results
 
 
@@ -220,25 +216,6 @@
   return errors
 
 
-def CheckBadCppPatterns(input_api, output_api):
-  bad_patterns = [
-      (r'.*/tracing_service_impl[.]cc$', r'\btrigger_config\(\)',
-       'Use GetTriggerMode(session->config) rather than .trigger_config()'),
-  ]
-  errors = []
-  for file_regex, code_regex, message in bad_patterns:
-    filt = lambda x: input_api.FilterSourceFile(x, files_to_check=[file_regex])
-    for f in input_api.AffectedSourceFiles(filt):
-      for line_number, line in f.ChangedContents():
-        if input_api.re.search(r'^\s*//', line):
-          continue  # Skip comments
-        if input_api.re.search(code_regex, line):
-          errors.append(
-              output_api.PresubmitError('{}:{} {}'.format(
-                  f.LocalPath(), line_number, message)))
-  return errors
-
-
 def CheckIncludeViolations(input_api, output_api):
   # The script invocation doesn't work on Windows.
   if input_api.is_windows:
@@ -495,9 +472,6 @@
       output_api.PresubmitError(
           'Use relative paths in GN rather than absolute:\n' +
           '\n'.join(error_lines))
-<<<<<<< HEAD
-  ]
-=======
   ]
 
 
@@ -517,5 +491,4 @@
             'PerfettoSQL stdlib is not formatted correctly. ' + 'Run ' + tool +
             ' to format it.')
     ]
-  return []
->>>>>>> 883878f1
+  return []