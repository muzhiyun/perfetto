# Copyright (C) 2019 The Android Open Source Project
#
# Licensed under the Apache License, Version 2.0 (the "License");
# you may not use this file except in compliance with the License.
# You may obtain a copy of the License at
#
#      http://www.apache.org/licenses/LICENSE-2.0
#
# Unless required by applicable law or agreed to in writing, software
# distributed under the License is distributed on an "AS IS" BASIS,
# WITHOUT WARRANTIES OR CONDITIONS OF ANY KIND, either express or implied.
# See the License for the specific language governing permissions and
# limitations under the License.

# Noop function used to override rules we don't want to support in standalone.
def _noop_override(**kwargs):
    pass

PERFETTO_CONFIG = struct(
    # This is used to refer to deps within perfetto's BUILD files.
    # In standalone and bazel-based embedders use '//', because perfetto has its
    # own repository, and //xxx would be relative to @perfetto//xxx.
    # In Google internal builds, instead, this is set to //third_party/perfetto,
    # because perfetto doesn't have its own repository there.
    root = "//",

    # These variables map dependencies to perfetto third-party projects. This is
    # to allow perfetto embedders (e.g. gapid) and google internal builds to
    # override paths and target names to their own third_party.
    deps = struct(
        # Target exposing the build config header. It should be a valid
        # cc_library dependency as it will become a dependency of every
        # perfetto_cc_library target. It needs to expose a
        # "perfetto_build_flags.h" file that can be included via:
        # #include "perfetto_build_flags.h".
        build_config = ["//:build_config_hdr"],

        # Target exposing the PERFETTO_VERSION_STRING() and
        # PERFETTO_VERSION_SCM_REVISION() macros. This is overridden in google
        # internal builds.
        version_header = ["//:cc_perfetto_version_header"],

        # Target exposing platform-specific functionality for base. This is
        # overriden in Google internal builds.
        base_platform = ["//:perfetto_base_default_platform"],

        zlib = ["@perfetto_dep_zlib//:zlib"],
        expat = ["@perfetto_dep_expat//:expat"],
        jsoncpp = ["@perfetto_dep_jsoncpp//:jsoncpp"],
        linenoise = ["@perfetto_dep_linenoise//:linenoise"],
        sqlite = ["@perfetto_dep_sqlite//:sqlite"],
        sqlite_ext_percentile = ["@perfetto_dep_sqlite_src//:percentile_ext"],
        protoc = ["@com_google_protobuf//:protoc"],
        protoc_lib = ["@com_google_protobuf//:protoc_lib"],
        protobuf_lite = ["@com_google_protobuf//:protobuf_lite"],
        protobuf_full = ["@com_google_protobuf//:protobuf"],
        protobuf_descriptor_proto = ["@com_google_protobuf//:descriptor_proto"],
        open_csd = ["@perfetto_dep_open_csd//:open_csd"],

        android_test_common = [
            "@maven//:androidx_test_runner",
            "@maven//:androidx_test_monitor",
            "@maven//:junit_junit",
<<<<<<< HEAD
=======
            "@maven//:com_google_truth_truth",
            "@maven//:androidx_test_ext_junit",
>>>>>>> 883878f1
        ],

        # The Python targets are empty on the standalone build because we assume
        # any relevant deps are installed on the system or are not applicable.
        protobuf_py = [],
        pandas_py = [],
        tp_vendor_py = [],
        tp_resolvers_py = [],

        # There are multiple configurations for the function name demangling
        # logic in trace processor:
        # (1) The following defaults include a subset of demangling sources
        #     from llvm-project. This is the most complete implementation.
        # (2) You can avoid the llvm dependency by setting "llvm_demangle = []"
        #     here and PERFETTO_LLVM_DEMANGLE to false in your
        #     perfetto_build_flags.h. Then the implementation will use a
        #     demangler from the c++ runtime, which will most likely handle
        #     only itanium mangling, and is unavailable on some platforms (e.g.
        #     Windows, where it becomes a nop).
        # (3) You can override the whole demangle_wrapper below, and provide
        #     your own demangling implementation.
        demangle_wrapper = [ "//:src_trace_processor_demangle" ],
        llvm_demangle = ["@perfetto_dep_llvm_demangle//:llvm_demangle"],
    ),

    # This struct allows embedders to customize the cc_opts for Perfetto
    # 3rd party dependencies. They only have an effect if the dependencies are
    # initialized with the Perfetto build files (i.e. via perfetto_deps()).
    deps_copts = struct(
        zlib = [],
        expat = [],
        jsoncpp = [],
        linenoise = [],
        sqlite = [],
        llvm_demangle = [],
        open_csd = [],
    ),

    # Allow Bazel embedders to change the visibility of "public" targets.
    # This variable has been introduced to limit the change to Bazel and avoid
    # making the targets fully public in the google internal tree.
    public_visibility = [
        "//visibility:public",
    ],

    # Allow Bazel embedders to change the visibility of the proto targets.
    # This variable has been introduced to limit the change to Bazel and avoid
    # making the targets public in the google internal tree.
    proto_library_visibility = "//visibility:private",

    # Allow Bazel embedders to change the visibility of the Go protos.
    # Go protos have all sorts of strange behaviour in Google3 so need special
    # handling as the rules for other languages do not work for Go.
    go_proto_library_visibility = "//visibility:private",

    # This struct allows the embedder to customize copts and other args passed
    # to rules like cc_binary. Prefixed rules (e.g. perfetto_cc_binary) will
    # look into this struct before falling back on native.cc_binary().
    # This field is completely optional, the embedder can omit the whole
    # |rule_overrides| or invidivual keys. They are assigned to None or noop
    # actions here just for documentation purposes.
    rule_overrides = struct(
        proto_library = None,

        cc_binary = None,
        cc_library = None,
        cc_proto_library = None,

        # Supporting java rules pulls in the JDK and generally is not something
        # we need for most embedders.
        java_proto_library = _noop_override,

        java_lite_proto_library = None,

        py_binary = None,
        py_library = None,
        py_proto_library = None,

        go_proto_library = None,

        jspb_proto_library = None,

        android_binary = None,
        android_library = None,
        android_jni_library = None,
        android_instrumentation_test = None,
    ),

    # The default copts which we use to compile C++ code.
    default_copts = [
        "-std=c++17",
    ]
)<|MERGE_RESOLUTION|>--- conflicted
+++ resolved
@@ -61,11 +61,8 @@
             "@maven//:androidx_test_runner",
             "@maven//:androidx_test_monitor",
             "@maven//:junit_junit",
-<<<<<<< HEAD
-=======
             "@maven//:com_google_truth_truth",
             "@maven//:androidx_test_ext_junit",
->>>>>>> 883878f1
         ],
 
         # The Python targets are empty on the standalone build because we assume
