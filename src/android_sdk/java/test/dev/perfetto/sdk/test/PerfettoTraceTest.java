/*
 * Copyright (C) 2024 The Android Open Source Project
 *
 * Licensed under the Apache License, Version 2.0 (the "License");
 * you may not use this file except in compliance with the License.
 * You may obtain a copy of the License at
 *
 *      http://www.apache.org/licenses/LICENSE-2.0
 *
 * Unless required by applicable law or agreed to in writing, software
 * distributed under the License is distributed on an "AS IS" BASIS,
 * WITHOUT WARRANTIES OR CONDITIONS OF ANY KIND, either express or implied.
 * See the License for the specific language governing permissions and
 * limitations under the License.
 */

package dev.perfetto.sdk.test;

import static com.google.common.truth.Truth.assertThat;
import static perfetto.protos.ChromeLatencyInfoOuterClass.ChromeLatencyInfo.LatencyComponentType.COMPONENT_INPUT_EVENT_LATENCY_BEGIN_RWH;
import static perfetto.protos.ChromeLatencyInfoOuterClass.ChromeLatencyInfo.LatencyComponentType.COMPONENT_INPUT_EVENT_LATENCY_SCROLL_UPDATE_ORIGINAL;
import static dev.perfetto.sdk.PerfettoTrace.Category;

import android.os.Process;
import android.util.ArraySet;
import android.util.Log;
import androidx.test.ext.junit.runners.AndroidJUnit4;
import perfetto.protos.ChromeLatencyInfoOuterClass.ChromeLatencyInfo;
import perfetto.protos.ChromeLatencyInfoOuterClass.ChromeLatencyInfo.ComponentInfo;
import perfetto.protos.DataSourceConfigOuterClass.DataSourceConfig;
import perfetto.protos.DebugAnnotationOuterClass.DebugAnnotation;
import perfetto.protos.DebugAnnotationOuterClass.DebugAnnotationName;
import perfetto.protos.InternedDataOuterClass.InternedData;
import perfetto.protos.SourceLocationOuterClass.SourceLocation;
import perfetto.protos.TraceConfigOuterClass.TraceConfig;
import perfetto.protos.TraceConfigOuterClass.TraceConfig.BufferConfig;
import perfetto.protos.TraceConfigOuterClass.TraceConfig.DataSource;
import perfetto.protos.TraceConfigOuterClass.TraceConfig.TriggerConfig;
import perfetto.protos.TraceConfigOuterClass.TraceConfig.TriggerConfig.Trigger;
import perfetto.protos.TraceOuterClass.Trace;
import perfetto.protos.TracePacketOuterClass.TracePacket;
import perfetto.protos.TrackDescriptorOuterClass.TrackDescriptor;
import perfetto.protos.TrackEventConfigOuterClass.TrackEventConfig;
import perfetto.protos.TrackEventOuterClass.EventCategory;
import perfetto.protos.TrackEventOuterClass.EventName;
import perfetto.protos.TrackEventOuterClass.TrackEvent;
import dev.perfetto.sdk.PerfettoNativeMemoryCleaner.AllocationStats;
import dev.perfetto.sdk.PerfettoTrace;
import dev.perfetto.sdk.PerfettoTrackEventExtra;
import java.util.List;
import java.util.Set;
import org.junit.Before;
import org.junit.Test;
import org.junit.runner.RunWith;

/**
 * This class is used to test the native tracing support. Run this test while tracing on the
 * emulator and then run traceview to view the trace.
 */
@RunWith(AndroidJUnit4.class)
public class PerfettoTraceTest {
  static {
    System.loadLibrary("perfetto_jni_lib");
  }

  private static final String TAG = "PerfettoTraceTest";
  private static final String FOO = "foo";
  private static final String BAR = "bar";
  private static final String TEXT_ABOVE_4K_SIZE = new String(new char[8192]).replace('\0', 'a');

  private static final Category FOO_CATEGORY = new Category(FOO);
  private static final int MESSAGE = 1234567;
  private static final int MESSAGE_COUNT = 3;

  private final Set<String> mCategoryNames = new ArraySet<>();
  private final Set<String> mEventNames = new ArraySet<>();
  private final Set<String> mDebugAnnotationNames = new ArraySet<>();
  private final Set<String> mTrackNames = new ArraySet<>();

  @Before
  public void setUp() {
    PerfettoTrace.registerWithDebugChecks(true);
    // 'var unused' suppress error-prone warning
    var unused = FOO_CATEGORY.register();

    mCategoryNames.clear();
    mEventNames.clear();
    mDebugAnnotationNames.clear();
    mTrackNames.clear();
  }

  @Test
<<<<<<< HEAD
  public void testFreeNativeMemoryWhenJavaObjectGCed() throws Exception {
    TraceConfig traceConfig = getTraceConfig(FOO);
    PerfettoTrace.Session session = new PerfettoTrace.Session(true, traceConfig.toByteArray());
    for (int i = 0; i < 600_000; i++) {
      String eventName = "event_" + i;
      String nativeStringArgKey = "string_key_" + i;
      String nativeStringValue = "string_value_" + i;
      // Create a large amount of 'ArgString' objects in heap to trigger GC, no need to emit them.
      PerfettoTrace.instant(FOO_CATEGORY, eventName).addArg(nativeStringArgKey, nativeStringValue);
    }

    // We ignore the trace content.
    byte[] traceBytes = session.close();
    assertThat(traceBytes).isNotEmpty();

    // We test that the GC triggers 'free native memory' function when the corresponding java
    // objects are garbage collected.
    AllocationStats allocationStats = PerfettoTrackEventExtra.memoryCleaner.allocationStats;
    String argStringClsName = "dev.perfetto.sdk.PerfettoTrackEventExtra$ArgString";
    assertThat(allocationStats.getAllocCountForTarget(argStringClsName)).isEqualTo(600000);
    // Assert that the native memory was freed at least once.
    assertThat(allocationStats.getFreeCountForTarget(argStringClsName)).isGreaterThan(0);
    String allocDebugStats = allocationStats.reportStats();
    Log.d(TAG, "Memory cleaner allocation stats: " + allocDebugStats);
=======
  public void testCategoryWithTags() throws Exception {
    Category category = new Category("MyCategory", List.of("MyTag", "MyOtherTag")).register();
    TraceConfig traceConfig = getTraceConfig(null, List.of("MyTag"));

    PerfettoTrace.Session session = new PerfettoTrace.Session(true, traceConfig.toByteArray());
    PerfettoTrace.instant(category, "event").addArg("arg", 42).emit();

    byte[] traceBytes = session.close();
    Trace trace = Trace.parseFrom(traceBytes);

    boolean hasTrackEvent = false;
    for (TracePacket packet : trace.getPacketList()) {
      if (packet.hasTrackEvent()) {
        hasTrackEvent = true;
      }
      collectInternedData(packet);
    }

    assertThat(hasTrackEvent).isTrue();
    assertThat(mDebugAnnotationNames).contains("arg");
    assertThat(mEventNames).contains("event");
    assertThat(mCategoryNames).contains("MyCategory");
>>>>>>> 094192af
  }

  @Test
  public void testDebugAnnotations() throws Exception {
    TraceConfig traceConfig = getTraceConfig(FOO);

    PerfettoTrace.Session session = new PerfettoTrace.Session(true, traceConfig.toByteArray());

    PerfettoTrace.instant(FOO_CATEGORY, "event")
        .setFlow(2)
        .setTerminatingFlow(3)
        .addArg("long_val", 10000000000L)
        .addArg("bool_val", true)
        .addArg("double_val", 3.14)
        .addArg("string_val", FOO)
        .emit();

    byte[] traceBytes = session.close();

    Trace trace = Trace.parseFrom(traceBytes);

    boolean hasTrackEvent = false;
    boolean hasDebugAnnotations = false;
    for (TracePacket packet : trace.getPacketList()) {
      TrackEvent event;
      if (packet.hasTrackEvent()) {
        hasTrackEvent = true;
        event = packet.getTrackEvent();

        if (TrackEvent.Type.TYPE_INSTANT.equals(event.getType())
            && event.getDebugAnnotationsCount() == 4
            && event.getFlowIdsCount() == 1
            && event.getTerminatingFlowIdsCount() == 1) {
          hasDebugAnnotations = true;

          List<DebugAnnotation> annotations = event.getDebugAnnotationsList();

          assertThat(annotations.get(0).getIntValue()).isEqualTo(10000000000L);
          assertThat(annotations.get(1).getBoolValue()).isTrue();
          assertThat(annotations.get(2).getDoubleValue()).isEqualTo(3.14);
          assertThat(annotations.get(3).getStringValue()).isEqualTo(FOO);
        }
      }

      collectInternedData(packet);
    }

    assertThat(hasTrackEvent).isTrue();
    assertThat(hasDebugAnnotations).isTrue();
    assertThat(mCategoryNames).contains(FOO);

    assertThat(mDebugAnnotationNames).contains("long_val");
    assertThat(mDebugAnnotationNames).contains("bool_val");
    assertThat(mDebugAnnotationNames).contains("double_val");
    assertThat(mDebugAnnotationNames).contains("string_val");
  }

  @Test
  public void testNamedTrack() throws Exception {
    TraceConfig traceConfig = getTraceConfig(FOO);

    PerfettoTrace.Session session = new PerfettoTrace.Session(true, traceConfig.toByteArray());

    PerfettoTrace.begin(FOO_CATEGORY, "event")
        .usingNamedTrack(PerfettoTrace.getProcessTrackUuid(), FOO)
        .emit();

    PerfettoTrace.end(FOO_CATEGORY)
        .usingNamedTrack(PerfettoTrace.getThreadTrackUuid(Process.myTid()), "bar")
        .emit();

    Trace trace = Trace.parseFrom(session.close());

    boolean hasTrackEvent = false;
    boolean hasTrackUuid = false;
    for (TracePacket packet : trace.getPacketList()) {
      TrackEvent event;
      if (packet.hasTrackEvent()) {
        hasTrackEvent = true;
        event = packet.getTrackEvent();

        if (TrackEvent.Type.TYPE_SLICE_BEGIN.equals(event.getType()) && event.hasTrackUuid()) {
          hasTrackUuid = true;
        }

        if (TrackEvent.Type.TYPE_SLICE_END.equals(event.getType()) && event.hasTrackUuid()) {
          hasTrackUuid &= true;
        }
      }

      collectInternedData(packet);
      collectTrackNames(packet);
    }

    assertThat(hasTrackEvent).isTrue();
    assertThat(hasTrackUuid).isTrue();
    assertThat(mCategoryNames).contains(FOO);
    assertThat(mTrackNames).contains(FOO);
    assertThat(mTrackNames).contains("bar");
  }

  @Test
  public void testProcessThreadNamedTrack() throws Exception {
    TraceConfig traceConfig = getTraceConfig(FOO);

    PerfettoTrace.Session session = new PerfettoTrace.Session(true, traceConfig.toByteArray());

    PerfettoTrace.begin(FOO_CATEGORY, "event").usingProcessNamedTrack(FOO).emit();

    PerfettoTrace.end(FOO_CATEGORY).usingThreadNamedTrack(Process.myTid(), "bar").emit();

    Trace trace = Trace.parseFrom(session.close());

    boolean hasTrackEvent = false;
    boolean hasTrackUuid = false;
    for (TracePacket packet : trace.getPacketList()) {
      TrackEvent event;
      if (packet.hasTrackEvent()) {
        hasTrackEvent = true;
        event = packet.getTrackEvent();

        if (TrackEvent.Type.TYPE_SLICE_BEGIN.equals(event.getType()) && event.hasTrackUuid()) {
          hasTrackUuid = true;
        }

        if (TrackEvent.Type.TYPE_SLICE_END.equals(event.getType()) && event.hasTrackUuid()) {
          hasTrackUuid &= true;
        }
      }

      collectInternedData(packet);
      collectTrackNames(packet);
    }

    assertThat(hasTrackEvent).isTrue();
    assertThat(hasTrackUuid).isTrue();
    assertThat(mCategoryNames).contains(FOO);
    assertThat(mTrackNames).contains(FOO);
    assertThat(mTrackNames).contains("bar");
  }

  @Test
  public void testCounterSimple() throws Exception {
    TraceConfig traceConfig = getTraceConfig(FOO);

    PerfettoTrace.Session session = new PerfettoTrace.Session(true, traceConfig.toByteArray());

    PerfettoTrace.counter(FOO_CATEGORY, 16, FOO).emit();

    PerfettoTrace.counter(FOO_CATEGORY, 3.14, "bar").emit();

    Trace trace = Trace.parseFrom(session.close());

    boolean hasTrackEvent = false;
    boolean hasCounterValue = false;
    boolean hasDoubleCounterValue = false;
    for (TracePacket packet : trace.getPacketList()) {
      TrackEvent event;
      if (packet.hasTrackEvent()) {
        hasTrackEvent = true;
        event = packet.getTrackEvent();

        if (TrackEvent.Type.TYPE_COUNTER.equals(event.getType()) && event.getCounterValue() == 16) {
          hasCounterValue = true;
        }

        if (TrackEvent.Type.TYPE_COUNTER.equals(event.getType())
            && event.getDoubleCounterValue() == 3.14) {
          hasDoubleCounterValue = true;
        }
      }

      collectTrackNames(packet);
    }

    assertThat(hasTrackEvent).isTrue();
    assertThat(hasCounterValue).isTrue();
    assertThat(hasDoubleCounterValue).isTrue();
    assertThat(mTrackNames).contains(FOO);
    assertThat(mTrackNames).contains(BAR);
  }

  @Test
  public void testCounter() throws Exception {
    TraceConfig traceConfig = getTraceConfig(FOO);

    PerfettoTrace.Session session = new PerfettoTrace.Session(true, traceConfig.toByteArray());

    PerfettoTrace.counter(FOO_CATEGORY, 16)
        .usingCounterTrack(PerfettoTrace.getProcessTrackUuid(), FOO)
        .emit();

    PerfettoTrace.counter(FOO_CATEGORY, 3.14)
        .usingCounterTrack(PerfettoTrace.getThreadTrackUuid(Process.myTid()), "bar")
        .emit();

    Trace trace = Trace.parseFrom(session.close());

    boolean hasTrackEvent = false;
    boolean hasCounterValue = false;
    boolean hasDoubleCounterValue = false;
    for (TracePacket packet : trace.getPacketList()) {
      TrackEvent event;
      if (packet.hasTrackEvent()) {
        hasTrackEvent = true;
        event = packet.getTrackEvent();

        if (TrackEvent.Type.TYPE_COUNTER.equals(event.getType()) && event.getCounterValue() == 16) {
          hasCounterValue = true;
        }

        if (TrackEvent.Type.TYPE_COUNTER.equals(event.getType())
            && event.getDoubleCounterValue() == 3.14) {
          hasDoubleCounterValue = true;
        }
      }

      collectTrackNames(packet);
    }

    assertThat(hasTrackEvent).isTrue();
    assertThat(hasCounterValue).isTrue();
    assertThat(hasDoubleCounterValue).isTrue();
    assertThat(mTrackNames).contains(FOO);
    assertThat(mTrackNames).contains("bar");
  }

  @Test
  public void testProcessThreadCounter() throws Exception {
    TraceConfig traceConfig = getTraceConfig(FOO);

    PerfettoTrace.Session session = new PerfettoTrace.Session(true, traceConfig.toByteArray());

    PerfettoTrace.counter(FOO_CATEGORY, 16).usingProcessCounterTrack(FOO).emit();

    PerfettoTrace.counter(FOO_CATEGORY, 3.14)
        .usingThreadCounterTrack(Process.myTid(), "bar")
        .emit();

    Trace trace = Trace.parseFrom(session.close());

    boolean hasTrackEvent = false;
    boolean hasCounterValue = false;
    boolean hasDoubleCounterValue = false;
    for (TracePacket packet : trace.getPacketList()) {
      TrackEvent event;
      if (packet.hasTrackEvent()) {
        hasTrackEvent = true;
        event = packet.getTrackEvent();

        if (TrackEvent.Type.TYPE_COUNTER.equals(event.getType()) && event.getCounterValue() == 16) {
          hasCounterValue = true;
        }

        if (TrackEvent.Type.TYPE_COUNTER.equals(event.getType())
            && event.getDoubleCounterValue() == 3.14) {
          hasDoubleCounterValue = true;
        }
      }

      collectTrackNames(packet);
    }

    assertThat(hasTrackEvent).isTrue();
    assertThat(hasCounterValue).isTrue();
    assertThat(hasDoubleCounterValue).isTrue();
    assertThat(mTrackNames).contains(FOO);
    assertThat(mTrackNames).contains("bar");
  }

  @Test
  public void testProto() throws Exception {
    TraceConfig traceConfig = getTraceConfig(FOO);

    PerfettoTrace.Session session = new PerfettoTrace.Session(true, traceConfig.toByteArray());

    PerfettoTrace.instant(FOO_CATEGORY, "event_proto")
        .beginProto()
        .beginNested(33L)
        .addField(4L, 2L)
        .addField(3, "ActivityManagerService.java:11489")
        .endNested()
        .addField(2001, "AIDL::IActivityManager")
        .endProto()
        .emit();

    byte[] traceBytes = session.close();

    Trace trace = Trace.parseFrom(traceBytes);

    boolean hasTrackEvent = false;
    boolean hasSourceLocation = false;
    for (TracePacket packet : trace.getPacketList()) {
      TrackEvent event;
      if (packet.hasTrackEvent()) {
        hasTrackEvent = true;
        event = packet.getTrackEvent();

        if (TrackEvent.Type.TYPE_INSTANT.equals(event.getType()) && event.hasSourceLocation()) {
          SourceLocation loc = event.getSourceLocation();
          if ("ActivityManagerService.java:11489".equals(loc.getFunctionName())
              && loc.getLineNumber() == 2) {
            hasSourceLocation = true;
          }
        }
      }

      collectInternedData(packet);
    }

    assertThat(hasTrackEvent).isTrue();
    assertThat(hasSourceLocation).isTrue();
    assertThat(mCategoryNames).contains(FOO);
  }

  @Test
  public void testProtoWithSlowPath() throws Exception {
    TraceConfig traceConfig = getTraceConfig(FOO);

    PerfettoTrace.Session session = new PerfettoTrace.Session(true, traceConfig.toByteArray());

    PerfettoTrace.instant(FOO_CATEGORY, "event_proto")
        .beginProto()
        .beginNested(33L)
        .addField(4L, 2L)
        .addField(3, TEXT_ABOVE_4K_SIZE)
        .endNested()
        .addField(2001, "AIDL::IActivityManager")
        .endProto()
        .emit();

    byte[] traceBytes = session.close();

    Trace trace = Trace.parseFrom(traceBytes);

    boolean hasTrackEvent = false;
    boolean hasSourceLocation = false;
    for (TracePacket packet : trace.getPacketList()) {
      TrackEvent event;
      if (packet.hasTrackEvent()) {
        hasTrackEvent = true;
        event = packet.getTrackEvent();

        if (TrackEvent.Type.TYPE_INSTANT.equals(event.getType()) && event.hasSourceLocation()) {
          SourceLocation loc = event.getSourceLocation();
          if (TEXT_ABOVE_4K_SIZE.equals(loc.getFunctionName()) && loc.getLineNumber() == 2) {
            hasSourceLocation = true;
          }
        }
      }

      collectInternedData(packet);
    }

    assertThat(hasTrackEvent).isTrue();
    assertThat(hasSourceLocation).isTrue();
    assertThat(mCategoryNames).contains(FOO);
  }

  @Test
  public void testProtoNested() throws Exception {
    TraceConfig traceConfig = getTraceConfig(FOO);

    PerfettoTrace.Session session = new PerfettoTrace.Session(true, traceConfig.toByteArray());

    PerfettoTrace.instant(FOO_CATEGORY, "event_proto_nested")
        .beginProto()
        .beginNested(29L)
        .beginNested(4L)
        .addField(1L, 2)
        .addField(2L, 20000)
        .endNested()
        .beginNested(4L)
        .addField(1L, 1)
        .addField(2L, 40000)
        .endNested()
        .endNested()
        .endProto()
        .emit();

    byte[] traceBytes = session.close();

    Trace trace = Trace.parseFrom(traceBytes);

    boolean hasTrackEvent = false;
    boolean hasChromeLatencyInfo = false;

    for (TracePacket packet : trace.getPacketList()) {
      TrackEvent event;
      if (packet.hasTrackEvent()) {
        hasTrackEvent = true;
        event = packet.getTrackEvent();

        if (TrackEvent.Type.TYPE_INSTANT.equals(event.getType()) && event.hasChromeLatencyInfo()) {
          ChromeLatencyInfo latencyInfo = event.getChromeLatencyInfo();
          if (latencyInfo.getComponentInfoCount() == 2) {
            hasChromeLatencyInfo = true;
            ComponentInfo cmpInfo1 = latencyInfo.getComponentInfo(0);
            assertThat(cmpInfo1.getComponentType())
                .isEqualTo(COMPONENT_INPUT_EVENT_LATENCY_SCROLL_UPDATE_ORIGINAL);
            assertThat(cmpInfo1.getTimeUs()).isEqualTo(20000);

            ComponentInfo cmpInfo2 = latencyInfo.getComponentInfo(1);
            assertThat(cmpInfo2.getComponentType())
                .isEqualTo(COMPONENT_INPUT_EVENT_LATENCY_BEGIN_RWH);
            assertThat(cmpInfo2.getTimeUs()).isEqualTo(40000);
          }
        }
      }

      collectInternedData(packet);
    }

    assertThat(hasTrackEvent).isTrue();
    assertThat(hasChromeLatencyInfo).isTrue();
    assertThat(mCategoryNames).contains(FOO);
  }

  @Test
  public void testActivateTrigger() throws Exception {
    TraceConfig traceConfig = getTriggerTraceConfig(FOO, FOO);

    PerfettoTrace.Session session = new PerfettoTrace.Session(true, traceConfig.toByteArray());

    PerfettoTrace.instant(FOO_CATEGORY, "event_trigger").emit();

    PerfettoTrace.activateTrigger(FOO, 1000);

    byte[] traceBytes = session.close();

    Trace trace = Trace.parseFrom(traceBytes);

    boolean hasTrackEvent = false;
    boolean hasChromeLatencyInfo = false;

    for (TracePacket packet : trace.getPacketList()) {
      TrackEvent event;
      if (packet.hasTrackEvent()) {
        hasTrackEvent = true;
      }

      collectInternedData(packet);
    }

    assertThat(mCategoryNames).contains(FOO);
  }

  @Test
  public void testRegister() throws Exception {
    TraceConfig traceConfig = getTraceConfig(BAR);

    Category barCategory = new Category(BAR);
    PerfettoTrace.Session session = new PerfettoTrace.Session(true, traceConfig.toByteArray());

    PerfettoTrace.instant(barCategory, "event").addArg("before", 1).emit();
    // 'var unused' suppress error-prone warning
    var unused = barCategory.register();

    PerfettoTrace.instant(barCategory, "event").addArg("after", 1).emit();

    byte[] traceBytes = session.close();

    Trace trace = Trace.parseFrom(traceBytes);

    boolean hasTrackEvent = false;
    for (TracePacket packet : trace.getPacketList()) {
      TrackEvent event;
      if (packet.hasTrackEvent()) {
        hasTrackEvent = true;
        event = packet.getTrackEvent();
      }

      collectInternedData(packet);
    }

    assertThat(hasTrackEvent).isTrue();
    assertThat(mCategoryNames).contains(BAR);

    assertThat(mDebugAnnotationNames).contains("after");
    assertThat(mDebugAnnotationNames).doesNotContain("before");
  }

  private TrackEvent getTrackEvent(Trace trace, int idx) {
    int curIdx = 0;
    for (TracePacket packet : trace.getPacketList()) {
      if (packet.hasTrackEvent()) {
        if (curIdx++ == idx) {
          return packet.getTrackEvent();
        }
      }
    }

    return null;
  }

  private TraceConfig getTraceConfig(String enableCategory, List<String> enableTags) {
    BufferConfig bufferConfig = BufferConfig.newBuilder().setSizeKb(1024).build();
    TrackEventConfig.Builder trackEventConfigBuilder = TrackEventConfig.newBuilder();
    if (enableCategory != null) {
      trackEventConfigBuilder.addEnabledCategories(enableCategory);
    }
    if (enableTags != null) {
      for (String tag : enableTags) {
        trackEventConfigBuilder.addEnabledTags(tag);
      }
    }
    TrackEventConfig trackEventConfig = trackEventConfigBuilder.build();
    DataSourceConfig dsConfig =
        DataSourceConfig.newBuilder()
            .setName("track_event")
            .setTargetBuffer(0)
            .setTrackEventConfig(trackEventConfig)
            .build();
    DataSource ds = DataSource.newBuilder().setConfig(dsConfig).build();
    TraceConfig traceConfig =
        TraceConfig.newBuilder().addBuffers(bufferConfig).addDataSources(ds).build();
    return traceConfig;
  }

  private TraceConfig getTraceConfig(String enableCategory) {
    return getTraceConfig(enableCategory, null);
  }

  private TraceConfig getTriggerTraceConfig(String cat, String triggerName) {
    BufferConfig bufferConfig = BufferConfig.newBuilder().setSizeKb(1024).build();
    TrackEventConfig trackEventConfig =
        TrackEventConfig.newBuilder().addEnabledCategories(cat).build();
    DataSourceConfig dsConfig =
        DataSourceConfig.newBuilder()
            .setName("track_event")
            .setTargetBuffer(0)
            .setTrackEventConfig(trackEventConfig)
            .build();
    DataSource ds = DataSource.newBuilder().setConfig(dsConfig).build();
    Trigger trigger = Trigger.newBuilder().setName(triggerName).build();
    TriggerConfig triggerConfig =
        TriggerConfig.newBuilder()
            .setTriggerMode(TriggerConfig.TriggerMode.STOP_TRACING)
            .setTriggerTimeoutMs(1000)
            .addTriggers(trigger)
            .build();
    TraceConfig traceConfig =
        TraceConfig.newBuilder()
            .addBuffers(bufferConfig)
            .addDataSources(ds)
            .setTriggerConfig(triggerConfig)
            .build();
    return traceConfig;
  }

  private void collectInternedData(TracePacket packet) {
    if (!packet.hasInternedData()) {
      return;
    }

    InternedData data = packet.getInternedData();

    for (EventCategory cat : data.getEventCategoriesList()) {
      mCategoryNames.add(cat.getName());
    }
    for (EventName ev : data.getEventNamesList()) {
      mEventNames.add(ev.getName());
    }
    for (DebugAnnotationName dbg : data.getDebugAnnotationNamesList()) {
      mDebugAnnotationNames.add(dbg.getName());
    }
  }

  private void collectTrackNames(TracePacket packet) {
    if (!packet.hasTrackDescriptor()) {
      return;
    }
    TrackDescriptor desc = packet.getTrackDescriptor();
    mTrackNames.add(desc.getName());
  }
}<|MERGE_RESOLUTION|>--- conflicted
+++ resolved
@@ -90,7 +90,6 @@
   }
 
   @Test
-<<<<<<< HEAD
   public void testFreeNativeMemoryWhenJavaObjectGCed() throws Exception {
     TraceConfig traceConfig = getTraceConfig(FOO);
     PerfettoTrace.Session session = new PerfettoTrace.Session(true, traceConfig.toByteArray());
@@ -115,7 +114,9 @@
     assertThat(allocationStats.getFreeCountForTarget(argStringClsName)).isGreaterThan(0);
     String allocDebugStats = allocationStats.reportStats();
     Log.d(TAG, "Memory cleaner allocation stats: " + allocDebugStats);
-=======
+  }
+
+  @Test
   public void testCategoryWithTags() throws Exception {
     Category category = new Category("MyCategory", List.of("MyTag", "MyOtherTag")).register();
     TraceConfig traceConfig = getTraceConfig(null, List.of("MyTag"));
@@ -138,7 +139,6 @@
     assertThat(mDebugAnnotationNames).contains("arg");
     assertThat(mEventNames).contains("event");
     assertThat(mCategoryNames).contains("MyCategory");
->>>>>>> 094192af
   }
 
   @Test
