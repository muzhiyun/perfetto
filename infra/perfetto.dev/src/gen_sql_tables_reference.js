// Copyright (C) 2020 The Android Open Source Project
//
// Licensed under the Apache License, Version 2.0 (the "License");
// you may not use this file except in compliance with the License.
// You may obtain a copy of the License at
//
//      http://www.apache.org/licenses/LICENSE-2.0
//
// Unless required by applicable law or agreed to in writing, software
// distributed under the License is distributed on an "AS IS" BASIS,
// WITHOUT WARRANTIES OR CONDITIONS OF ANY KIND, either express or implied.
// See the License for the specific language governing permissions and
// limitations under the License.

// Generation of SQL table references from C++ headers.

"use strict";

const fs = require("fs");
const argv = require("yargs").argv;

// Removes \n due to 80col wrapping and preserves only end-of-sentence line
// breaks.
// TODO dedupe, this is copied from the other gen_proto file.
function singleLineComment(comment) {
  comment = comment || "";
  comment = comment.trim();
  comment = comment.replaceAll("|", "\\|");
  comment = comment.replace(/\.\n/g, "<br>");
  comment = comment.replace(/\n/g, " ");
  return comment;
}

function parseTablesInJson(filePath) {
<<<<<<< HEAD
  return JSON.parse(fs.readFileSync(filePath, 'UTF8'));
=======
  return JSON.parse(fs.readFileSync(filePath, "UTF8"));
>>>>>>> 6540d290
}

function genLink(table) {
  return `[${table.name}](#${table.name})`;
}

function tableToMarkdown(table) {
  let md = `### ${table.name}\n\n`;
  if (table.parent) {
    md += `_Extends ${genLink(table.parent)}_\n\n`;
  }
  md += table.comment + "\n\n";
  md += "Column | Type | Description\n";
  md += "------ | ---- | -----------\n";

  let curTable = table;
  while (curTable) {
    if (curTable != table) {
      md += `||_Columns inherited from_ ${genLink(curTable)}\n`;
    }
    for (const col of Object.values(curTable.cols)) {
      const type = col.type + (col.optional ? "<br>`optional`" : "");
      let description = col.comment;
      if (col.joinTable) {
        description +=
          `\nJoinable with ` +
          `[${col.joinTable}.${col.joinCol}](#${col.joinTable})`;
      }
      md += `${col.name} | ${type} | ${singleLineComment(description)}\n`;
    }
    curTable = curTable.parent;
  }
  md += "\n\n";
  return md;
}

function main() {
<<<<<<< HEAD
  const outFile = argv['o'];
  const jsonFile = argv['j'];
  if (!jsonFile) {
    console.error('Usage: -j tbls.json -[-o out.md]');
=======
  const outFile = argv["o"];
  const jsonFile = argv["j"];
  if (!jsonFile) {
    console.error("Usage: -j tbls.json -[-o out.md]");
>>>>>>> 6540d290
    process.exit(1);
  }

  // Can be either a string (-j single) or an array (-j one -j two).
<<<<<<< HEAD
  const jsonFiles = (jsonFile instanceof Array) ? jsonFile : [jsonFile];
  const jsonTables =
      Array.prototype.concat(...jsonFiles.map(parseTablesInJson));

  // Resolve parents.
  const tablesIndex = {};    // 'TP_SCHED_SLICE_TABLE_DEF' -> table
  const tablesByGroup = {};  // 'profilers' => [table1, table2]
  const tablesCppName = {};  // 'StackProfileMappingTable' => table
  const tablesByName = {};   // 'profile_mapping' => table
=======
  const jsonFiles = jsonFile instanceof Array ? jsonFile : [jsonFile];
  const jsonTables = Array.prototype.concat(
    ...jsonFiles.map(parseTablesInJson),
  );

  // Resolve parents.
  const tablesIndex = {}; // 'TP_SCHED_SLICE_TABLE_DEF' -> table
  const tablesByGroup = {}; // 'profilers' => [table1, table2]
  const tablesCppName = {}; // 'StackProfileMappingTable' => table
  const tablesByName = {}; // 'profile_mapping' => table
>>>>>>> 6540d290
  for (const table of jsonTables) {
    tablesIndex[table.defMacro] = table;
    if (tablesByGroup[table.tablegroup] === undefined) {
      tablesByGroup[table.tablegroup] = [];
    }
    tablesCppName[table.cppClassName] = table;
    tablesByName[table.name] = table;
    tablesByGroup[table.tablegroup].push(table);
  }
  const tableGroups = Object.keys(tablesByGroup).sort((a, b) => {
    const keys = { Tracks: "1", Events: "2", Misc: "z" };
    a = `${keys[a]}_${a}`;
    b = `${keys[b]}_${b}`;
    return a.localeCompare(b);
  });

  for (const table of jsonTables) {
    if (table.parentDefName) {
      table.parent = tablesIndex[table.parentDefName];
    }
  }

  // Builds a graph of the tables' relationship that can be rendererd with
  // mermaid.js.
  let graph = "## Tables diagram\n";
  const mkLabel = (table) => `${table.defMacro}["${table.name}"]`;
  for (const tableGroup of tableGroups) {
    let graphEdges = "";
    let graphLinks = "";
    graph += `#### ${tableGroup} tables\n`;
    graph += "```mermaid\ngraph TD\n";
    graph += `  subgraph ${tableGroup}\n`;
    for (const table of tablesByGroup[tableGroup]) {
      graph += `  ${mkLabel(table)}\n`;
      graphLinks += `  click ${table.defMacro} "#${table.name}"\n`;
      if (table.parent) {
        graphEdges += ` ${mkLabel(table)} --> ${mkLabel(table.parent)}\n`;
      }

      for (const col of Object.values(table.cols)) {
        let refTable = undefined;
        if (col.refTableCppName) {
          refTable = tablesCppName[col.refTableCppName];
        } else if (col.joinTable) {
          refTable = tablesByName[col.joinTable];
          if (!refTable) {
            throw new Error(`Cannot find @joinable table ${col.joinTable}`);
          }
        }
        if (!refTable) continue;
        graphEdges += `  ${mkLabel(table)} -. ${col.name} .-> ${mkLabel(refTable)}\n`;
        graphLinks += `  click ${refTable.defMacro} "#${refTable.name}"\n`;
      }
    }
    graph += `  end\n`;
    graph += graphEdges;
    graph += graphLinks;
    graph += "\n```\n";
  }

<<<<<<< HEAD
  let title = '# PerfettoSQL Prelude\n'
=======
  let title = "# PerfettoSQL Prelude\n";
>>>>>>> 6540d290
  let md = title + graph;
  for (const tableGroup of tableGroups) {
    md += `## ${tableGroup}\n`;
    for (const table of tablesByGroup[tableGroup]) {
      md += tableToMarkdown(table);
    }
  }

  if (outFile) {
    fs.writeFileSync(outFile, md);
  } else {
    console.log(md);
  }
  process.exit(0);
}

main();<|MERGE_RESOLUTION|>--- conflicted
+++ resolved
@@ -32,11 +32,7 @@
 }
 
 function parseTablesInJson(filePath) {
-<<<<<<< HEAD
-  return JSON.parse(fs.readFileSync(filePath, 'UTF8'));
-=======
   return JSON.parse(fs.readFileSync(filePath, "UTF8"));
->>>>>>> 6540d290
 }
 
 function genLink(table) {
@@ -74,32 +70,14 @@
 }
 
 function main() {
-<<<<<<< HEAD
-  const outFile = argv['o'];
-  const jsonFile = argv['j'];
-  if (!jsonFile) {
-    console.error('Usage: -j tbls.json -[-o out.md]');
-=======
   const outFile = argv["o"];
   const jsonFile = argv["j"];
   if (!jsonFile) {
     console.error("Usage: -j tbls.json -[-o out.md]");
->>>>>>> 6540d290
     process.exit(1);
   }
 
   // Can be either a string (-j single) or an array (-j one -j two).
-<<<<<<< HEAD
-  const jsonFiles = (jsonFile instanceof Array) ? jsonFile : [jsonFile];
-  const jsonTables =
-      Array.prototype.concat(...jsonFiles.map(parseTablesInJson));
-
-  // Resolve parents.
-  const tablesIndex = {};    // 'TP_SCHED_SLICE_TABLE_DEF' -> table
-  const tablesByGroup = {};  // 'profilers' => [table1, table2]
-  const tablesCppName = {};  // 'StackProfileMappingTable' => table
-  const tablesByName = {};   // 'profile_mapping' => table
-=======
   const jsonFiles = jsonFile instanceof Array ? jsonFile : [jsonFile];
   const jsonTables = Array.prototype.concat(
     ...jsonFiles.map(parseTablesInJson),
@@ -110,7 +88,6 @@
   const tablesByGroup = {}; // 'profilers' => [table1, table2]
   const tablesCppName = {}; // 'StackProfileMappingTable' => table
   const tablesByName = {}; // 'profile_mapping' => table
->>>>>>> 6540d290
   for (const table of jsonTables) {
     tablesIndex[table.defMacro] = table;
     if (tablesByGroup[table.tablegroup] === undefined) {
@@ -171,11 +148,7 @@
     graph += "\n```\n";
   }
 
-<<<<<<< HEAD
-  let title = '# PerfettoSQL Prelude\n'
-=======
   let title = "# PerfettoSQL Prelude\n";
->>>>>>> 6540d290
   let md = title + graph;
   for (const tableGroup of tableGroups) {
     md += `## ${tableGroup}\n`;
