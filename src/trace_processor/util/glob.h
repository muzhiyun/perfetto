/*
 * Copyright (C) 2022 The Android Open Source Project
 *
 * Licensed under the Apache License, Version 2.0 (the "License");
 * you may not use this file except in compliance with the License.
 * You may obtain a copy of the License at
 *
 *      http://www.apache.org/licenses/LICENSE-2.0
 *
 * Unless required by applicable law or agreed to in writing, software
 * distributed under the License is distributed on an "AS IS" BASIS,
 * WITHOUT WARRANTIES OR CONDITIONS OF ANY KIND, either express or implied.
 * See the License for the specific language governing permissions and
 * limitations under the License.
 */

#ifndef SRC_TRACE_PROCESSOR_UTIL_GLOB_H_
#define SRC_TRACE_PROCESSOR_UTIL_GLOB_H_

#include <cstddef>
#include <cstdint>
#include <vector>

#include "perfetto/ext/base/small_vector.h"
#include "perfetto/ext/base/string_view.h"

namespace perfetto::trace_processor::util {

// Lightweight implementation of matching on UNIX glob patterns, maintaining
// compatibility of syntax and semantics used by SQLite.
//
// Usage:
//  GlobMatcher matcher = GlobMatcher::FromPattern("*foo*");
//  for (auto string : strings) {
//    if (matcher.Matches(string)) {
//      <do something>
//    }
//  }
//
// This is a class instead of a free function to allow preprocessing the
// pattern (e.g. to compute Kleene star offsets). This can create big savings
// because trace processor needs to match the same pattern on many strings
// when filtering tables.
//
// Implementation:
// The algorithm used in this class is similar to the "alternative"
// algorithm proposed in [1].
//
// We preprocess the pattern (in the constructor) to split the pattern on *,
// accounting for character classes. This breaks the pattern in "segments": our
// name for the parts of the pattern between the stars.
//
// Then at match time, we go through each segment and check if it matches part
// of the string. The number of character matched defines the search start-point
// for the next segment. As described in [1], we don't need to do any
// backtracking which removes the exponential component of the algorithm and
// consequently simplifies the code.
//
// The subtle parts are:
// 1) the first and last segments - they need to be "anchored" to the
//    beginning and end of the string respectively. If not, they fail the match
//    straight away.
// 2) leading/trailing stars: they counteract the above point and "unanchor"
//    the first and last segments respectively by allowing them to happen
//    somewhere after/before the beginning/end.
//
// [1] https://research.swtch.com/glob
class GlobMatcher {
 public:
  GlobMatcher(GlobMatcher&&) = default;
  GlobMatcher& operator=(GlobMatcher&&) = default;

  // Creates a glob matcher from a pattern.
  static GlobMatcher FromPattern(base::StringView pattern_str) {
    return GlobMatcher(pattern_str);
  }

  // Checks the provided string against the pattern and returns whether it
  // matches.
  bool Matches(base::StringView input) const;

  // Returns whether the comparison should really be an equality comparison.
  bool IsEquality() const {
    return !leading_star_ && !trailing_star_ && segments_.size() <= 1;
  }

 private:
  // Represents a portion of the pattern in between two * characters.
  struct Segment {
    // The portion of the pattern in the segment. Note that this will not
    // contain a free '*' (i.e. outside a character class).
    base::StringView pattern;

    // The number of consumed characters in an input string if this segment
    // matches.
    uint32_t matched_chars;
  };

  // It would be very rare for a glob pattern to have more than 4 stars so
  // reserve stack space for that many segments.
  static constexpr uint32_t kMaxSegmentsOnStack = 4;

  explicit GlobMatcher(base::StringView pattern);

  GlobMatcher(const GlobMatcher&) = delete;
  GlobMatcher& operator=(const GlobMatcher&) = delete;

  // Returns whether |input| starts with the pattern in |segment| following
  // glob matching rules.
  bool StartsWith(base::StringView input, const Segment& segment) const {
    if (!contains_char_class_or_question_) {
      return input.StartsWith(segment.pattern);
    }
    return StartsWithSlow(input, segment);
  }

  // Returns whether |input| ends with the pattern in |segment| following
  // glob matching rules.
  bool EndsWith(base::StringView input, const Segment& segment) const {
    if (!contains_char_class_or_question_) {
      return input.EndsWith(segment.pattern);
    }
    // Ending with |segment| is the same as taking the substring of |in|
    size_t start = input.size() - segment.matched_chars;
    return StartsWithSlow(input.substr(start), segment);
  }

  // Returns the index where |input| matches the pattern in |segment|
  // following glob matching rules or base::StringView::npos, if no such index
  // exists.
  size_t Find(base::StringView input,
              const Segment& segment,
              size_t start) const {
    if (!contains_char_class_or_question_) {
      return input.find(segment.pattern, start);
    }
    for (uint32_t i = 0; i < input.size(); ++i) {
      if (StartsWithSlow(input.substr(i), segment)) {
        return i;
      }
    }
    return base::StringView::npos;
  }

  // Given a StringView starting at the boundary of a character class, returns
  // a StringView containing only the parts inside the [] or base::StringView()
  // if no character class exists.
  static base::StringView ExtractCharacterClass(base::StringView input);

  // Matches |in| against the given character class.
  static bool MatchesCharacterClass(char input, base::StringView char_class);

<<<<<<< HEAD
  bool StartsWithSlow(base::StringView input, const Segment& segment) const;
=======
  static bool StartsWithSlow(base::StringView input, const Segment& segment);
>>>>>>> 883878f1

  // IMPORTANT: this should *not* be modified after the constructor as we store
  // pointers to the data inside here.
  // Note: this vector also allocates space for the null-terminator so is +1
  // the "traditional" size of the string.
  std::vector<char> pattern_;

  // Chunks of the |pattern_| tokenized on '*'. See the class comment for more
  // info.
  base::SmallVector<Segment, kMaxSegmentsOnStack> segments_;

  bool leading_star_ = false;
  bool trailing_star_ = false;
  bool contains_char_class_or_question_ = false;
};

}  // namespace perfetto::trace_processor::util

#endif  // SRC_TRACE_PROCESSOR_UTIL_GLOB_H_<|MERGE_RESOLUTION|>--- conflicted
+++ resolved
@@ -150,11 +150,7 @@
   // Matches |in| against the given character class.
   static bool MatchesCharacterClass(char input, base::StringView char_class);
 
-<<<<<<< HEAD
-  bool StartsWithSlow(base::StringView input, const Segment& segment) const;
-=======
   static bool StartsWithSlow(base::StringView input, const Segment& segment);
->>>>>>> 883878f1
 
   // IMPORTANT: this should *not* be modified after the constructor as we store
   // pointers to the data inside here.
