/*
 * Copyright (C) 2019 The Android Open Source Project
 *
 * Licensed under the Apache License, Version 2.0 (the "License");
 * you may not use this file except in compliance with the License.
 * You may obtain a copy of the License at
 *
 *      http://www.apache.org/licenses/LICENSE-2.0
 *
 * Unless required by applicable law or agreed to in writing, software
 * distributed under the License is distributed on an "AS IS" BASIS,
 * WITHOUT WARRANTIES OR CONDITIONS OF ANY KIND, either express or implied.
 * See the License for the specific language governing permissions and
 * limitations under the License.
 */

#include "src/trace_processor/rpc/rpc.h"

#include <cinttypes>
#include <cstdint>
#include <cstdio>
#include <cstring>
#include <memory>
#include <string>
#include <utility>
#include <vector>

#include "perfetto/base/logging.h"
#include "perfetto/base/status.h"
#include "perfetto/base/time.h"
#include "perfetto/ext/base/version.h"
#include "perfetto/ext/protozero/proto_ring_buffer.h"
#include "perfetto/ext/trace_processor/rpc/query_result_serializer.h"
#include "perfetto/protozero/field.h"
#include "perfetto/protozero/proto_utils.h"
#include "perfetto/protozero/scattered_heap_buffer.h"
#include "perfetto/trace_processor/basic_types.h"
#include "perfetto/trace_processor/metatrace_config.h"
#include "perfetto/trace_processor/trace_processor.h"
#include "src/trace_processor/tp_metatrace.h"
#include "src/trace_processor/util/status_macros.h"

#include "protos/perfetto/trace_processor/metatrace_categories.pbzero.h"
#include "protos/perfetto/trace_processor/trace_processor.pbzero.h"

namespace perfetto::trace_processor {

namespace {
// Writes a "Loading trace ..." update every N bytes.
constexpr size_t kProgressUpdateBytes = 50ul * 1000 * 1000;
using TraceProcessorRpcStream = protos::pbzero::TraceProcessorRpcStream;
using RpcProto = protos::pbzero::TraceProcessorRpc;

// Most RPC messages are either very small or a query results.
// QueryResultSerializer splits rows into batches of approximately 128KB. Try
// avoid extra heap allocations for the nominal case.
constexpr auto kSliceSize =
    QueryResultSerializer::kDefaultBatchSplitThreshold + 4096;

// Holds a trace_processor::TraceProcessorRpc pbzero message. Avoids extra
// copies by doing direct scattered calls from the fragmented heap buffer onto
// the RpcResponseFunction (the receiver is expected to deal with arbitrary
// fragmentation anyways). It also takes care of prefixing each message with
// the proto preamble and varint size.
class Response {
 public:
  Response(int64_t seq, int method);
  Response(const Response&) = delete;
  Response& operator=(const Response&) = delete;
  RpcProto* operator->() { return msg_; }
  void Send(Rpc::RpcResponseFunction);

 private:
  RpcProto* msg_ = nullptr;

  // The reason why we use TraceProcessorRpcStream as root message is because
  // the RPC wire protocol expects each message to be prefixed with a proto
  // preamble and varint size. This happens to be the same serialization of a
  // repeated field (this is really the same trick we use between
  // Trace and TracePacket in trace.proto)
  protozero::HeapBuffered<TraceProcessorRpcStream> buf_;
};

Response::Response(int64_t seq, int method) : buf_(kSliceSize, kSliceSize) {
  msg_ = buf_->add_msg();
  msg_->set_seq(seq);
  msg_->set_response(static_cast<RpcProto::TraceProcessorMethod>(method));
}

void Response::Send(Rpc::RpcResponseFunction send_fn) {
  buf_->Finalize();
  for (const auto& slice : buf_.GetSlices()) {
    auto range = slice.GetUsedRange();
    send_fn(range.begin, static_cast<uint32_t>(range.size()));
  }
}

}  // namespace

Rpc::Rpc(std::unique_ptr<TraceProcessor> preloaded_instance)
    : trace_processor_(std::move(preloaded_instance)) {
  if (!trace_processor_)
    ResetTraceProcessorInternal(Config());
}

Rpc::Rpc() : Rpc(nullptr) {}
Rpc::~Rpc() = default;

void Rpc::ResetTraceProcessorInternal(const Config& config) {
  trace_processor_config_ = config;
  trace_processor_ = TraceProcessor::CreateInstance(config);
  bytes_parsed_ = bytes_last_progress_ = 0;
  t_parse_started_ = base::GetWallTimeNs().count();
  // Deliberately not resetting the RPC channel state (rxbuf_, {tx,rx}_seq_id_).
  // This is invoked from the same client to clear the current trace state
  // before loading a new one. The IPC channel is orthogonal to that and the
  // message numbering continues regardless of the reset.
}

void Rpc::OnRpcRequest(const void* data, size_t len) {
  rxbuf_.Append(data, len);
  for (;;) {
    auto msg = rxbuf_.ReadMessage();
    if (!msg.valid()) {
      if (msg.fatal_framing_error) {
        protozero::HeapBuffered<TraceProcessorRpcStream> err_msg;
        err_msg->add_msg()->set_fatal_error("RPC framing error");
        auto err = err_msg.SerializeAsArray();
        rpc_response_fn_(err.data(), static_cast<uint32_t>(err.size()));
        rpc_response_fn_(nullptr, 0);  // Disconnect.
      }
      break;
    }
    ParseRpcRequest(msg.start, msg.len);
  }
}

namespace {

using ProtoEnum = protos::pbzero::MetatraceCategories;
TraceProcessor::MetatraceCategories MetatraceCategoriesToPublicEnum(
    ProtoEnum categories) {
  TraceProcessor::MetatraceCategories result =
      TraceProcessor::MetatraceCategories::NONE;
  if (categories & ProtoEnum::QUERY_TIMELINE) {
    result = static_cast<TraceProcessor::MetatraceCategories>(
        result | TraceProcessor::MetatraceCategories::QUERY_TIMELINE);
  }
  if (categories & ProtoEnum::QUERY_DETAILED) {
    result = static_cast<TraceProcessor::MetatraceCategories>(
        result | TraceProcessor::MetatraceCategories::QUERY_DETAILED);
  }
  if (categories & ProtoEnum::FUNCTION_CALL) {
    result = static_cast<TraceProcessor::MetatraceCategories>(
        result | TraceProcessor::MetatraceCategories::FUNCTION_CALL);
  }
  if (categories & ProtoEnum::DB) {
    result = static_cast<TraceProcessor::MetatraceCategories>(
        result | TraceProcessor::MetatraceCategories::DB);
  }
  if (categories & ProtoEnum::API_TIMELINE) {
    result = static_cast<TraceProcessor::MetatraceCategories>(
        result | TraceProcessor::MetatraceCategories::API_TIMELINE);
  }
  return result;
}

}  // namespace

// [data, len] here is a tokenized TraceProcessorRpc proto message, without the
// size header.
void Rpc::ParseRpcRequest(const uint8_t* data, size_t len) {
  RpcProto::Decoder req(data, len);

  // We allow restarting the sequence from 0. This happens when refreshing the
  // browser while using the external trace_processor_shell --httpd.
  if (req.seq() != 0 && rx_seq_id_ != 0 && req.seq() != rx_seq_id_ + 1) {
    char err_str[255];
    // "(ERR:rpc_seq)" is intercepted by error_dialog.ts in the UI.
    snprintf(err_str, sizeof(err_str),
             "RPC request out of order. Expected %" PRId64 ", got %" PRId64
             " (ERR:rpc_seq)",
             rx_seq_id_ + 1, req.seq());
    PERFETTO_ELOG("%s", err_str);
    protozero::HeapBuffered<TraceProcessorRpcStream> err_msg;
    err_msg->add_msg()->set_fatal_error(err_str);
    auto err = err_msg.SerializeAsArray();
    rpc_response_fn_(err.data(), static_cast<uint32_t>(err.size()));
    rpc_response_fn_(nullptr, 0);  // Disconnect.
    return;
  }
  rx_seq_id_ = req.seq();

  // The static cast is to prevent that the compiler breaks future proofness.
  const int req_type = static_cast<int>(req.request());
  static const char kErrFieldNotSet[] = "RPC error: request field not set";
  switch (req_type) {
    case RpcProto::TPM_APPEND_TRACE_DATA: {
      Response resp(tx_seq_id_++, req_type);
      auto* result = resp->set_append_result();
      if (!req.has_append_trace_data()) {
        result->set_error(kErrFieldNotSet);
      } else {
        protozero::ConstBytes byte_range = req.append_trace_data();
        base::Status res = Parse(byte_range.data, byte_range.size);
        if (!res.ok()) {
          result->set_error(res.message());
        }
      }
      resp.Send(rpc_response_fn_);
      break;
    }
    case RpcProto::TPM_FINALIZE_TRACE_DATA: {
      Response resp(tx_seq_id_++, req_type);
      auto* result = resp->set_finalize_data_result();
      base::Status res = NotifyEndOfFile();
      if (!res.ok()) {
        result->set_error(res.message());
      }
      resp.Send(rpc_response_fn_);
      break;
    }
    case RpcProto::TPM_QUERY_STREAMING: {
      if (!req.has_query_args()) {
        Response resp(tx_seq_id_++, req_type);
        auto* result = resp->set_query_result();
        result->set_error(kErrFieldNotSet);
        resp.Send(rpc_response_fn_);
      } else {
        protozero::ConstBytes args = req.query_args();
        protos::pbzero::QueryArgs::Decoder query(args.data, args.size);
        std::string sql = query.sql_query().ToStdString();

        PERFETTO_TP_TRACE(metatrace::Category::API_TIMELINE, "RPC_QUERY",
                          [&](metatrace::Record* r) {
                            r->AddArg("SQL", sql);
                            if (query.has_tag()) {
                              r->AddArg("tag", query.tag());
                            }
                          });

        auto it = trace_processor_->ExecuteQuery(sql);
        QueryResultSerializer serializer(std::move(it));
        for (bool has_more = true; has_more;) {
          const auto seq_id = tx_seq_id_++;
          Response resp(seq_id, req_type);
          has_more = serializer.Serialize(resp->set_query_result());
          const uint32_t resp_size = resp->Finalize();
          if (resp_size < protozero::proto_utils::kMaxMessageLength) {
            // This is the nominal case.
            resp.Send(rpc_response_fn_);
            continue;
          }
          // In rare cases a query can end up with a batch which is too big.
          // Normally batches are automatically split before hitting the limit,
          // but one can come up with a query where a single cell is > 256MB.
          // If this happens, just bail out gracefully rather than creating an
          // unparsable proto which will cause a RPC framing error.
          // If we hit this, we have to discard `resp` because it's
          // unavoidably broken (due to have overflown the 4-bytes size) and
          // can't be parsed. Instead create a new response with the error.
          Response err_resp(seq_id, req_type);
          auto* qres = err_resp->set_query_result();
          qres->add_batch()->set_is_last_batch(true);
          qres->set_error(
              "The query ended up with a response that is too big (" +
              std::to_string(resp_size) +
              " bytes). This usually happens when a single row is >= 256 MiB. "
              "See also WRITE_FILE for dealing with large rows.");
          err_resp.Send(rpc_response_fn_);
          break;
        }
      }
      break;
    }
    case RpcProto::TPM_COMPUTE_METRIC: {
      Response resp(tx_seq_id_++, req_type);
      auto* result = resp->set_metric_result();
      if (!req.has_compute_metric_args()) {
        result->set_error(kErrFieldNotSet);
      } else {
        protozero::ConstBytes args = req.compute_metric_args();
        ComputeMetricInternal(args.data, args.size, result);
      }
      resp.Send(rpc_response_fn_);
      break;
    }
    case RpcProto::TPM_GET_METRIC_DESCRIPTORS: {
      Response resp(tx_seq_id_++, req_type);
      auto descriptor_set = trace_processor_->GetMetricDescriptors();
      auto* result = resp->set_metric_descriptors();
      result->AppendRawProtoBytes(descriptor_set.data(), descriptor_set.size());
      resp.Send(rpc_response_fn_);
      break;
    }
    case RpcProto::TPM_RESTORE_INITIAL_TABLES: {
      trace_processor_->RestoreInitialTables();
      Response resp(tx_seq_id_++, req_type);
      resp.Send(rpc_response_fn_);
      break;
    }
    case RpcProto::TPM_ENABLE_METATRACE: {
      using protos::pbzero::MetatraceCategories;
      protozero::ConstBytes args = req.enable_metatrace_args();
      EnableMetatrace(args.data, args.size);

      Response resp(tx_seq_id_++, req_type);
      resp.Send(rpc_response_fn_);
      break;
    }
    case RpcProto::TPM_DISABLE_AND_READ_METATRACE: {
      Response resp(tx_seq_id_++, req_type);
      DisableAndReadMetatraceInternal(resp->set_metatrace());
      resp.Send(rpc_response_fn_);
      break;
    }
    case RpcProto::TPM_GET_STATUS: {
      Response resp(tx_seq_id_++, req_type);
      std::vector<uint8_t> status = GetStatus();
      resp->set_status()->AppendRawProtoBytes(status.data(), status.size());
      resp.Send(rpc_response_fn_);
      break;
    }
    case RpcProto::TPM_RESET_TRACE_PROCESSOR: {
      Response resp(tx_seq_id_++, req_type);
      protozero::ConstBytes args = req.reset_trace_processor_args();
      ResetTraceProcessor(args.data, args.size);
      resp.Send(rpc_response_fn_);
      break;
    }
    case RpcProto::TPM_REGISTER_SQL_PACKAGE: {
      Response resp(tx_seq_id_++, req_type);
      base::Status status = RegisterSqlPackage(req.register_sql_package_args());
      auto* res = resp->set_register_sql_package_result();
      if (!status.ok()) {
        res->set_error(status.message());
      }
      resp.Send(rpc_response_fn_);
      break;
    }
    case RpcProto::TPM_ANALYZE_STRUCTURED_QUERY: {
      Response resp(tx_seq_id_++, req_type);
      protozero::ConstBytes args = req.analyze_structured_query_args();
      protos::pbzero::AnalyzeStructuredQueryArgs::Decoder decoder(args.data,
                                                                  args.size);
      std::vector<StructuredQueryBytes> queries;
      for (auto it = decoder.queries(); it; ++it) {
        StructuredQueryBytes n;
        n.format = StructuredQueryBytes::Format::kBinaryProto;
        n.ptr = it->data();
        n.size = it->size();
        queries.push_back(n);
      }

      std::vector<AnalyzedStructuredQuery> analyzed_queries;
      base::Status status = trace_processor_->AnalyzeStructuredQueries(
          queries, &analyzed_queries);
      auto* analyze_result = resp->set_analyze_structured_query_result();
      if (!status.ok()) {
        analyze_result->set_error(status.message());
      }

      for (const auto& r : analyzed_queries) {
        auto* query_res = analyze_result->add_results();
        query_res->set_sql(r.sql);
<<<<<<< HEAD
=======
        query_res->set_textproto(r.textproto);
>>>>>>> 883878f1
        for (const std::string& m : r.modules) {
          query_res->add_modules(m);
        }
        for (const std::string& p : r.preambles) {
          query_res->add_preambles(p);
        }
      }
      resp.Send(rpc_response_fn_);
      break;
    }
    default: {
      // This can legitimately happen if the client is newer. We reply with a
      // generic "unknown request" response, so the client can do feature
      // detection
      PERFETTO_DLOG("[RPC] Unknown request type (%d), size=%zu", req_type, len);
      Response resp(tx_seq_id_++, req_type);
      resp->set_invalid_request(
          static_cast<RpcProto::TraceProcessorMethod>(req_type));
      resp.Send(rpc_response_fn_);
      break;
    }
  }  // switch(req_type)
}

base::Status Rpc::Parse(const uint8_t* data, size_t len) {
  PERFETTO_TP_TRACE(
      metatrace::Category::API_TIMELINE, "RPC_PARSE",
      [&](metatrace::Record* r) { r->AddArg("length", std::to_string(len)); });
  if (eof_) {
    // Reset the trace processor state if another trace has been previously
    // loaded. Use the same TraceProcessor Config.
    ResetTraceProcessorInternal(trace_processor_config_);
  }

  eof_ = false;
  bytes_parsed_ += len;
  MaybePrintProgress();

  if (len == 0)
    return base::OkStatus();

  // TraceProcessor needs take ownership of the memory chunk.
  std::unique_ptr<uint8_t[]> data_copy(new uint8_t[len]);
  memcpy(data_copy.get(), data, len);
  return trace_processor_->Parse(std::move(data_copy), len);
}

base::Status Rpc::NotifyEndOfFile() {
  PERFETTO_TP_TRACE(metatrace::Category::API_TIMELINE,
                    "RPC_NOTIFY_END_OF_FILE");

  eof_ = true;
  RETURN_IF_ERROR(trace_processor_->NotifyEndOfFile());
  MaybePrintProgress();
  return base::OkStatus();
}

void Rpc::ResetTraceProcessor(const uint8_t* args, size_t len) {
  protos::pbzero::ResetTraceProcessorArgs::Decoder reset_trace_processor_args(
      args, len);
  Config config;
  if (reset_trace_processor_args.has_drop_track_event_data_before()) {
    config.drop_track_event_data_before =
        reset_trace_processor_args.drop_track_event_data_before() ==
                protos::pbzero::ResetTraceProcessorArgs::
                    TRACK_EVENT_RANGE_OF_INTEREST
            ? DropTrackEventDataBefore::kTrackEventRangeOfInterest
            : DropTrackEventDataBefore::kNoDrop;
  }
  if (reset_trace_processor_args.has_ingest_ftrace_in_raw_table()) {
    config.ingest_ftrace_in_raw_table =
        reset_trace_processor_args.ingest_ftrace_in_raw_table();
  }
  if (reset_trace_processor_args.has_analyze_trace_proto_content()) {
    config.analyze_trace_proto_content =
        reset_trace_processor_args.analyze_trace_proto_content();
  }
  if (reset_trace_processor_args.has_ftrace_drop_until_all_cpus_valid()) {
    config.soft_drop_ftrace_data_before =
        reset_trace_processor_args.ftrace_drop_until_all_cpus_valid()
            ? SoftDropFtraceDataBefore::kAllPerCpuBuffersValid
            : SoftDropFtraceDataBefore::kNoDrop;
  }
  using Args = protos::pbzero::ResetTraceProcessorArgs;
  switch (reset_trace_processor_args.parsing_mode()) {
    case Args::ParsingMode::DEFAULT:
      config.parsing_mode = ParsingMode::kDefault;
      break;
    case Args::ParsingMode::TOKENIZE_ONLY:
      config.parsing_mode = ParsingMode::kTokenizeOnly;
      break;
    case Args::ParsingMode::TOKENIZE_AND_SORT:
      config.parsing_mode = ParsingMode::kTokenizeAndSort;
      break;
  }
  ResetTraceProcessorInternal(config);
}

base::Status Rpc::RegisterSqlPackage(protozero::ConstBytes bytes) {
  protos::pbzero::RegisterSqlPackageArgs::Decoder args(bytes);
  SqlPackage package;
  package.name = args.package_name().ToStdString();
  package.allow_override = args.allow_override();
  for (auto it = args.modules(); it; ++it) {
    protos::pbzero::RegisterSqlPackageArgs::Module::Decoder m(*it);
    package.modules.emplace_back(m.name().ToStdString(), m.sql().ToStdString());
  }
  return trace_processor_->RegisterSqlPackage(package);
}

void Rpc::MaybePrintProgress() {
  if (eof_ || bytes_parsed_ - bytes_last_progress_ > kProgressUpdateBytes) {
    bytes_last_progress_ = bytes_parsed_;
    auto t_load_s =
        static_cast<double>(base::GetWallTimeNs().count() - t_parse_started_) /
        1e9;
    fprintf(stderr, "\rLoading trace %.2f MB (%.1f MB/s)%s",
            static_cast<double>(bytes_parsed_) / 1e6,
            static_cast<double>(bytes_parsed_) / 1e6 / t_load_s,
            (eof_ ? "\n" : ""));
    fflush(stderr);
  }
}

void Rpc::Query(const uint8_t* args,
                size_t len,
                const QueryResultBatchCallback& result_callback) {
  protos::pbzero::QueryArgs::Decoder query(args, len);
  std::string sql = query.sql_query().ToStdString();
  PERFETTO_TP_TRACE(metatrace::Category::API_TIMELINE, "RPC_QUERY",
                    [&](metatrace::Record* r) {
                      r->AddArg("SQL", sql);
                      if (query.has_tag()) {
                        r->AddArg("tag", query.tag());
                      }
                    });

  auto it = trace_processor_->ExecuteQuery(sql);

  QueryResultSerializer serializer(std::move(it));

<<<<<<< HEAD
  std::vector<uint8_t> res;
  for (bool has_more = true; has_more;) {
    has_more = serializer.Serialize(&res);
    result_callback(res.data(), res.size(), has_more);
    res.clear();
=======
  protozero::HeapBuffered<protos::pbzero::QueryResult> buffered(kSliceSize,
                                                                kSliceSize);
  for (bool has_more = true; has_more;) {
    has_more = serializer.Serialize(buffered.get());
    const auto& res = buffered.GetSlices();
    for (uint32_t i = 0; i < res.size(); ++i) {
      auto used = res[i].GetUsedRange();
      result_callback(used.begin, used.size(), has_more || i < res.size() - 1);
    }
    if (res.size() == 0 && !has_more) {
      result_callback(nullptr, 0, false);
    }
    buffered.Reset();
>>>>>>> 883878f1
  }
}

void Rpc::RestoreInitialTables() {
  trace_processor_->RestoreInitialTables();
}

std::vector<uint8_t> Rpc::ComputeMetric(const uint8_t* args, size_t len) {
  protozero::HeapBuffered<protos::pbzero::ComputeMetricResult> result;
  ComputeMetricInternal(args, len, result.get());
  return result.SerializeAsArray();
}

void Rpc::ComputeMetricInternal(const uint8_t* data,
                                size_t len,
                                protos::pbzero::ComputeMetricResult* result) {
  protos::pbzero::ComputeMetricArgs::Decoder args(data, len);
  std::vector<std::string> metric_names;
  for (auto it = args.metric_names(); it; ++it) {
    metric_names.emplace_back(it->as_std_string());
  }

  PERFETTO_TP_TRACE(metatrace::Category::API_TIMELINE, "RPC_COMPUTE_METRIC",
                    [&](metatrace::Record* r) {
                      for (const auto& metric : metric_names) {
                        r->AddArg("Metric", metric);
                        r->AddArg("Format", std::to_string(args.format()));
                      }
                    });

  PERFETTO_DLOG("[RPC] ComputeMetrics(%zu, %s), format=%d", metric_names.size(),
                metric_names.empty() ? "" : metric_names.front().c_str(),
                args.format());
  switch (args.format()) {
    case protos::pbzero::ComputeMetricArgs::BINARY_PROTOBUF: {
      std::vector<uint8_t> metrics_proto;
      base::Status status =
          trace_processor_->ComputeMetric(metric_names, &metrics_proto);
      if (status.ok()) {
        result->set_metrics(metrics_proto.data(), metrics_proto.size());
      } else {
        result->set_error(status.message());
      }
      break;
    }
    case protos::pbzero::ComputeMetricArgs::TEXTPROTO: {
      std::string metrics_string;
      base::Status status = trace_processor_->ComputeMetricText(
          metric_names, TraceProcessor::MetricResultFormat::kProtoText,
          &metrics_string);
      if (status.ok()) {
        result->set_metrics_as_prototext(metrics_string);
      } else {
        result->set_error(status.message());
      }
      break;
    }
    case protos::pbzero::ComputeMetricArgs::JSON: {
      std::string metrics_string;
      base::Status status = trace_processor_->ComputeMetricText(
          metric_names, TraceProcessor::MetricResultFormat::kJson,
          &metrics_string);
      if (status.ok()) {
        result->set_metrics_as_json(metrics_string);
      } else {
        result->set_error(status.message());
      }
      break;
    }
  }
}

void Rpc::EnableMetatrace(const uint8_t* data, size_t len) {
  using protos::pbzero::MetatraceCategories;
  TraceProcessor::MetatraceConfig config;
  protos::pbzero::EnableMetatraceArgs::Decoder args(data, len);
  config.categories = MetatraceCategoriesToPublicEnum(
      static_cast<MetatraceCategories>(args.categories()));
  trace_processor_->EnableMetatrace(config);
}

std::vector<uint8_t> Rpc::DisableAndReadMetatrace() {
  protozero::HeapBuffered<protos::pbzero::DisableAndReadMetatraceResult> result;
  DisableAndReadMetatraceInternal(result.get());
  return result.SerializeAsArray();
}

void Rpc::DisableAndReadMetatraceInternal(
    protos::pbzero::DisableAndReadMetatraceResult* result) {
  std::vector<uint8_t> trace_proto;
  base::Status status = trace_processor_->DisableAndReadMetatrace(&trace_proto);
  if (status.ok()) {
    result->set_metatrace(trace_proto.data(), trace_proto.size());
  } else {
    result->set_error(status.message());
  }
}

std::vector<uint8_t> Rpc::GetStatus() {
  protozero::HeapBuffered<protos::pbzero::StatusResult> status;
  status->set_loaded_trace_name(trace_processor_->GetCurrentTraceName());
  status->set_human_readable_version(base::GetVersionString());
  if (const char* version_code = base::GetVersionCode(); version_code) {
    status->set_version_code(version_code);
  }
  status->set_api_version(protos::pbzero::TRACE_PROCESSOR_CURRENT_API_VERSION);
  return status.SerializeAsArray();
}

}  // namespace perfetto::trace_processor<|MERGE_RESOLUTION|>--- conflicted
+++ resolved
@@ -363,10 +363,7 @@
       for (const auto& r : analyzed_queries) {
         auto* query_res = analyze_result->add_results();
         query_res->set_sql(r.sql);
-<<<<<<< HEAD
-=======
         query_res->set_textproto(r.textproto);
->>>>>>> 883878f1
         for (const std::string& m : r.modules) {
           query_res->add_modules(m);
         }
@@ -508,13 +505,6 @@
 
   QueryResultSerializer serializer(std::move(it));
 
-<<<<<<< HEAD
-  std::vector<uint8_t> res;
-  for (bool has_more = true; has_more;) {
-    has_more = serializer.Serialize(&res);
-    result_callback(res.data(), res.size(), has_more);
-    res.clear();
-=======
   protozero::HeapBuffered<protos::pbzero::QueryResult> buffered(kSliceSize,
                                                                 kSliceSize);
   for (bool has_more = true; has_more;) {
@@ -528,7 +518,6 @@
       result_callback(nullptr, 0, false);
     }
     buffered.Reset();
->>>>>>> 883878f1
   }
 }
 
