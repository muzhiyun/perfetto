--- conflicted
+++ resolved
@@ -57,12 +57,8 @@
       std::vector<std::string> atrace_categories_sdk_optout_in,
       bool symbolize_ksyms_in,
       uint32_t buffer_percent_in,
-<<<<<<< HEAD
-      base::FlatSet<int64_t> syscalls_returning_fd_in)
-=======
       base::FlatSet<int64_t> syscalls_returning_fd_in,
       bool debug_ftrace_abi_in)
->>>>>>> 883878f1
       : event_filter(std::move(event_filter_in)),
         syscall_filter(std::move(syscall_filter_in)),
         compact_sched(compact_sched_in),
@@ -73,13 +69,9 @@
             std::move(atrace_categories_sdk_optout_in)),
         symbolize_ksyms(symbolize_ksyms_in),
         buffer_percent(buffer_percent_in),
-<<<<<<< HEAD
-        syscalls_returning_fd(std::move(syscalls_returning_fd_in)) {}
-=======
         syscalls_returning_fd(std::move(syscalls_returning_fd_in)),
         debug_ftrace_abi(debug_ftrace_abi_in) {}
 
->>>>>>> 883878f1
   // The event filter allows to quickly check if a certain ftrace event with id
   // x is enabled for this data source.
   EventFilter event_filter;
@@ -111,13 +103,10 @@
 
   // Keep track of the kprobe type for the given tracefs event id
   base::FlatHashMap<uint32_t, protos::pbzero::KprobeEvent::KprobeType> kprobes;
-<<<<<<< HEAD
-=======
 
   // For development/debugging, serialise raw ring buffer pages if on a
   // debuggable android build.
   const bool debug_ftrace_abi;
->>>>>>> 883878f1
 };
 
 // Ftrace is a bunch of globally modifiable persistent state.
