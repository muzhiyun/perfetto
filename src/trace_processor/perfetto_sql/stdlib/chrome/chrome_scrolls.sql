-- Copyright 2023 The Chromium Authors
-- Use of this source code is governed by a BSD-style license that can be
-- found in the LICENSE file.

INCLUDE PERFETTO MODULE chrome.event_latency;
<<<<<<< HEAD
INCLUDE PERFETTO MODULE chrome.graphics_pipeline;
INCLUDE PERFETTO MODULE chrome.input;
INCLUDE PERFETTO MODULE chrome.scroll_jank.scroll_offsets;
=======

INCLUDE PERFETTO MODULE chrome.graphics_pipeline;

INCLUDE PERFETTO MODULE chrome.input;

INCLUDE PERFETTO MODULE chrome.scroll_jank.scroll_offsets;

>>>>>>> 883878f1
INCLUDE PERFETTO MODULE chrome.scroll_jank.utils;

-- Ties together input (`LatencyInfo.Flow`) and frame (`Graphics.Pipeline`)
-- trace events. Only covers input events of the `GESTURE_SCROLL_UPDATE_EVENT`
-- type.
<<<<<<< HEAD
CREATE PERFETTO TABLE chrome_scroll_update_refs(
=======
CREATE PERFETTO TABLE chrome_scroll_update_refs (
>>>>>>> 883878f1
  -- Id of the Chrome input pipeline (`LatencyInfo.Flow`).
  scroll_update_latency_id LONG,
  -- Id of the touch move input corresponding to this scroll update.
  touch_move_latency_id LONG,
  -- Id of the `EventLatency` of the frame that the input was presented in.
  presentation_latency_id LONG,
  -- Id of the frame pipeline (`Graphics.Pipeline`), pre-surface aggregation.
  surface_frame_id LONG,
  -- Id of the frame pipeline (`Graphics.Pipeline`), post-surface aggregation.
  display_trace_id LONG
<<<<<<< HEAD
)
AS
SELECT
  scroll_update.latency_id AS scroll_update_latency_id,
  chrome_touch_move_to_scroll_update.touch_move_latency_id,
  COALESCE(
    chrome_coalesced_inputs.presented_latency_id,
    scroll_update.latency_id
  ) AS presentation_latency_id,
  chrome_graphics_pipeline_inputs_to_surface_frames.surface_frame_trace_id
    AS surface_frame_id,
  chrome_surface_frame_id_to_first_display_id.display_trace_id
FROM
  chrome_inputs scroll_update
LEFT JOIN chrome_graphics_pipeline_inputs_to_surface_frames
  USING (latency_id)
LEFT JOIN chrome_surface_frame_id_to_first_display_id
  ON
    chrome_surface_frame_id_to_first_display_id.surface_frame_trace_id
    = chrome_graphics_pipeline_inputs_to_surface_frames.surface_frame_trace_id
LEFT JOIN chrome_touch_move_to_scroll_update
  ON
    chrome_touch_move_to_scroll_update.scroll_update_latency_id
    = scroll_update.latency_id
LEFT JOIN chrome_coalesced_inputs
  ON chrome_coalesced_inputs.coalesced_latency_id = scroll_update.latency_id
WHERE scroll_update.input_type = 'GESTURE_SCROLL_UPDATE_EVENT';
=======
) AS
SELECT
  scroll_update.latency_id AS scroll_update_latency_id,
  chrome_touch_move_to_scroll_update.touch_move_latency_id,
  coalesce(chrome_coalesced_inputs.presented_latency_id, scroll_update.latency_id) AS presentation_latency_id,
  chrome_graphics_pipeline_inputs_to_surface_frames.surface_frame_trace_id AS surface_frame_id,
  chrome_surface_frame_id_to_first_display_id.display_trace_id
FROM chrome_inputs AS scroll_update
LEFT JOIN chrome_graphics_pipeline_inputs_to_surface_frames
  USING (latency_id)
LEFT JOIN chrome_surface_frame_id_to_first_display_id
  ON chrome_surface_frame_id_to_first_display_id.surface_frame_trace_id = chrome_graphics_pipeline_inputs_to_surface_frames.surface_frame_trace_id
LEFT JOIN chrome_touch_move_to_scroll_update
  ON chrome_touch_move_to_scroll_update.scroll_update_latency_id = scroll_update.latency_id
LEFT JOIN chrome_coalesced_inputs
  ON chrome_coalesced_inputs.coalesced_latency_id = scroll_update.latency_id
WHERE
  scroll_update.input_type = 'GESTURE_SCROLL_UPDATE_EVENT';
>>>>>>> 883878f1

-- Timestamps and other related information for events during the
-- input-associated (before inputs are coalesced into a frame) stages of a
-- scroll.
<<<<<<< HEAD
CREATE PERFETTO TABLE _scroll_update_input_timestamps_and_metadata
AS
=======
CREATE PERFETTO TABLE _scroll_update_input_timestamps_and_metadata AS
>>>>>>> 883878f1
SELECT
  refs.scroll_update_latency_id AS id,
  refs.presentation_latency_id AS presented_in_frame_id,
  -- -- -- -- -- -- -- -- -- -- -- -- -- -- -- -- -- -- -- -- -- -- -- -- -- --
  chrome_event_latency.scroll_id,
  chrome_event_latency.is_presented,
  chrome_event_latency.is_janky,
<<<<<<< HEAD
  chrome_event_latency.event_type
    = 'INERTIAL_GESTURE_SCROLL_UPDATE' AS is_inertial,
  chrome_event_latency.event_type
    = 'FIRST_GESTURE_SCROLL_UPDATE' AS is_first_scroll_update_in_scroll,
  chrome_event_latency.ts AS generation_ts,
=======
  chrome_event_latency.is_janky_v3,
  chrome_event_latency.event_type = 'INERTIAL_GESTURE_SCROLL_UPDATE' AS is_inertial,
  chrome_event_latency.event_type = 'FIRST_GESTURE_SCROLL_UPDATE' AS is_first_scroll_update_in_scroll,
  chrome_event_latency.ts AS generation_ts,
  chrome_android_input.input_reader_processing_end_ts,
  chrome_android_input.input_dispatcher_processing_end_ts,
>>>>>>> 883878f1
  -- -- -- -- -- -- -- -- -- -- -- -- -- -- -- -- -- -- -- -- -- -- -- -- -- --
  touch_move_received_step.slice_id AS touch_move_received_slice_id,
  touch_move_received_step.ts AS touch_move_received_ts,
  -- -- -- -- -- -- -- -- -- -- -- -- -- -- -- -- -- -- -- -- -- -- -- -- -- --
  touch_move_processed_step.slice_id AS touch_move_processed_slice_id,
  touch_move_processed_step.ts AS touch_move_processed_ts,
  -- -- -- -- -- -- -- -- -- -- -- -- -- -- -- -- -- -- -- -- -- -- -- -- -- --
  scroll_update_created_step.slice_id AS scroll_update_created_slice_id,
  scroll_update_created_step.utid AS browser_utid,
  scroll_update_created_step.ts AS scroll_update_created_ts,
<<<<<<< HEAD
  scroll_update_created_step.ts + scroll_update_created_step.dur
    AS scroll_update_created_end_ts,
  -- -- -- -- -- -- -- -- -- -- -- -- -- -- -- -- -- -- -- -- -- -- -- -- -- --
  compositor_dispatch_step.slice_id AS compositor_dispatch_slice_id,
  compositor_dispatch_step.task_start_time_ts
    AS compositor_dispatch_task_ts,
  compositor_dispatch_step.ts AS compositor_dispatch_ts,
  compositor_dispatch_step.ts + compositor_dispatch_step.dur
    AS compositor_dispatch_end_ts,
  compositor_dispatch_step.utid AS compositor_utid,
  -- -- -- -- -- -- -- -- -- -- -- -- -- -- -- -- -- -- -- -- -- -- -- -- -- --
  compositor_coalesced_input_handled_step.slice_id
    AS compositor_coalesced_input_handled_slice_id,
  compositor_coalesced_input_handled_step.ts
    AS compositor_coalesced_input_handled_ts,
  compositor_coalesced_input_handled_step.ts
    + compositor_coalesced_input_handled_step.dur
    AS compositor_coalesced_input_handled_end_ts
FROM chrome_scroll_update_refs refs
-- -- -- -- -- -- -- -- -- -- -- -- -- -- -- -- -- -- -- -- -- -- -- -- -- -- --
LEFT JOIN chrome_gesture_scroll_updates chrome_event_latency
  ON chrome_event_latency.scroll_update_id = refs.scroll_update_latency_id
-- -- -- -- -- -- -- -- -- -- -- -- -- -- -- -- -- -- -- -- -- -- -- -- -- -- --
LEFT JOIN chrome_input_pipeline_steps touch_move_received_step
  ON
    refs.touch_move_latency_id = touch_move_received_step.latency_id
    AND touch_move_received_step.step = 'STEP_SEND_INPUT_EVENT_UI'
    AND touch_move_received_step.input_type = 'TOUCH_MOVE_EVENT'
-- -- -- -- -- -- -- -- -- -- -- -- -- -- -- -- -- -- -- -- -- -- -- -- -- -- --
LEFT JOIN chrome_input_pipeline_steps touch_move_processed_step
  ON
    touch_move_processed_step.latency_id = refs.touch_move_latency_id
    AND touch_move_processed_step.step = 'STEP_TOUCH_EVENT_HANDLED'
    AND touch_move_processed_step.input_type = 'TOUCH_MOVE_EVENT'
-- -- -- -- -- -- -- -- -- -- -- -- -- -- -- -- -- -- -- -- -- -- -- -- -- -- --
LEFT JOIN chrome_input_pipeline_steps scroll_update_created_step
  ON
    scroll_update_created_step.latency_id = refs.scroll_update_latency_id
    AND scroll_update_created_step.step = 'STEP_SEND_INPUT_EVENT_UI'
    AND scroll_update_created_step.input_type
      = 'GESTURE_SCROLL_UPDATE_EVENT'
-- -- -- -- -- -- -- -- -- -- -- -- -- -- -- -- -- -- -- -- -- -- -- -- -- -- --
LEFT JOIN chrome_input_pipeline_steps compositor_dispatch_step
  ON
    compositor_dispatch_step.latency_id = refs.scroll_update_latency_id
    AND compositor_dispatch_step.step = 'STEP_HANDLE_INPUT_EVENT_IMPL'
    AND compositor_dispatch_step.input_type
      = 'GESTURE_SCROLL_UPDATE_EVENT'
-- -- -- -- -- -- -- -- -- -- -- -- -- -- -- -- -- -- -- -- -- -- -- -- -- -- --
LEFT JOIN chrome_input_pipeline_steps compositor_coalesced_input_handled_step
  ON
    compositor_coalesced_input_handled_step.latency_id
      = refs.scroll_update_latency_id
    AND compositor_coalesced_input_handled_step.step
      = 'STEP_DID_HANDLE_INPUT_AND_OVERSCROLL'
    AND compositor_coalesced_input_handled_step.input_type
      = 'GESTURE_SCROLL_UPDATE_EVENT';

-- Timestamps and durations for the input-associated (before coalescing inputs
-- into a frame) stages of a scroll.
CREATE PERFETTO TABLE chrome_scroll_update_input_pipeline(
=======
  scroll_update_created_step.ts + scroll_update_created_step.dur AS scroll_update_created_end_ts,
  -- -- -- -- -- -- -- -- -- -- -- -- -- -- -- -- -- -- -- -- -- -- -- -- -- --
  compositor_dispatch_step.slice_id AS compositor_dispatch_slice_id,
  compositor_dispatch_step.task_start_time_ts AS compositor_dispatch_task_ts,
  compositor_dispatch_step.ts AS compositor_dispatch_ts,
  compositor_dispatch_step.ts + compositor_dispatch_step.dur AS compositor_dispatch_end_ts,
  compositor_dispatch_step.utid AS compositor_utid,
  -- -- -- -- -- -- -- -- -- -- -- -- -- -- -- -- -- -- -- -- -- -- -- -- -- --
  compositor_coalesced_input_handled_step.slice_id AS compositor_coalesced_input_handled_slice_id,
  compositor_coalesced_input_handled_step.ts AS compositor_coalesced_input_handled_ts,
  compositor_coalesced_input_handled_step.ts + compositor_coalesced_input_handled_step.dur AS compositor_coalesced_input_handled_end_ts
FROM chrome_scroll_update_refs AS refs
-- -- -- -- -- -- -- -- -- -- -- -- -- -- -- -- -- -- -- -- -- -- -- -- -- -- --
LEFT JOIN chrome_gesture_scroll_updates AS chrome_event_latency
  ON chrome_event_latency.scroll_update_id = refs.scroll_update_latency_id
-- -- -- -- -- -- -- -- -- -- -- -- -- -- -- -- -- -- -- -- -- -- -- -- -- -- --
LEFT JOIN chrome_dispatch_android_input_event_to_touch_move
  ON refs.touch_move_latency_id = chrome_dispatch_android_input_event_to_touch_move.touch_move_latency_id
LEFT JOIN chrome_android_input
  ON chrome_android_input.android_input_id = chrome_dispatch_android_input_event_to_touch_move.android_input_id
-- -- -- -- -- -- -- -- -- -- -- -- -- -- -- -- -- -- -- -- -- -- -- -- -- -- --
LEFT JOIN chrome_input_pipeline_steps AS touch_move_received_step
  ON refs.touch_move_latency_id = touch_move_received_step.latency_id
  AND touch_move_received_step.step = 'STEP_SEND_INPUT_EVENT_UI'
  AND touch_move_received_step.input_type = 'TOUCH_MOVE_EVENT'
-- -- -- -- -- -- -- -- -- -- -- -- -- -- -- -- -- -- -- -- -- -- -- -- -- -- --
LEFT JOIN chrome_input_pipeline_steps AS touch_move_processed_step
  ON touch_move_processed_step.latency_id = refs.touch_move_latency_id
  AND touch_move_processed_step.step = 'STEP_TOUCH_EVENT_HANDLED'
  AND touch_move_processed_step.input_type = 'TOUCH_MOVE_EVENT'
-- -- -- -- -- -- -- -- -- -- -- -- -- -- -- -- -- -- -- -- -- -- -- -- -- -- --
LEFT JOIN chrome_input_pipeline_steps AS scroll_update_created_step
  ON scroll_update_created_step.latency_id = refs.scroll_update_latency_id
  AND scroll_update_created_step.step = 'STEP_SEND_INPUT_EVENT_UI'
  AND scroll_update_created_step.input_type = 'GESTURE_SCROLL_UPDATE_EVENT'
-- -- -- -- -- -- -- -- -- -- -- -- -- -- -- -- -- -- -- -- -- -- -- -- -- -- --
LEFT JOIN chrome_input_pipeline_steps AS compositor_dispatch_step
  ON compositor_dispatch_step.latency_id = refs.scroll_update_latency_id
  AND compositor_dispatch_step.step = 'STEP_HANDLE_INPUT_EVENT_IMPL'
  AND compositor_dispatch_step.input_type = 'GESTURE_SCROLL_UPDATE_EVENT'
-- -- -- -- -- -- -- -- -- -- -- -- -- -- -- -- -- -- -- -- -- -- -- -- -- -- --
LEFT JOIN chrome_input_pipeline_steps AS compositor_coalesced_input_handled_step
  ON compositor_coalesced_input_handled_step.latency_id = refs.scroll_update_latency_id
  AND compositor_coalesced_input_handled_step.step = 'STEP_DID_HANDLE_INPUT_AND_OVERSCROLL'
  AND compositor_coalesced_input_handled_step.input_type = 'GESTURE_SCROLL_UPDATE_EVENT';

-- Timestamps and durations for the input-associated (before coalescing inputs
-- into a frame) stages of a scroll.
CREATE PERFETTO TABLE chrome_scroll_update_input_pipeline (
>>>>>>> 883878f1
  -- Id of the `LatencyInfo.Flow` slices corresponding to this scroll event.
  id LONG,
  -- Id of the scroll this scroll update belongs to.
  scroll_id LONG,
  -- Id of the frame that this input was presented in. Can be joined with
  -- `chrome_scroll_update_frame_pipeline.id`.
  presented_in_frame_id LONG,
  -- Whether this input event was presented.
  is_presented BOOL,
<<<<<<< HEAD
  -- Whether the corresponding frame is janky. This comes directly from
  -- `perfetto.protos.EventLatency`.
  is_janky BOOL,
=======
  -- Whether the corresponding frame is janky based on the
  -- Event.ScrollJank.DelayedFramesPercentage.FixedWindow metric. This comes
  -- directly from `perfetto.protos.EventLatency.is_janky_scrolled_frame`.
  is_janky BOOL,
  -- Whether the corresponding frame is janky based on the
  -- Event.ScrollJank.DelayedFramesPercentage.FixedWindow3 metric. This comes
  -- directly from `perfetto.protos.EventLatency.is_janky_scrolled_frame_v3`.
  is_janky_v3 BOOL,
>>>>>>> 883878f1
  -- Whether the corresponding scroll is inertial (fling).
  -- If this is `true`, "generation" and "touch_move" related timestamps and
  -- durations will be null.
  is_inertial BOOL,
  -- Whether this is the first update in a scroll.
  -- First scroll update can never be janky.
  is_first_scroll_update_in_scroll BOOL,
  -- Whether this is the first input that was presented in frame
  -- `presented_in_frame_id`.
  is_first_scroll_update_in_frame BOOL,
  -- Input generation timestamp (from the Android system).
  generation_ts TIMESTAMP,
<<<<<<< HEAD
=======
  -- End timestamp for the InputReader step (see android_input.sql).
  -- Only populated when atrace 'input' category is enabled.
  input_reader_processing_end_ts TIMESTAMP,
  -- End timestamp for the InputDispatcher step (see android_input.sql).
  -- Only populated when atrace 'input' category is enabled.
  input_dispatcher_processing_end_ts TIMESTAMP,
>>>>>>> 883878f1
  -- Duration from input generation to when the browser received the input.
  generation_to_browser_main_dur DURATION,
  -- Utid for the browser main thread.
  browser_utid LONG,
  -- Slice id for the `STEP_SEND_INPUT_EVENT_UI` slice for the touch move.
  touch_move_received_slice_id LONG,
  -- Timestamp for the `STEP_SEND_INPUT_EVENT_UI` slice for the touch move.
  touch_move_received_ts TIMESTAMP,
  -- Duration for processing  a `TouchMove` event.
  touch_move_processing_dur DURATION,
  -- Slice id for the `STEP_SEND_INPUT_EVENT_UI` slice for the gesture scroll.
  scroll_update_created_slice_id LONG,
  -- Timestamp for the `STEP_SEND_INPUT_EVENT_UI` slice for the gesture scroll.
  scroll_update_created_ts TIMESTAMP,
  -- Duration for creating a `GestureScrollUpdate` from a `TouchMove` event.
  scroll_update_processing_dur DURATION,
  -- End timestamp for the `STEP_SEND_INPUT_EVENT_UI` slice for the above.
  scroll_update_created_end_ts TIMESTAMP,
  -- Duration between the browser and compositor dispatch.
  browser_to_compositor_delay_dur DURATION,
  -- Utid for the renderer compositor thread.
  compositor_utid LONG,
  -- Slice id for the `STEP_HANDLE_INPUT_EVENT_IMPL` slice.
  compositor_dispatch_slice_id LONG,
  -- Timestamp for the `STEP_HANDLE_INPUT_EVENT_IMPL` slice or the
  -- containing task (if available).
  compositor_dispatch_ts TIMESTAMP,
  -- Duration for the compositor dispatch itself.
  compositor_dispatch_dur DURATION,
  -- End timestamp for the `STEP_HANDLE_INPUT_EVENT_IMPL` slice.
  compositor_dispatch_end_ts TIMESTAMP,
  -- Duration between compositor dispatch and coalescing input.
  compositor_dispatch_to_coalesced_input_handled_dur DURATION,
  -- Slice id for the `STEP_DID_HANDLE_INPUT_AND_OVERSCROLL` slice.
  compositor_coalesced_input_handled_slice_id LONG,
  -- Timestamp for the `STEP_DID_HANDLE_INPUT_AND_OVERSCROLL` slice.
  compositor_coalesced_input_handled_ts TIMESTAMP,
  -- Duration for the `STEP_DID_HANDLE_INPUT_AND_OVERSCROLL` slice.
  compositor_coalesced_input_handled_dur DURATION,
  -- End timestamp for the `STEP_DID_HANDLE_INPUT_AND_OVERSCROLL` slice.
  compositor_coalesced_input_handled_end_ts TIMESTAMP
) AS
WITH
<<<<<<< HEAD
processed_timestamps_and_metadata AS (
  SELECT
    id,
    scroll_id,
    presented_in_frame_id,
    is_presented,
    is_janky,
    is_inertial,
    is_first_scroll_update_in_scroll,
    ROW_NUMBER()
      OVER (PARTITION BY presented_in_frame_id ORDER BY generation_ts ASC) = 1
      AS is_first_scroll_update_in_frame,
    -- -- -- -- -- -- -- -- -- -- -- -- -- -- -- -- -- -- -- -- -- -- -- -- -- --
    -- Ids
    browser_utid,
    touch_move_received_slice_id,
    -- Timestamps
    generation_ts,
    touch_move_received_ts,
    -- TODO(b:385160424): this is a workaround for cases when
    -- generation time is later than the input time.
    MAX(
      IIF(
        is_inertial AND touch_move_received_ts IS NULL,
        scroll_update_created_ts,
        touch_move_received_ts
      ),
      generation_ts)
    AS browser_main_received_ts,
    -- -- -- -- -- -- -- -- -- -- -- -- -- -- -- -- -- -- -- -- -- -- -- -- -- --
    -- Ids
    scroll_update_created_slice_id,
    -- Timestamps
    scroll_update_created_ts,
    scroll_update_created_end_ts,
    -- -- -- -- -- -- -- -- -- -- -- -- -- -- -- -- -- -- -- -- -- -- -- -- -- --
    -- Ids
    compositor_utid,
    compositor_dispatch_slice_id,
    -- Timestamps
    COALESCE(compositor_dispatch_task_ts, compositor_dispatch_ts)
      AS compositor_dispatch_ts,
    compositor_dispatch_end_ts,
    -- -- -- -- -- -- -- -- -- -- -- -- -- -- -- -- -- -- -- -- -- -- -- -- -- --
    -- Ids
    compositor_coalesced_input_handled_slice_id,
    -- Timestamps
    compositor_coalesced_input_handled_ts,
    compositor_coalesced_input_handled_end_ts
  FROM _scroll_update_input_timestamps_and_metadata
)
=======
  processed_timestamps_and_metadata AS (
    SELECT
      id,
      scroll_id,
      presented_in_frame_id,
      is_presented,
      is_janky,
      is_janky_v3,
      is_inertial,
      is_first_scroll_update_in_scroll,
      row_number() OVER (PARTITION BY presented_in_frame_id ORDER BY generation_ts ASC) = 1 AS is_first_scroll_update_in_frame,
      -- -- -- -- -- -- -- -- -- -- -- -- -- -- -- -- -- -- -- -- -- -- -- -- -- --
      -- Ids
      browser_utid,
      touch_move_received_slice_id,
      -- Timestamps
      generation_ts,
      input_reader_processing_end_ts,
      input_dispatcher_processing_end_ts,
      touch_move_received_ts,
      -- TODO(b:385160424): this is a workaround for cases when
      -- generation time is later than the input time.
      max(
        iif(
          is_inertial AND touch_move_received_ts IS NULL,
          scroll_update_created_ts,
          touch_move_received_ts
        ),
        generation_ts
      ) AS browser_main_received_ts,
      -- -- -- -- -- -- -- -- -- -- -- -- -- -- -- -- -- -- -- -- -- -- -- -- -- --
      -- Ids
      scroll_update_created_slice_id,
      -- Timestamps
      scroll_update_created_ts,
      scroll_update_created_end_ts,
      -- -- -- -- -- -- -- -- -- -- -- -- -- -- -- -- -- -- -- -- -- -- -- -- -- --
      -- Ids
      compositor_utid,
      compositor_dispatch_slice_id,
      -- Timestamps
      coalesce(compositor_dispatch_task_ts, compositor_dispatch_ts) AS compositor_dispatch_ts,
      compositor_dispatch_end_ts,
      -- -- -- -- -- -- -- -- -- -- -- -- -- -- -- -- -- -- -- -- -- -- -- -- -- --
      -- Ids
      compositor_coalesced_input_handled_slice_id,
      -- Timestamps
      compositor_coalesced_input_handled_ts,
      compositor_coalesced_input_handled_end_ts
    FROM _scroll_update_input_timestamps_and_metadata
  )
>>>>>>> 883878f1
SELECT
  id,
  scroll_id,
  presented_in_frame_id,
  is_presented,
  is_janky,
<<<<<<< HEAD
=======
  is_janky_v3,
>>>>>>> 883878f1
  is_inertial,
  is_first_scroll_update_in_scroll,
  is_first_scroll_update_in_frame,
  -- -- -- -- -- -- -- -- -- -- -- -- -- -- -- -- -- -- -- -- -- -- -- -- -- --
  -- No applicable utid (duration between two threads).
  -- No applicable slice id (duration between two threads).
  generation_ts,
<<<<<<< HEAD
=======
  input_reader_processing_end_ts,
  input_dispatcher_processing_end_ts,
>>>>>>> 883878f1
  -- Flings don't have a touch move event so make GenerationToBrowserMain span
  -- all the way to the creation of the gesture scroll update.
  browser_main_received_ts - generation_ts AS generation_to_browser_main_dur,
  -- -- -- -- -- -- -- -- -- -- -- -- -- -- -- -- -- -- -- -- -- -- -- -- -- --
  browser_utid,
  touch_move_received_slice_id,
  touch_move_received_ts,
<<<<<<< HEAD
  scroll_update_created_ts - MAX(touch_move_received_ts, generation_ts)
    AS touch_move_processing_dur,
=======
  scroll_update_created_ts - max(touch_move_received_ts, generation_ts) AS touch_move_processing_dur,
>>>>>>> 883878f1
  -- -- -- -- -- -- -- -- -- -- -- -- -- -- -- -- -- -- -- -- -- -- -- -- -- --
  -- On `browser_utid`.
  scroll_update_created_slice_id,
  scroll_update_created_ts,
<<<<<<< HEAD
  scroll_update_created_end_ts - scroll_update_created_ts
    AS scroll_update_processing_dur,
=======
  scroll_update_created_end_ts - scroll_update_created_ts AS scroll_update_processing_dur,
>>>>>>> 883878f1
  -- -- -- -- -- -- -- -- -- -- -- -- -- -- -- -- -- -- -- -- -- -- -- -- -- --
  -- No applicable utid (duration between two threads).
  -- No applicable slice id (duration between two threads).
  scroll_update_created_end_ts,
  -- TODO(b:385161677): use the start
  -- of the STEP_SEND_DISPATCH_EVENT_MOJO_MESSAGE step
  -- instead of scroll_update_created_end_ts.
<<<<<<< HEAD
  MAX(compositor_dispatch_ts, scroll_update_created_end_ts)
    - scroll_update_created_end_ts
    AS browser_to_compositor_delay_dur,
=======
  max(compositor_dispatch_ts, scroll_update_created_end_ts) - scroll_update_created_end_ts AS browser_to_compositor_delay_dur,
>>>>>>> 883878f1
  -- -- -- -- -- -- -- -- -- -- -- -- -- -- -- -- -- -- -- -- -- -- -- -- -- --
  compositor_utid,
  compositor_dispatch_slice_id,
  compositor_dispatch_ts,
<<<<<<< HEAD
  compositor_dispatch_end_ts - compositor_dispatch_ts
    AS compositor_dispatch_dur,
=======
  compositor_dispatch_end_ts - compositor_dispatch_ts AS compositor_dispatch_dur,
>>>>>>> 883878f1
  -- -- -- -- -- -- -- -- -- -- -- -- -- -- -- -- -- -- -- -- -- -- -- -- -- --
  -- On `compositor_utid`.
  -- No applicable slice id (duration between two slices).
  compositor_dispatch_end_ts,
  -- TODO(b:380868337): This is sometimes negative; check/fix this.
<<<<<<< HEAD
  compositor_coalesced_input_handled_ts - compositor_dispatch_end_ts
    AS compositor_dispatch_to_coalesced_input_handled_dur,
=======
  compositor_coalesced_input_handled_ts - compositor_dispatch_end_ts AS compositor_dispatch_to_coalesced_input_handled_dur,
>>>>>>> 883878f1
  -- -- -- -- -- -- -- -- -- -- -- -- -- -- -- -- -- -- -- -- -- -- -- -- -- --
  -- On `compositor_utid`.
  compositor_coalesced_input_handled_slice_id,
  compositor_coalesced_input_handled_ts,
<<<<<<< HEAD
  compositor_coalesced_input_handled_end_ts
    - compositor_coalesced_input_handled_ts
    AS compositor_coalesced_input_handled_dur,
=======
  compositor_coalesced_input_handled_end_ts - compositor_coalesced_input_handled_ts AS compositor_coalesced_input_handled_dur,
>>>>>>> 883878f1
  -- -- -- -- -- -- -- -- -- -- -- -- -- -- -- -- -- -- -- -- -- -- -- -- -- --
  compositor_coalesced_input_handled_end_ts
FROM processed_timestamps_and_metadata;

-- Timestamps and other related information for events during the
-- frame-associated (after inputs are coalesced into a frame) stages of a
-- scroll.
<<<<<<< HEAD
CREATE PERFETTO TABLE _scroll_update_frame_timestamps_and_metadata
AS
=======
CREATE PERFETTO TABLE _scroll_update_frame_timestamps_and_metadata AS
>>>>>>> 883878f1
SELECT
  refs.scroll_update_latency_id AS id,
  refs.display_trace_id,
  -- -- -- -- -- -- -- -- -- -- -- -- -- -- -- -- -- -- -- -- -- -- -- -- -- --
  chrome_event_latency.vsync_interval_ms AS vsync_interval_ms,
  -- -- -- -- -- -- -- -- -- -- -- -- -- -- -- -- -- -- -- -- -- -- -- -- -- --
  compositor_resample_step.slice_id AS compositor_resample_slice_id,
<<<<<<< HEAD
  compositor_resample_step.task_start_time_ts
    AS compositor_resample_task_ts,
  compositor_resample_step.ts AS compositor_resample_ts,
  -- -- -- -- -- -- -- -- -- -- -- -- -- -- -- -- -- -- -- -- -- -- -- -- -- --
  compositor_receive_begin_frame_step.id
    AS compositor_receive_begin_frame_slice_id,
  compositor_receive_begin_frame_step.task_start_time_ts
    AS compositor_receive_begin_frame_task_ts,
  compositor_receive_begin_frame_step.ts
    AS compositor_receive_begin_frame_ts,
  --
  compositor_generate_compositor_frame_step.id
    AS compositor_generate_compositor_frame_slice_id,
  compositor_generate_compositor_frame_step.task_start_time_ts
    AS compositor_generate_compositor_frame_task_ts,
  compositor_generate_compositor_frame_step.ts
    AS compositor_generate_compositor_frame_ts,
  -- -- -- -- -- -- -- -- -- -- -- -- -- -- -- -- -- -- -- -- -- -- -- -- -- --
  compositor_submit_compositor_frame_step.id
    AS compositor_submit_compositor_frame_slice_id,
  compositor_submit_compositor_frame_step.ts
    AS compositor_submit_compositor_frame_ts,
  compositor_submit_compositor_frame_step.ts
    + compositor_submit_compositor_frame_step.dur
    AS compositor_submit_compositor_frame_end_ts,
  -- -- -- -- -- -- -- -- -- -- -- -- -- -- -- -- -- -- -- -- -- -- -- -- -- --
  viz_receive_compositor_frame_step.id
    AS viz_receive_compositor_frame_slice_id,
  viz_receive_compositor_frame_step.task_start_time_ts
    AS viz_receive_compositor_frame_task_ts,
  viz_receive_compositor_frame_step.ts AS viz_receive_compositor_frame_ts,
  viz_receive_compositor_frame_step.ts
    + viz_receive_compositor_frame_step.dur
    AS viz_receive_compositor_frame_end_ts,
  viz_receive_compositor_frame_step.utid AS viz_compositor_utid,
  -- -- -- -- -- -- -- -- -- -- -- -- -- -- -- -- -- -- -- -- -- -- -- -- -- --
  viz_draw_and_swap_step.id AS viz_draw_and_swap_slice_id,
  viz_draw_and_swap_step.task_start_time_ts
    AS viz_draw_and_swap_task_ts,
  viz_draw_and_swap_step.ts AS viz_draw_and_swap_ts,
  -- -- -- -- -- -- -- -- -- -- -- -- -- -- -- -- -- -- -- -- -- -- -- -- -- --
  viz_send_buffer_swap_step.id AS viz_send_buffer_swap_slice_id,
  viz_send_buffer_swap_step.ts + viz_send_buffer_swap_step.dur
    AS viz_send_buffer_swap_end_ts,
=======
  compositor_resample_step.task_start_time_ts AS compositor_resample_task_ts,
  compositor_resample_step.ts AS compositor_resample_ts,
  -- -- -- -- -- -- -- -- -- -- -- -- -- -- -- -- -- -- -- -- -- -- -- -- -- --
  compositor_receive_begin_frame_step.id AS compositor_receive_begin_frame_slice_id,
  compositor_receive_begin_frame_step.task_start_time_ts AS compositor_receive_begin_frame_task_ts,
  compositor_receive_begin_frame_step.ts AS compositor_receive_begin_frame_ts,
  --
  compositor_generate_compositor_frame_step.id AS compositor_generate_compositor_frame_slice_id,
  compositor_generate_compositor_frame_step.task_start_time_ts AS compositor_generate_compositor_frame_task_ts,
  compositor_generate_compositor_frame_step.ts AS compositor_generate_compositor_frame_ts,
  -- -- -- -- -- -- -- -- -- -- -- -- -- -- -- -- -- -- -- -- -- -- -- -- -- --
  compositor_submit_compositor_frame_step.id AS compositor_submit_compositor_frame_slice_id,
  compositor_submit_compositor_frame_step.ts AS compositor_submit_compositor_frame_ts,
  compositor_submit_compositor_frame_step.ts + compositor_submit_compositor_frame_step.dur AS compositor_submit_compositor_frame_end_ts,
  -- -- -- -- -- -- -- -- -- -- -- -- -- -- -- -- -- -- -- -- -- -- -- -- -- --
  viz_receive_compositor_frame_step.id AS viz_receive_compositor_frame_slice_id,
  viz_receive_compositor_frame_step.task_start_time_ts AS viz_receive_compositor_frame_task_ts,
  viz_receive_compositor_frame_step.ts AS viz_receive_compositor_frame_ts,
  viz_receive_compositor_frame_step.ts + viz_receive_compositor_frame_step.dur AS viz_receive_compositor_frame_end_ts,
  viz_receive_compositor_frame_step.utid AS viz_compositor_utid,
  -- -- -- -- -- -- -- -- -- -- -- -- -- -- -- -- -- -- -- -- -- -- -- -- -- --
  viz_draw_and_swap_step.id AS viz_draw_and_swap_slice_id,
  viz_draw_and_swap_step.task_start_time_ts AS viz_draw_and_swap_task_ts,
  viz_draw_and_swap_step.ts AS viz_draw_and_swap_ts,
  -- -- -- -- -- -- -- -- -- -- -- -- -- -- -- -- -- -- -- -- -- -- -- -- -- --
  viz_send_buffer_swap_step.id AS viz_send_buffer_swap_slice_id,
  viz_send_buffer_swap_step.ts + viz_send_buffer_swap_step.dur AS viz_send_buffer_swap_end_ts,
>>>>>>> 883878f1
  -- -- -- -- -- -- -- -- -- -- -- -- -- -- -- -- -- -- -- -- -- -- -- -- -- --
  viz_swap_buffers_step.id AS viz_swap_buffers_slice_id,
  viz_swap_buffers_step.task_start_time_ts AS viz_swap_buffers_task_ts,
  viz_swap_buffers_step.ts AS viz_swap_buffers_ts,
<<<<<<< HEAD
  viz_swap_buffers_step.ts + viz_swap_buffers_step.dur
    AS viz_swap_buffers_end_ts,
=======
  viz_swap_buffers_step.ts + viz_swap_buffers_step.dur AS viz_swap_buffers_end_ts,
>>>>>>> 883878f1
  viz_swap_buffers_step.utid AS viz_gpu_thread_utid,
  -- -- -- -- -- -- -- -- -- -- -- -- -- -- -- -- -- -- -- -- -- -- -- -- -- --
  chrome_event_latency.buffer_available_timestamp,
  chrome_event_latency.buffer_ready_timestamp,
  chrome_event_latency.latch_timestamp,
  chrome_event_latency.presentation_timestamp
<<<<<<< HEAD
FROM chrome_scroll_update_refs refs
LEFT JOIN chrome_event_latencies chrome_event_latency
  ON chrome_event_latency.scroll_update_id = refs.presentation_latency_id
-- -- -- -- -- -- -- -- -- -- -- -- -- -- -- -- -- -- -- -- -- -- -- -- -- -- --
LEFT JOIN chrome_input_pipeline_steps compositor_resample_step
  ON
    compositor_resample_step.latency_id = refs.presentation_latency_id
    AND compositor_resample_step.step = 'STEP_RESAMPLE_SCROLL_EVENTS'
    AND compositor_resample_step.input_type
      = 'GESTURE_SCROLL_UPDATE_EVENT'
-- -- -- -- -- -- -- -- -- -- -- -- -- -- -- -- -- -- -- -- -- -- -- -- -- -- --
LEFT JOIN
  chrome_graphics_pipeline_surface_frame_steps
    compositor_receive_begin_frame_step
  ON
    compositor_receive_begin_frame_step.surface_frame_trace_id
      = refs.surface_frame_id
    AND compositor_receive_begin_frame_step.step
      = 'STEP_RECEIVE_BEGIN_FRAME'
-- -- -- -- -- -- -- -- -- -- -- -- -- -- -- -- -- -- -- -- -- -- -- -- -- -- --
LEFT JOIN
  chrome_graphics_pipeline_surface_frame_steps
    compositor_generate_compositor_frame_step
  ON
    compositor_generate_compositor_frame_step.surface_frame_trace_id
      = refs.surface_frame_id
    AND compositor_generate_compositor_frame_step.step
      = 'STEP_GENERATE_COMPOSITOR_FRAME'
-- -- -- -- -- -- -- -- -- -- -- -- -- -- -- -- -- -- -- -- -- -- -- -- -- -- --
LEFT JOIN
  chrome_graphics_pipeline_surface_frame_steps
    compositor_submit_compositor_frame_step
  ON
    compositor_submit_compositor_frame_step.surface_frame_trace_id
      = refs.surface_frame_id
    AND compositor_submit_compositor_frame_step.step
      = 'STEP_SUBMIT_COMPOSITOR_FRAME'
-- -- -- -- -- -- -- -- -- -- -- -- -- -- -- -- -- -- -- -- -- -- -- -- -- -- --
LEFT JOIN
  chrome_graphics_pipeline_surface_frame_steps
    viz_receive_compositor_frame_step
  ON
    viz_receive_compositor_frame_step.surface_frame_trace_id
      = refs.surface_frame_id
    AND viz_receive_compositor_frame_step.step
      = 'STEP_RECEIVE_COMPOSITOR_FRAME'
-- -- -- -- -- -- -- -- -- -- -- -- -- -- -- -- -- -- -- -- -- -- -- -- -- -- --
LEFT JOIN
  chrome_graphics_pipeline_display_frame_steps viz_draw_and_swap_step
  ON
    viz_draw_and_swap_step.display_trace_id = refs.display_trace_id
    AND viz_draw_and_swap_step.step = 'STEP_DRAW_AND_SWAP'
-- -- -- -- -- -- -- -- -- -- -- -- -- -- -- -- -- -- -- -- -- -- -- -- -- -- --
LEFT JOIN
  chrome_graphics_pipeline_display_frame_steps viz_send_buffer_swap_step
  ON
    viz_send_buffer_swap_step.display_trace_id = refs.display_trace_id
    AND viz_send_buffer_swap_step.step = 'STEP_SEND_BUFFER_SWAP'
-- -- -- -- -- -- -- -- -- -- -- -- -- -- -- -- -- -- -- -- -- -- -- -- -- -- --
LEFT JOIN chrome_graphics_pipeline_display_frame_steps viz_swap_buffers_step
  ON
    viz_swap_buffers_step.display_trace_id = refs.display_trace_id
    AND viz_swap_buffers_step.step = 'STEP_BUFFER_SWAP_POST_SUBMIT'
-- Filter out inputs which were coalesced into a different frame (so that rows
-- of this table correspond to frames).
WHERE refs.scroll_update_latency_id = refs.presentation_latency_id;

-- Timestamps and durations for the frame-associated (after coalescing inputs
-- into a frame) stages of a scroll.
CREATE PERFETTO TABLE chrome_scroll_update_frame_pipeline(
=======
FROM chrome_scroll_update_refs AS refs
LEFT JOIN chrome_event_latencies AS chrome_event_latency
  ON chrome_event_latency.scroll_update_id = refs.presentation_latency_id
-- -- -- -- -- -- -- -- -- -- -- -- -- -- -- -- -- -- -- -- -- -- -- -- -- -- --
LEFT JOIN chrome_input_pipeline_steps AS compositor_resample_step
  ON compositor_resample_step.latency_id = refs.presentation_latency_id
  AND compositor_resample_step.step = 'STEP_RESAMPLE_SCROLL_EVENTS'
  AND compositor_resample_step.input_type = 'GESTURE_SCROLL_UPDATE_EVENT'
-- -- -- -- -- -- -- -- -- -- -- -- -- -- -- -- -- -- -- -- -- -- -- -- -- -- --
LEFT JOIN chrome_graphics_pipeline_surface_frame_steps AS compositor_receive_begin_frame_step
  ON compositor_receive_begin_frame_step.surface_frame_trace_id = refs.surface_frame_id
  AND compositor_receive_begin_frame_step.step = 'STEP_RECEIVE_BEGIN_FRAME'
-- -- -- -- -- -- -- -- -- -- -- -- -- -- -- -- -- -- -- -- -- -- -- -- -- -- --
LEFT JOIN chrome_graphics_pipeline_surface_frame_steps AS compositor_generate_compositor_frame_step
  ON compositor_generate_compositor_frame_step.surface_frame_trace_id = refs.surface_frame_id
  AND compositor_generate_compositor_frame_step.step = 'STEP_GENERATE_COMPOSITOR_FRAME'
-- -- -- -- -- -- -- -- -- -- -- -- -- -- -- -- -- -- -- -- -- -- -- -- -- -- --
LEFT JOIN chrome_graphics_pipeline_surface_frame_steps AS compositor_submit_compositor_frame_step
  ON compositor_submit_compositor_frame_step.surface_frame_trace_id = refs.surface_frame_id
  AND compositor_submit_compositor_frame_step.step = 'STEP_SUBMIT_COMPOSITOR_FRAME'
-- -- -- -- -- -- -- -- -- -- -- -- -- -- -- -- -- -- -- -- -- -- -- -- -- -- --
LEFT JOIN chrome_graphics_pipeline_surface_frame_steps AS viz_receive_compositor_frame_step
  ON viz_receive_compositor_frame_step.surface_frame_trace_id = refs.surface_frame_id
  AND viz_receive_compositor_frame_step.step = 'STEP_RECEIVE_COMPOSITOR_FRAME'
-- -- -- -- -- -- -- -- -- -- -- -- -- -- -- -- -- -- -- -- -- -- -- -- -- -- --
LEFT JOIN chrome_graphics_pipeline_display_frame_steps AS viz_draw_and_swap_step
  ON viz_draw_and_swap_step.display_trace_id = refs.display_trace_id
  AND viz_draw_and_swap_step.step = 'STEP_DRAW_AND_SWAP'
-- -- -- -- -- -- -- -- -- -- -- -- -- -- -- -- -- -- -- -- -- -- -- -- -- -- --
LEFT JOIN chrome_graphics_pipeline_display_frame_steps AS viz_send_buffer_swap_step
  ON viz_send_buffer_swap_step.display_trace_id = refs.display_trace_id
  AND viz_send_buffer_swap_step.step = 'STEP_SEND_BUFFER_SWAP'
-- -- -- -- -- -- -- -- -- -- -- -- -- -- -- -- -- -- -- -- -- -- -- -- -- -- --
LEFT JOIN chrome_graphics_pipeline_display_frame_steps AS viz_swap_buffers_step
  ON viz_swap_buffers_step.display_trace_id = refs.display_trace_id
  AND viz_swap_buffers_step.step = 'STEP_BUFFER_SWAP_POST_SUBMIT'
-- Filter out inputs which were coalesced into a different frame (so that rows
-- of this table correspond to frames).
WHERE
  refs.scroll_update_latency_id = refs.presentation_latency_id;

-- Timestamps and durations for the frame-associated (after coalescing inputs
-- into a frame) stages of a scroll.
CREATE PERFETTO TABLE chrome_scroll_update_frame_pipeline (
>>>>>>> 883878f1
  -- Id of the `LatencyInfo.Flow` slices corresponding to this scroll event.
  id LONG,
  -- Id of the aggregated frame this scroll update was presented in.
  display_trace_id LONG,
  -- Vsync interval (in milliseconds).
  vsync_interval_ms DOUBLE,
  -- Slice id for the `STEP_RESAMPLE_SCROLL_EVENTS` slice.
  compositor_resample_slice_id LONG,
  -- Timestamp for the `STEP_RESAMPLE_SCROLL_EVENTS` slice.
  compositor_resample_ts TIMESTAMP,
  -- Timestamp for the `STEP_RECEIVE_BEGIN_FRAME` slice or the
  -- containing task (if available).
  compositor_receive_begin_frame_ts TIMESTAMP,
  -- Slice id for the `STEP_GENERATE_COMPOSITOR_FRAME` slice.
  compositor_generate_compositor_frame_slice_id LONG,
  -- Timestamp for the `STEP_GENERATE_COMPOSITOR_FRAME` slice or the
  -- containing task (if available).
  compositor_generate_compositor_frame_ts TIMESTAMP,
  -- Duration between generating and submitting the compositor frame.
  compositor_generate_frame_to_submit_frame_dur DURATION,
  -- Slice id for the `STEP_SUBMIT_COMPOSITOR_FRAME` slice.
  compositor_submit_compositor_frame_slice_id LONG,
  -- Timestamp for the `STEP_SUBMIT_COMPOSITOR_FRAME` slice.
  compositor_submit_compositor_frame_ts TIMESTAMP,
  -- Duration for submitting the compositor frame (to viz).
  compositor_submit_frame_dur DURATION,
  -- End timestamp for the `STEP_SUBMIT_COMPOSITOR_FRAME` slice.
  compositor_submit_compositor_frame_end_ts TIMESTAMP,
  -- Delay when a compositor frame is sent from the renderer to viz.
  compositor_to_viz_delay_dur DURATION,
  -- Utid for the viz compositor thread.
  viz_compositor_utid LONG,
  -- Slice id for the `STEP_RECEIVE_COMPOSITOR_FRAME` slice.
  viz_receive_compositor_frame_slice_id LONG,
  -- Timestamp for the `STEP_RECEIVE_COMPOSITOR_FRAME` slice or the
  -- containing task (if available).
  viz_receive_compositor_frame_ts TIMESTAMP,
  -- Duration of the viz work done on receiving the compositor frame.
  viz_receive_compositor_frame_dur DURATION,
  -- End timestamp for the `STEP_RECEIVE_COMPOSITOR_FRAME` slice.
  viz_receive_compositor_frame_end_ts TIMESTAMP,
  -- Duration between viz receiving the compositor frame to frame draw.
  viz_wait_for_draw_dur DURATION,
  -- Slice id for the `STEP_DRAW_AND_SWAP` slice.
  viz_draw_and_swap_slice_id LONG,
  -- Timestamp for the `STEP_DRAW_AND_SWAP` slice or the
  -- containing task (if available).
  viz_draw_and_swap_ts TIMESTAMP,
  -- Duration for the viz drawing/swapping work for this frame.
  viz_draw_and_swap_dur DURATION,
  -- Slice id for the `STEP_SEND_BUFFER_SWAP` slice.
  viz_send_buffer_swap_slice_id LONG,
  -- End timestamp for the `STEP_SEND_BUFFER_SWAP` slice.
  viz_send_buffer_swap_end_ts TIMESTAMP,
  -- Delay between viz work on compositor thread and `CompositorGpuThread`.
  viz_to_gpu_delay_dur DURATION,
  -- Utid for the viz `CompositorGpuThread`.
  viz_gpu_thread_utid LONG,
  -- Slice id for the `STEP_BUFFER_SWAP_POST_SUBMIT` slice.
  viz_swap_buffers_slice_id LONG,
  -- Timestamp for the `STEP_BUFFER_SWAP_POST_SUBMIT` slice or the
  -- containing task (if available).
  viz_swap_buffers_ts TIMESTAMP,
  -- Duration of frame buffer swapping work on viz.
  viz_swap_buffers_dur DURATION,
  -- End timestamp for the `STEP_BUFFER_SWAP_POST_SUBMIT` slice.
  viz_swap_buffers_end_ts TIMESTAMP,
  -- Duration of `EventLatency`'s `BufferReadyToLatch` step.
  viz_swap_buffers_to_latch_dur DURATION,
  -- Timestamp for `EventLatency`'s `LatchToSwapEnd` step.
  latch_timestamp TIMESTAMP,
  -- Duration of either `EventLatency`'s `LatchToSwapEnd` +
  -- `SwapEndToPresentationCompositorFrame` steps or its `LatchToPresentation`
  -- step.
  viz_latch_to_presentation_dur DURATION,
  -- Presentation timestamp for the frame.
  presentation_timestamp TIMESTAMP
) AS
WITH
<<<<<<< HEAD
processed_timestamps_and_metadata AS (
  SELECT
    id,
    display_trace_id,
    vsync_interval_ms,
    -- -- -- -- -- -- -- -- -- -- -- -- -- -- -- -- -- -- -- -- -- -- -- -- -- --
    -- Ids
    compositor_resample_slice_id,
    -- Timestamps
    COALESCE(
      compositor_resample_task_ts,
      compositor_resample_ts) AS compositor_resample_ts,
    -- -- -- -- -- -- -- -- -- -- -- -- -- -- -- -- -- -- -- -- -- -- -- -- -- --
    -- Ids
    compositor_receive_begin_frame_slice_id,
    -- Timestamps
    COALESCE(
      compositor_receive_begin_frame_task_ts,
      compositor_receive_begin_frame_ts)
      AS compositor_receive_begin_frame_ts,
    -- -- -- -- -- -- -- -- -- -- -- -- -- -- -- -- -- -- -- -- -- -- -- -- -- --
    -- Ids
    compositor_generate_compositor_frame_slice_id,
    -- Timestamps
    COALESCE(
      compositor_generate_compositor_frame_task_ts,
      compositor_generate_compositor_frame_ts)
      AS compositor_generate_compositor_frame_ts,
    -- -- -- -- -- -- -- -- -- -- -- -- -- -- -- -- -- -- -- -- -- -- -- -- -- --
    -- Ids
    compositor_submit_compositor_frame_slice_id,
    -- Timestamps
    compositor_submit_compositor_frame_ts,
    compositor_submit_compositor_frame_end_ts,
    -- -- -- -- -- -- -- -- -- -- -- -- -- -- -- -- -- -- -- -- -- -- -- -- -- --
    -- Ids
    viz_compositor_utid,
    viz_receive_compositor_frame_slice_id,
    -- Timestamps
    COALESCE(
      viz_receive_compositor_frame_task_ts, viz_receive_compositor_frame_ts)
      AS viz_receive_compositor_frame_ts,
    viz_receive_compositor_frame_end_ts,
    -- -- -- -- -- -- -- -- -- -- -- -- -- -- -- -- -- -- -- -- -- -- -- -- -- --
    -- Ids
    viz_draw_and_swap_slice_id,
    -- Timestamps
    COALESCE(viz_draw_and_swap_task_ts, viz_draw_and_swap_ts)
      AS viz_draw_and_swap_ts,
    -- -- -- -- -- -- -- -- -- -- -- -- -- -- -- -- -- -- -- -- -- -- -- -- -- --
    -- Ids
    viz_send_buffer_swap_slice_id,
    -- Timestamps
    viz_send_buffer_swap_end_ts,
    -- -- -- -- -- -- -- -- -- -- -- -- -- -- -- -- -- -- -- -- -- -- -- -- -- --
    -- Ids
    viz_gpu_thread_utid,
    viz_swap_buffers_slice_id,
    -- Timestamps
    COALESCE(viz_swap_buffers_task_ts, viz_swap_buffers_ts)
      AS viz_swap_buffers_ts,
    viz_swap_buffers_end_ts,
    -- -- -- -- -- -- -- -- -- -- -- -- -- -- -- -- -- -- -- -- -- -- -- -- -- --
    -- Timestamps
    latch_timestamp,
    presentation_timestamp
  FROM _scroll_update_frame_timestamps_and_metadata
)
=======
  processed_timestamps_and_metadata AS (
    SELECT
      id,
      display_trace_id,
      vsync_interval_ms,
      -- -- -- -- -- -- -- -- -- -- -- -- -- -- -- -- -- -- -- -- -- -- -- -- -- --
      -- Ids
      compositor_resample_slice_id,
      -- Timestamps
      coalesce(compositor_resample_task_ts, compositor_resample_ts) AS compositor_resample_ts,
      -- -- -- -- -- -- -- -- -- -- -- -- -- -- -- -- -- -- -- -- -- -- -- -- -- --
      -- Ids
      compositor_receive_begin_frame_slice_id,
      -- Timestamps
      coalesce(compositor_receive_begin_frame_task_ts, compositor_receive_begin_frame_ts) AS compositor_receive_begin_frame_ts,
      -- -- -- -- -- -- -- -- -- -- -- -- -- -- -- -- -- -- -- -- -- -- -- -- -- --
      -- Ids
      compositor_generate_compositor_frame_slice_id,
      -- Timestamps
      coalesce(
        compositor_generate_compositor_frame_task_ts,
        compositor_generate_compositor_frame_ts
      ) AS compositor_generate_compositor_frame_ts,
      -- -- -- -- -- -- -- -- -- -- -- -- -- -- -- -- -- -- -- -- -- -- -- -- -- --
      -- Ids
      compositor_submit_compositor_frame_slice_id,
      -- Timestamps
      compositor_submit_compositor_frame_ts,
      compositor_submit_compositor_frame_end_ts,
      -- -- -- -- -- -- -- -- -- -- -- -- -- -- -- -- -- -- -- -- -- -- -- -- -- --
      -- Ids
      viz_compositor_utid,
      viz_receive_compositor_frame_slice_id,
      -- Timestamps
      coalesce(viz_receive_compositor_frame_task_ts, viz_receive_compositor_frame_ts) AS viz_receive_compositor_frame_ts,
      viz_receive_compositor_frame_end_ts,
      -- -- -- -- -- -- -- -- -- -- -- -- -- -- -- -- -- -- -- -- -- -- -- -- -- --
      -- Ids
      viz_draw_and_swap_slice_id,
      -- Timestamps
      coalesce(viz_draw_and_swap_task_ts, viz_draw_and_swap_ts) AS viz_draw_and_swap_ts,
      -- -- -- -- -- -- -- -- -- -- -- -- -- -- -- -- -- -- -- -- -- -- -- -- -- --
      -- Ids
      viz_send_buffer_swap_slice_id,
      -- Timestamps
      viz_send_buffer_swap_end_ts,
      -- -- -- -- -- -- -- -- -- -- -- -- -- -- -- -- -- -- -- -- -- -- -- -- -- --
      -- Ids
      viz_gpu_thread_utid,
      viz_swap_buffers_slice_id,
      -- Timestamps
      coalesce(viz_swap_buffers_task_ts, viz_swap_buffers_ts) AS viz_swap_buffers_ts,
      viz_swap_buffers_end_ts,
      -- -- -- -- -- -- -- -- -- -- -- -- -- -- -- -- -- -- -- -- -- -- -- -- -- --
      -- Timestamps
      latch_timestamp,
      presentation_timestamp
    FROM _scroll_update_frame_timestamps_and_metadata
  )
>>>>>>> 883878f1
SELECT
  id,
  display_trace_id,
  -- TODO(b:381062412): This is sometimes unexpectedly 0; check/fix this.
  vsync_interval_ms,
  -- -- -- -- -- -- -- -- -- -- -- -- -- -- -- -- -- -- -- -- -- -- -- -- -- --
  -- On `compositor_utid`.
  compositor_resample_slice_id,
  compositor_resample_ts,
  -- -- -- -- -- -- -- -- -- -- -- -- -- -- -- -- -- -- -- -- -- -- -- -- -- --
  -- On `compositor_utid`.
  compositor_receive_begin_frame_ts,
  -- -- -- -- -- -- -- -- -- -- -- -- -- -- -- -- -- -- -- -- -- -- -- -- -- --
  -- On `compositor_utid`.
  compositor_generate_compositor_frame_slice_id,
  -- TODO(b:380868337): This is sometimes unexpectedly null; check/fix this.
  compositor_generate_compositor_frame_ts,
<<<<<<< HEAD
  compositor_submit_compositor_frame_ts
    - compositor_generate_compositor_frame_ts
    AS compositor_generate_frame_to_submit_frame_dur,
=======
  compositor_submit_compositor_frame_ts - compositor_generate_compositor_frame_ts AS compositor_generate_frame_to_submit_frame_dur,
>>>>>>> 883878f1
  -- -- -- -- -- -- -- -- -- -- -- -- -- -- -- -- -- -- -- -- -- -- -- -- -- --
  -- On `compositor_utid`.
  compositor_submit_compositor_frame_slice_id,
  compositor_submit_compositor_frame_ts,
<<<<<<< HEAD
  compositor_submit_compositor_frame_end_ts
    - compositor_submit_compositor_frame_ts AS compositor_submit_frame_dur,
=======
  compositor_submit_compositor_frame_end_ts - compositor_submit_compositor_frame_ts AS compositor_submit_frame_dur,
>>>>>>> 883878f1
  -- -- -- -- -- -- -- -- -- -- -- -- -- -- -- -- -- -- -- -- -- -- -- -- -- --
  -- No applicable utid (duration between two threads).
  -- No applicable slice id (duration between two threads).
  compositor_submit_compositor_frame_end_ts,
  -- TODO(b:380868337): This is sometimes negative; check/fix this.
<<<<<<< HEAD
  viz_receive_compositor_frame_ts - compositor_submit_compositor_frame_end_ts
    AS compositor_to_viz_delay_dur,
=======
  viz_receive_compositor_frame_ts - compositor_submit_compositor_frame_end_ts AS compositor_to_viz_delay_dur,
>>>>>>> 883878f1
  -- -- -- -- -- -- -- -- -- -- -- -- -- -- -- -- -- -- -- -- -- -- -- -- -- --
  viz_compositor_utid,
  viz_receive_compositor_frame_slice_id,
  viz_receive_compositor_frame_ts,
<<<<<<< HEAD
  viz_receive_compositor_frame_end_ts - viz_receive_compositor_frame_ts
    AS viz_receive_compositor_frame_dur,
=======
  viz_receive_compositor_frame_end_ts - viz_receive_compositor_frame_ts AS viz_receive_compositor_frame_dur,
>>>>>>> 883878f1
  -- -- -- -- -- -- -- -- -- -- -- -- -- -- -- -- -- -- -- -- -- -- -- -- -- --
  -- On `viz_compositor_utid`.
  -- No applicable slice id (duration between two slices).
  viz_receive_compositor_frame_end_ts,
<<<<<<< HEAD
  viz_draw_and_swap_ts - viz_receive_compositor_frame_end_ts
    AS viz_wait_for_draw_dur,
=======
  viz_draw_and_swap_ts - viz_receive_compositor_frame_end_ts AS viz_wait_for_draw_dur,
>>>>>>> 883878f1
  -- -- -- -- -- -- -- -- -- -- -- -- -- -- -- -- -- -- -- -- -- -- -- -- -- --
  -- On `viz_compositor_utid`.
  viz_draw_and_swap_slice_id,
  viz_draw_and_swap_ts,
  viz_send_buffer_swap_end_ts - viz_draw_and_swap_ts AS viz_draw_and_swap_dur,
  -- -- -- -- -- -- -- -- -- -- -- -- -- -- -- -- -- -- -- -- -- -- -- -- -- --
  -- No applicable utid (duration between two threads).
  viz_send_buffer_swap_slice_id,
  viz_send_buffer_swap_end_ts,
  viz_swap_buffers_ts - viz_send_buffer_swap_end_ts AS viz_to_gpu_delay_dur,
  -- -- -- -- -- -- -- -- -- -- -- -- -- -- -- -- -- -- -- -- -- -- -- -- -- --
  viz_gpu_thread_utid,
  viz_swap_buffers_slice_id,
  viz_swap_buffers_ts,
  viz_swap_buffers_end_ts - viz_swap_buffers_ts AS viz_swap_buffers_dur,
  -- -- -- -- -- -- -- -- -- -- -- -- -- -- -- -- -- -- -- -- -- -- -- -- -- --
  viz_swap_buffers_end_ts,
  latch_timestamp - viz_swap_buffers_end_ts AS viz_swap_buffers_to_latch_dur,
  -- -- -- -- -- -- -- -- -- -- -- -- -- -- -- -- -- -- -- -- -- -- -- -- -- --
  latch_timestamp,
  presentation_timestamp - latch_timestamp AS viz_latch_to_presentation_dur,
  -- -- -- -- -- -- -- -- -- -- -- -- -- -- -- -- -- -- -- -- -- -- -- -- -- --
  presentation_timestamp
FROM processed_timestamps_and_metadata;

-- Defines slices for all of the individual scrolls in a trace based on the
-- LatencyInfo-based scroll definition.
--
-- NOTE: this view of top level scrolls is based on the LatencyInfo definition
-- of a scroll, which differs subtly from the definition based on
-- EventLatencies.
-- TODO(b/278684408): add support for tracking scrolls across multiple Chrome/
-- WebView instances. Currently gesture_scroll_id unique within an instance, but
-- is not unique across multiple instances. Switching to an EventLatency based
-- definition of scrolls should resolve this.
<<<<<<< HEAD
CREATE PERFETTO TABLE chrome_scrolls(
=======
CREATE PERFETTO TABLE chrome_scrolls (
>>>>>>> 883878f1
  -- The unique identifier of the scroll.
  id LONG,
  -- The start timestamp of the scroll.
  ts TIMESTAMP,
  -- The duration of the scroll.
  dur DURATION,
  -- The earliest timestamp of the EventLatency slice of the GESTURE_SCROLL_BEGIN type for the
  -- corresponding scroll id.
  gesture_scroll_begin_ts TIMESTAMP,
  -- The earliest timestamp of the EventLatency slice of the GESTURE_SCROLL_END type /
  -- the latest timestamp of the EventLatency slice of the GESTURE_SCROLL_UPDATE type for the
  -- corresponding scroll id.
  gesture_scroll_end_ts TIMESTAMP
) AS
SELECT
  scroll_id AS id,
<<<<<<< HEAD
  MIN(ts) AS ts,
=======
  min(ts) AS ts,
>>>>>>> 883878f1
  cast_int!(MAX(ts + dur) - MIN(ts)) AS dur,
  -- TODO(b:389055670): Remove this once the UI doesn't rely on it.
  NULL AS gesture_scroll_begin_ts,
  NULL AS gesture_scroll_end_ts
FROM chrome_gesture_scroll_updates
<<<<<<< HEAD
GROUP BY scroll_id;
=======
GROUP BY
  scroll_id;
>>>>>>> 883878f1

-- Timestamps and durations for the critical path stages during scrolling.
-- This table covers both the input-associated (before coalescing inputs into a
-- frame) and frame-associated (after coalescing inputs into a frame) stages of
-- a scroll:
--
--                              ...
--                               |
--                +--------------+--------------+
--                |                             |
--                V                             V
--   +-------------------------+   +-------------------------+
--   | _scroll_update_INPUT_   |   | _scroll_update_FRAME_   |
--   | timestamps_and_metadata |   | timestamps_and_metadata |
--   +------------+------------+   +------------+------------+
--                |                             |
--                V                             V
--    +-----------------------+     +-----------------------+
--    | chrome_scroll_update_ |     | chrome_scroll_update_ |
--    |     INPUT_pipeline    |     |     FRAME_pipeline    |
--    +-----------+-----------+     +-----------+-----------+
--                |                             |
--                +--------------+--------------+
--                               |
--                               V
--                 +---------------------------+
--                 | chrome_scroll_update_info |
--                 +---------------------------+
<<<<<<< HEAD
CREATE PERFETTO TABLE chrome_scroll_update_info(
=======
CREATE PERFETTO TABLE chrome_scroll_update_info (
>>>>>>> 883878f1
  -- Id of the `LatencyInfo.Flow` slices corresponding to this scroll event.
  id LONG,
  -- Id (`LatencyInfo.ID`) of the previous input in this scroll.
  previous_input_id LONG,
  -- Id (`display_trace_id`) of the aggregated frame which this scroll update
  -- was presented in.
  frame_display_id LONG,
  -- Vsync interval (in milliseconds).
  vsync_interval_ms DOUBLE,
  -- Whether this input event was presented.
  is_presented BOOL,
<<<<<<< HEAD
  -- Whether the corresponding frame is janky. This comes directly from
  -- `perfetto.protos.EventLatency`.
  is_janky BOOL,
=======
  -- Whether the corresponding frame is janky based on the
  -- Event.ScrollJank.DelayedFramesPercentage.FixedWindow metric. This comes
  -- directly from `perfetto.protos.EventLatency.is_janky_scrolled_frame`.
  is_janky BOOL,
  -- Whether the corresponding frame is janky based on the
  -- Event.ScrollJank.DelayedFramesPercentage.FixedWindow3 metric. This comes
  -- directly from `perfetto.protos.EventLatency.is_janky_scrolled_frame_v3`.
  is_janky_v3 BOOL,
>>>>>>> 883878f1
  -- Whether the corresponding scroll is inertial (fling).
  -- If this is `true`, "generation" and "touch_move" related timestamps and
  -- durations will be null.
  is_inertial BOOL,
  -- Whether this is the first update in a scroll.
  -- First scroll update can never be janky.
  is_first_scroll_update_in_scroll BOOL,
  -- Whether this is the first input that was presented in the frame.
  is_first_scroll_update_in_frame BOOL,
  -- Duration from the start of the browser process to the first
  -- input generation timestamp.
  browser_uptime_dur DURATION,
  -- Input generation timestamp (from the Android system).
  generation_ts TIMESTAMP,
<<<<<<< HEAD
  -- Duration from the generation timestamp fo the previous input to
=======
  -- Duration from the generation timestamp to the end of InputReader's work.
  -- Only populated when atrace 'input' category is enabled.
  input_reader_dur DURATION,
  -- Duration of InputDispatcher's work.
  -- Only populated when atrace 'input' category is enabled.
  input_dispatcher_dur DURATION,
  -- Duration from the generation timestamp for the previous input to
>>>>>>> 883878f1
  -- this input's generation timestamp.
  since_previous_generation_dur DURATION,
  -- Duration from input generation to when the browser received the input.
  generation_to_browser_main_dur DURATION,
  -- Utid for the browser main thread.
  browser_utid LONG,
  -- Slice id for the `STEP_SEND_INPUT_EVENT_UI` slice for the touch move.
  touch_move_received_slice_id LONG,
  -- Timestamp for the `STEP_SEND_INPUT_EVENT_UI` slice for the touch move.
  touch_move_received_ts TIMESTAMP,
  -- Duration for processing  a `TouchMove` event.
  touch_move_processing_dur DURATION,
  -- Slice id for the `STEP_SEND_INPUT_EVENT_UI` slice for the gesture scroll.
  scroll_update_created_slice_id LONG,
  -- Timestamp for the `STEP_SEND_INPUT_EVENT_UI` slice for the gesture scroll.
  scroll_update_created_ts TIMESTAMP,
  -- Duration for creating a `GestureScrollUpdate` from a `TouchMove` event.
  scroll_update_processing_dur DURATION,
  -- End timestamp for the `STEP_SEND_INPUT_EVENT_UI` slice for the above.
  scroll_update_created_end_ts TIMESTAMP,
  -- Duration between the browser and compositor dispatch.
  browser_to_compositor_delay_dur DURATION,
  -- Utid for the renderer compositor thread.
  compositor_utid LONG,
  -- Slice id for the `STEP_HANDLE_INPUT_EVENT_IMPL` slice.
  compositor_dispatch_slice_id LONG,
  -- Timestamp for the `STEP_HANDLE_INPUT_EVENT_IMPL` slice or the
  -- containing task (if available).
  compositor_dispatch_ts TIMESTAMP,
  -- Duration for the compositor dispatch itself.
  compositor_dispatch_dur DURATION,
  -- End timestamp for the `STEP_HANDLE_INPUT_EVENT_IMPL` slice.
  compositor_dispatch_end_ts TIMESTAMP,
  -- Duration between compositor dispatch and input resampling work.
  compositor_dispatch_to_on_begin_frame_delay_dur DURATION,
  -- Slice id for the `STEP_RESAMPLE_SCROLL_EVENTS` slice.
  compositor_resample_slice_id LONG,
  -- Slice id for the `STEP_DID_HANDLE_INPUT_AND_OVERSCROLL` slice.
  compositor_coalesced_input_handled_slice_id LONG,
  -- Start timestamp for work done on the input during "OnBeginFrame".
  compositor_on_begin_frame_ts TIMESTAMP,
  -- Duration of the "OnBeginFrame" work for this input.
  compositor_on_begin_frame_dur DURATION,
  -- End timestamp for work done on the input during "OnBeginFrame".
  compositor_on_begin_frame_end_ts TIMESTAMP,
  -- Delay until the compositor work for generating the frame begins.
  compositor_on_begin_frame_to_generation_delay_dur DURATION,
  -- Slice id for the `STEP_GENERATE_COMPOSITOR_FRAME` slice.
  compositor_generate_compositor_frame_slice_id LONG,
  -- Timestamp for the `STEP_GENERATE_COMPOSITOR_FRAME` slice or the
  -- containing task (if available).
  compositor_generate_compositor_frame_ts TIMESTAMP,
  -- Duration between generating and submitting the compositor frame.
  compositor_generate_frame_to_submit_frame_dur DURATION,
  -- Slice id for the `STEP_SUBMIT_COMPOSITOR_FRAME` slice.
  compositor_submit_compositor_frame_slice_id LONG,
  -- Timestamp for the `STEP_SUBMIT_COMPOSITOR_FRAME` slice.
  compositor_submit_compositor_frame_ts TIMESTAMP,
  -- Duration for submitting the compositor frame (to viz).
  compositor_submit_frame_dur DURATION,
  -- End timestamp for the `STEP_SUBMIT_COMPOSITOR_FRAME` slice.
  compositor_submit_compositor_frame_end_ts TIMESTAMP,
  -- Delay when a compositor frame is sent from the renderer to viz.
  compositor_to_viz_delay_dur DURATION,
  -- Utid for the viz compositor thread.
  viz_compositor_utid LONG,
  -- Slice id for the `STEP_RECEIVE_COMPOSITOR_FRAME` slice.
  viz_receive_compositor_frame_slice_id LONG,
  -- Timestamp for the `STEP_RECEIVE_COMPOSITOR_FRAME` slice or the
  -- containing task (if available).
  viz_receive_compositor_frame_ts TIMESTAMP,
  -- Duration of the viz work done on receiving the compositor frame.
  viz_receive_compositor_frame_dur DURATION,
  -- End timestamp for the `STEP_RECEIVE_COMPOSITOR_FRAME` slice.
  viz_receive_compositor_frame_end_ts TIMESTAMP,
  -- Duration between viz receiving the compositor frame to frame draw.
  viz_wait_for_draw_dur DURATION,
  -- Slice id for the `STEP_DRAW_AND_SWAP` slice.
  viz_draw_and_swap_slice_id LONG,
  -- Timestamp for the `STEP_DRAW_AND_SWAP` slice or the
  -- containing task (if available).
  viz_draw_and_swap_ts TIMESTAMP,
  -- Duration for the viz drawing/swapping work for this frame.
  viz_draw_and_swap_dur DURATION,
  -- Slice id for the `STEP_SEND_BUFFER_SWAP` slice.
  viz_send_buffer_swap_slice_id LONG,
  -- End timestamp for the `STEP_SEND_BUFFER_SWAP` slice.
  viz_send_buffer_swap_end_ts TIMESTAMP,
  -- Delay between viz work on compositor thread and `CompositorGpuThread`.
  viz_to_gpu_delay_dur DURATION,
  -- Utid for the viz `CompositorGpuThread`.
  viz_gpu_thread_utid LONG,
  -- Slice id for the `STEP_BUFFER_SWAP_POST_SUBMIT` slice.
  viz_swap_buffers_slice_id LONG,
  -- Timestamp for the `STEP_BUFFER_SWAP_POST_SUBMIT` slice or the
  -- containing task (if available).
  viz_swap_buffers_ts TIMESTAMP,
  -- Duration of frame buffer swapping work on viz.
  viz_swap_buffers_dur DURATION,
  -- End timestamp for the `STEP_BUFFER_SWAP_POST_SUBMIT` slice.
  viz_swap_buffers_end_ts TIMESTAMP,
  -- Duration of `EventLatency`'s `BufferReadyToLatch` step.
  viz_swap_buffers_to_latch_dur DURATION,
  -- Timestamp for `EventLatency`'s `LatchToSwapEnd` step.
  latch_timestamp TIMESTAMP,
  -- Duration of either `EventLatency`'s `LatchToSwapEnd` +
  -- `SwapEndToPresentationCompositorFrame` steps or its `LatchToPresentation`
  -- step.
  viz_latch_to_presentation_dur DURATION,
  -- Presentation timestamp for the frame.
<<<<<<< HEAD
  presentation_timestamp TIMESTAMP)
AS
SELECT
  input.id,
  LAG(input.id) OVER (
    PARTITION BY input.scroll_id ORDER BY input.generation_ts)
    AS previous_input_id,
  frame.display_trace_id AS frame_display_id,
  -- TODO(b:381062412): This is sometimes unexpectedly 0; check/fix this.
  frame.vsync_interval_ms,
  input.is_presented,
  input.is_janky,
  input.is_inertial,
  input.is_first_scroll_update_in_scroll,
  input.is_first_scroll_update_in_frame,
  generation_ts - browser_process.start_ts
    AS browser_uptime_dur,
  -- -- -- -- -- -- -- -- -- -- -- -- -- -- -- -- -- -- -- -- -- -- -- -- -- --
  -- No applicable utid (duration between two threads).
  -- No applicable slice id (duration between two threads).
  input.generation_ts,
  input.generation_ts - LAG(input.generation_ts) OVER (
    PARTITION BY input.scroll_id ORDER BY input.generation_ts)
    AS since_previous_generation_dur,
  input.generation_to_browser_main_dur,
  -- -- -- -- -- -- -- -- -- -- -- -- -- -- -- -- -- -- -- -- -- -- -- -- -- --
  input.browser_utid,
  input.touch_move_received_slice_id,
  input.touch_move_received_ts,
  input.touch_move_processing_dur,
  -- -- -- -- -- -- -- -- -- -- -- -- -- -- -- -- -- -- -- -- -- -- -- -- -- --
  -- On `browser_utid`.
  input.scroll_update_created_slice_id,
  input.scroll_update_created_ts,
  input.scroll_update_processing_dur,
  -- -- -- -- -- -- -- -- -- -- -- -- -- -- -- -- -- -- -- -- -- -- -- -- -- --
  -- No applicable utid (duration between two threads).
  -- No applicable slice id (duration between two threads).
  input.scroll_update_created_end_ts,
  -- TODO(b:380868337): This is sometimes negative; check/fix this.
  input.browser_to_compositor_delay_dur,
  -- -- -- -- -- -- -- -- -- -- -- -- -- -- -- -- -- -- -- -- -- -- -- -- -- --
  input.compositor_utid,
  input.compositor_dispatch_slice_id,
  input.compositor_dispatch_ts,
  input.compositor_dispatch_dur,
  -- -- -- -- -- -- -- -- -- -- -- -- -- -- -- -- -- -- -- -- -- -- -- -- -- --
  -- On `compositor_utid`.
  -- No applicable slice id (duration between two slices).
  input.compositor_dispatch_end_ts,
  -- TODO(b:380868337): This is sometimes negative; check/fix this.
  -- TODO(b:381273884): use frame.compositor_receive_begin_frame_ts instead of
  -- input.compositor_dispatch_end_ts.
  COALESCE(
    frame.compositor_resample_ts,
    input.compositor_coalesced_input_handled_ts
  ) - input.compositor_dispatch_end_ts
    AS compositor_dispatch_to_on_begin_frame_delay_dur,
  -- -- -- -- -- -- -- -- -- -- -- -- -- -- -- -- -- -- -- -- -- -- -- -- -- --
  -- On `compositor_utid`.
  -- `compositor_on_begin_frame_dur` can depend on two slices.
  frame.compositor_resample_slice_id,
  input.compositor_coalesced_input_handled_slice_id,
  COALESCE(
    frame.compositor_resample_ts,
    input.compositor_coalesced_input_handled_ts
  ) AS compositor_on_begin_frame_ts,
  input.compositor_coalesced_input_handled_end_ts - COALESCE(
    frame.compositor_resample_ts,
    input.compositor_coalesced_input_handled_ts
  ) AS compositor_on_begin_frame_dur,
  -- -- -- -- -- -- -- -- -- -- -- -- -- -- -- -- -- -- -- -- -- -- -- -- -- --
  -- On `compositor_utid`.
  -- No applicable slice id (duration between two slices).
  input.compositor_coalesced_input_handled_end_ts AS compositor_on_begin_frame_end_ts,
  frame.compositor_generate_compositor_frame_ts - input.compositor_coalesced_input_handled_end_ts
    AS compositor_on_begin_frame_to_generation_delay_dur,
  -- -- -- -- -- -- -- -- -- -- -- -- -- -- -- -- -- -- -- -- -- -- -- -- -- --
  -- On `compositor_utid`.
  frame.compositor_generate_compositor_frame_slice_id,
  -- TODO(b:380868337): This is sometimes unexpectedly null; check/fix this.
  frame.compositor_generate_compositor_frame_ts,
  frame.compositor_generate_frame_to_submit_frame_dur,
  -- -- -- -- -- -- -- -- -- -- -- -- -- -- -- -- -- -- -- -- -- -- -- -- -- --
  -- On `compositor_utid`.
  frame.compositor_submit_compositor_frame_slice_id,
  frame.compositor_submit_compositor_frame_ts,
  frame.compositor_submit_frame_dur,
  -- -- -- -- -- -- -- -- -- -- -- -- -- -- -- -- -- -- -- -- -- -- -- -- -- --
  -- No applicable utid (duration between two threads).
  -- No applicable slice id (duration between two threads).
  frame.compositor_submit_compositor_frame_end_ts,
  -- TODO(b:380868337): This is sometimes negative; check/fix this.
  frame.compositor_to_viz_delay_dur,
  -- -- -- -- -- -- -- -- -- -- -- -- -- -- -- -- -- -- -- -- -- -- -- -- -- --
  frame.viz_compositor_utid,
  frame.viz_receive_compositor_frame_slice_id,
  frame.viz_receive_compositor_frame_ts,
  frame.viz_receive_compositor_frame_dur,
  -- -- -- -- -- -- -- -- -- -- -- -- -- -- -- -- -- -- -- -- -- -- -- -- -- --
  -- On `viz_compositor_utid`.
  -- No applicable slice id (duration between two slices).
  frame.viz_receive_compositor_frame_end_ts,
  frame.viz_wait_for_draw_dur,
  -- -- -- -- -- -- -- -- -- -- -- -- -- -- -- -- -- -- -- -- -- -- -- -- -- --
  -- On `viz_compositor_utid`.
  frame.viz_draw_and_swap_slice_id,
  frame.viz_draw_and_swap_ts,
  frame.viz_draw_and_swap_dur,
  -- -- -- -- -- -- -- -- -- -- -- -- -- -- -- -- -- -- -- -- -- -- -- -- -- --
  -- No applicable utid (duration between two threads).
  frame.viz_send_buffer_swap_slice_id,
  frame.viz_send_buffer_swap_end_ts,
  frame.viz_to_gpu_delay_dur,
  -- -- -- -- -- -- -- -- -- -- -- -- -- -- -- -- -- -- -- -- -- -- -- -- -- --
  frame.viz_gpu_thread_utid,
  frame.viz_swap_buffers_slice_id,
  frame.viz_swap_buffers_ts,
  frame.viz_swap_buffers_dur,
  -- -- -- -- -- -- -- -- -- -- -- -- -- -- -- -- -- -- -- -- -- -- -- -- -- --
  frame.viz_swap_buffers_end_ts,
  frame.viz_swap_buffers_to_latch_dur,
  -- -- -- -- -- -- -- -- -- -- -- -- -- -- -- -- -- -- -- -- -- -- -- -- -- --
  frame.latch_timestamp,
  frame.viz_latch_to_presentation_dur,
  -- -- -- -- -- -- -- -- -- -- -- -- -- -- -- -- -- -- -- -- -- -- -- -- -- --
  frame.presentation_timestamp
FROM chrome_scroll_update_input_pipeline AS input
LEFT JOIN chrome_scroll_update_frame_pipeline AS frame
ON input.presented_in_frame_id = frame.id
LEFT JOIN thread AS browser_main_thread
ON browser_utid = browser_main_thread.utid
LEFT JOIN process AS browser_process
ON browser_process.upid = browser_main_thread.upid;

-- Helper macro to compute the stage delta.
-- Should be used only as a part of `chrome_scroll_frame_info`.
CREATE PERFETTO MACRO _chrome_scroll_frame_stage_delta(name ColumnName)
RETURNS Expr AS
IIF(info.is_first_scroll_update_in_scroll,
  NULL,
  $name - LAG($name) OVER (ORDER BY generation_ts)
);

-- A list of all presented Chrome frames which contain scroll updates and associated
-- metadata.
CREATE PERFETTO TABLE chrome_scroll_frame_info(
  -- Id (frame's display_trace_id) for the given frame.
  id LONG,
  -- Id (LatencyInfo.ID) of the last input before this frame.
  last_input_before_this_frame_id LONG,
  -- Vsync interval (in milliseconds).
  -- TODO(b/394303662): Remove in favour of `vsync_interval_dur`.
  vsync_interval_ms DOUBLE,
  -- Vsync interval (in nanoseconds).
  vsync_interval_dur DURATION,
  -- Whether the corresponding frame is janky. This comes directly from
  -- `perfetto.protos.EventLatency`.
  is_janky BOOL,
  -- Whether the corresponding scroll is inertial (fling).
  is_inertial BOOL,
  -- Sum of all input deltas for all scroll updates in this frame.
  -- These values are based on the delta of the OS input events.
  total_input_delta_y DOUBLE,
  -- Presented delta (change in page offset) for the given frame.
  -- This delta is computed by Chrome (based on the input events).
  presented_scrolled_delta_y DOUBLE,
  -- Duration from the start of the browser process to the first
  -- input generation timestamp.
  browser_uptime_dur DURATION,
  -- Input generation timestamp (from the Android system) for the first input.
  first_input_generation_ts TIMESTAMP,
  -- Duration from the previous input (last input that wasn't part of this frame)
  -- to the first input in this frame.
  previous_last_input_to_first_input_generation_dur DURATION,
  -- Presentation timestamp for the frame.
  presentation_ts TIMESTAMP,
  -- Utid for the browser main thread.
  browser_utid JOINID(thread.id),
  -- Duration from input generation to when the browser received the first input
  -- in this frame.
  first_input_generation_to_browser_main_dur DURATION,
  -- Difference between `first_input_generation_to_browser_main_dur` for this
  -- frame and the previous frame in the same scroll.
  first_input_generation_to_browser_main_delta_dur DURATION,
  -- Duration for processing  a `TouchMove` event for the first input in this
  -- frame.
  first_input_touch_move_processing_dur DURATION,
  -- Difference between `first_input_touch_move_processing_dur` for this
  -- frame and the previous frame in the same scroll.
  first_input_touch_move_processing_delta_dur DURATION,
  -- Utid for the renderer compositor thread.
  compositor_utid JOINID(thread.id),
  -- Duration between the browser and compositor dispatch for the first input
  -- in this frame.
  first_input_browser_to_compositor_delay_dur DURATION,
  -- Difference between `first_input_browser_to_compositor_delay_dur` for this
  -- frame and the previous frame in the same scroll.
  first_input_browser_to_compositor_delay_delta_dur DURATION,
  -- Duration for the compositor dispatch for the first input in this frame.
  first_input_compositor_dispatch_dur DURATION,
  -- Difference between `first_input_compositor_dispatch_dur` for this frame and
  -- the previous frame in the same scroll.
  first_input_compositor_dispatch_delta_dur DURATION,
  -- Duration between the compositor dispatch and the "OnBeginFrame" work for the
  -- first input in this frame.
  first_input_compositor_dispatch_to_on_begin_frame_delay_dur DURATION,
  -- Difference between `first_input_compositor_dispatch_to_on_begin_frame_delay_dur`
  -- for this frame and the previous frame in the same scroll.
  first_input_compositor_dispatch_to_on_begin_frame_delay_delta_dur DURATION,
  -- Duration of the "OnBeginFrame" work for this frame.
  compositor_on_begin_frame_dur DURATION,
  -- Difference between `compositor_on_begin_frame_dur` for this frame and the
  -- previous frame in the same scroll.
  compositor_on_begin_frame_delta_dur DURATION,
  -- Duration between the "OnBeginFrame" work and the generation of this frame.
  compositor_on_begin_frame_to_generation_delay_dur DURATION,
  -- Difference between `compositor_on_begin_frame_to_generation_delay_dur` for
  -- this frame and the previous frame in the same scroll.
  compositor_on_begin_frame_to_generation_delay_delta_dur DURATION,
  -- Duration between the generation and submission of this frame.
  compositor_generate_frame_to_submit_frame_dur DURATION,
  -- Difference between `compositor_generate_frame_to_submit_frame_dur` for this
  -- frame and the previous frame in the same scroll.
  compositor_generate_frame_to_submit_frame_delta_dur DURATION,
  -- Duration for submitting this frame.
  compositor_submit_frame_dur DURATION,
  -- Difference between `compositor_submit_frame_dur` for this frame and the
  -- previous frame in the same scroll.
  compositor_submit_frame_delta_dur DURATION,
  -- Utid for the viz compositor thread.
  viz_compositor_utid JOINID(thread.id),
  -- Delay when a compositor frame is sent from the renderer to viz.
  compositor_to_viz_delay_dur DURATION,
  -- Difference between `compositor_to_viz_delay_dur` for this frame and the
  -- previous frame in the same scroll.
  compositor_to_viz_delay_delta_dur DURATION,
  -- Duration of the viz work done on receiving the compositor frame.
  viz_receive_compositor_frame_dur DURATION,
  -- Difference between `viz_receive_compositor_frame_dur` for this frame and the
  -- previous frame in the same scroll.
  viz_receive_compositor_frame_delta_dur DURATION,
  -- Duration between viz receiving the compositor frame to frame draw.
  viz_wait_for_draw_dur DURATION,
  -- Difference between `viz_wait_for_draw_dur` for this frame and the previous
  -- frame in the same scroll.
  viz_wait_for_draw_delta_dur DURATION,
  -- Duration of the viz drawing/swapping work for this frame.
  viz_draw_and_swap_dur DURATION,
  -- Difference between `viz_draw_and_swap_dur` for this frame and the previous
  -- frame in the same scroll.
  viz_draw_and_swap_delta_dur DURATION,
  -- Utid for the viz `CompositorGpuThread`.
  viz_gpu_thread_utid JOINID(thread.id),
  -- Delay between viz work on compositor thread and `CompositorGpuThread`.
  viz_to_gpu_delay_dur DURATION,
  -- Difference between `viz_to_gpu_delay_dur` for this frame and the previous
  -- frame in the same scroll.
  viz_to_gpu_delay_delta_dur DURATION,
  -- Duration of frame buffer swapping work on viz.
  viz_swap_buffers_dur DURATION,
  -- Difference between `viz_swap_buffers_dur` for this frame and the previous
  -- frame in the same scroll.
  viz_swap_buffers_delta_dur DURATION,
  -- Time between buffers ready until Choreographer's latch.
  viz_swap_buffers_to_latch_dur DURATION,
  -- Difference between `viz_swap_buffers_to_latch_dur` for this frame and the
  -- previous frame in the same scroll.
  viz_swap_buffers_to_latch_delta_dur DURATION,
  -- Duration between Choreographer's latch and presentation.
  viz_latch_to_presentation_dur DURATION,
  -- Difference between `viz_latch_to_presentation_dur` for this frame and the
  -- previous frame in the same scroll.
  viz_latch_to_presentation_delta_dur DURATION
) AS
SELECT
  frame_display_id AS id,
  previous_input_id AS last_input_before_this_frame_id,
  vsync_interval_ms,
  cast_int!(vsync_interval_ms * 1e6) AS vsync_interval_dur,
  is_janky,
  is_inertial,
  (
    SELECT SUM(delta_y)
    FROM chrome_scroll_input_offsets AS input
    JOIN chrome_scroll_update_info AS update_info ON input.scroll_update_id = update_info.id
    WHERE update_info.frame_display_id = info.frame_display_id
  ) as total_input_delta_y,
  delta.delta_y as presented_scrolled_delta_y,
  browser_uptime_dur,
  info.generation_ts AS first_input_generation_ts,
  info.since_previous_generation_dur AS previous_last_input_to_first_input_generation_dur,
  info.browser_utid,
  info.generation_to_browser_main_dur AS first_input_generation_to_browser_main_dur,
  presentation_timestamp AS presentation_ts,
  _chrome_scroll_frame_stage_delta!(generation_to_browser_main_dur)
    AS first_input_generation_to_browser_main_delta_dur,
  info.touch_move_processing_dur AS first_input_touch_move_processing_dur,
  _chrome_scroll_frame_stage_delta!(touch_move_processing_dur)
    AS first_input_touch_move_processing_delta_dur,
  info.compositor_utid,
  info.browser_to_compositor_delay_dur
    AS first_input_browser_to_compositor_delay_dur,
  _chrome_scroll_frame_stage_delta!(browser_to_compositor_delay_dur)
    AS first_input_browser_to_compositor_delay_delta_dur,
  info.compositor_dispatch_dur AS first_input_compositor_dispatch_dur,
  _chrome_scroll_frame_stage_delta!(compositor_dispatch_dur)
    AS first_input_compositor_dispatch_delta_dur,
  info.compositor_dispatch_to_on_begin_frame_delay_dur
    AS first_input_compositor_dispatch_to_on_begin_frame_delay_dur,
  _chrome_scroll_frame_stage_delta!(compositor_dispatch_to_on_begin_frame_delay_dur)
    AS first_input_compositor_dispatch_to_on_begin_frame_delay_delta_dur,
  info.compositor_on_begin_frame_dur,
  _chrome_scroll_frame_stage_delta!(compositor_on_begin_frame_dur)
    AS compositor_on_begin_frame_delta_dur,
  info.compositor_on_begin_frame_to_generation_delay_dur,
  _chrome_scroll_frame_stage_delta!(compositor_on_begin_frame_to_generation_delay_dur)
    AS compositor_on_begin_frame_to_generation_delay_delta_dur,
  info.compositor_generate_frame_to_submit_frame_dur,
  _chrome_scroll_frame_stage_delta!(compositor_generate_frame_to_submit_frame_dur)
    AS compositor_generate_frame_to_submit_frame_delta_dur,
  info.compositor_submit_frame_dur,
  _chrome_scroll_frame_stage_delta!(compositor_submit_frame_dur)
    AS compositor_submit_frame_delta_dur,
  viz_compositor_utid,
  info.compositor_to_viz_delay_dur,
  _chrome_scroll_frame_stage_delta!(compositor_to_viz_delay_dur)
    AS compositor_to_viz_delay_delta_dur,
  info.viz_receive_compositor_frame_dur,
  _chrome_scroll_frame_stage_delta!(viz_receive_compositor_frame_dur)
    AS viz_receive_compositor_frame_delta_dur,
  info.viz_wait_for_draw_dur,
  _chrome_scroll_frame_stage_delta!(viz_wait_for_draw_dur)
    AS viz_wait_for_draw_delta_dur,
  info.viz_draw_and_swap_dur,
  _chrome_scroll_frame_stage_delta!(viz_draw_and_swap_dur)
    AS viz_draw_and_swap_delta_dur,
  viz_gpu_thread_utid,
  info.viz_to_gpu_delay_dur,
  _chrome_scroll_frame_stage_delta!(viz_to_gpu_delay_dur)
    AS viz_to_gpu_delay_delta_dur,
  info.viz_swap_buffers_dur,
  _chrome_scroll_frame_stage_delta!(viz_swap_buffers_dur)
    AS viz_swap_buffers_delta_dur,
  info.viz_swap_buffers_to_latch_dur,
  _chrome_scroll_frame_stage_delta!(viz_swap_buffers_to_latch_dur)
    AS viz_swap_buffers_to_latch_delta_dur,
  info.viz_latch_to_presentation_dur,
  _chrome_scroll_frame_stage_delta!(viz_latch_to_presentation_dur)
    AS viz_latch_to_presentation_delta_dur
FROM chrome_scroll_update_info info
LEFT JOIN chrome_presented_scroll_offsets delta ON info.id = delta.scroll_update_id
WHERE is_first_scroll_update_in_frame
-- TODO(b:380286381, b:393051057): remove this when dropped frames are handled.
AND info.frame_display_id IS NOT NULL;

-- Source of truth for the definition of the stages of a scroll. Mainly intended
-- for visualization purposes (e.g. in Chrome Scroll Jank plugin).
CREATE PERFETTO TABLE chrome_scroll_update_info_step_templates(
  -- The name of a stage of a scroll.
  step_name STRING,
  -- The name of the column in `chrome_scroll_update_info` which contains the
  -- timestamp of the stage.
  ts_column_name STRING,
  -- The name of the column in `chrome_scroll_update_info` which contains the
  -- duration of the stage. NULL if the stage doesn't have a duration.
  dur_column_name STRING
) AS
WITH steps(step_name, ts_column_name, dur_column_name)
AS (
  VALUES
  (
    'GenerationToBrowserMain',
    'generation_ts',
    'generation_to_browser_main_dur'
  ),
  (
    'TouchMoveProcessing',
    'touch_move_received_ts',
    'touch_move_processing_dur'
  ),
  (
    'ScrollUpdateProcessing',
    'scroll_update_created_ts',
    'scroll_update_processing_dur'
  ),
  (
    'BrowserMainToRendererCompositor',
    'scroll_update_created_end_ts',
    'browser_to_compositor_delay_dur'
  ),
  (
    'RendererCompositorDispatch',
    'compositor_dispatch_ts',
    'compositor_dispatch_dur'
  ),
  (
    'RendererCompositorDispatchToOnBeginFrame',
    'compositor_dispatch_end_ts',
    'compositor_dispatch_to_on_begin_frame_delay_dur'
  ),
  (
    'RendererCompositorBeginFrame',
    'compositor_on_begin_frame_ts',
    'compositor_on_begin_frame_dur'
  ),
  (
    'RendererCompositorBeginToGenerateFrame',
    'compositor_on_begin_frame_end_ts',
    'compositor_on_begin_frame_to_generation_delay_dur'
  ),
  (
    'RendererCompositorGenerateToSubmitFrame',
    'compositor_generate_compositor_frame_ts',
    'compositor_generate_frame_to_submit_frame_dur'
  ),
  (
    'RendererCompositorSubmitFrame',
    'compositor_submit_compositor_frame_ts',
    'compositor_submit_frame_dur'
  ),
  (
    'RendererCompositorToViz',
    'compositor_submit_compositor_frame_end_ts',
    'compositor_to_viz_delay_dur'
  ),
  (
    'VizReceiveFrame',
    'viz_receive_compositor_frame_ts',
    'viz_receive_compositor_frame_dur'
  ),
  (
    'VizReceiveToDrawFrame',
    'viz_receive_compositor_frame_end_ts',
    'viz_wait_for_draw_dur'
  ),
  (
    'VizDrawToSwapFrame',
    'viz_draw_and_swap_ts',
    'viz_draw_and_swap_dur'
  ),
  (
    'VizToGpu',
    'viz_send_buffer_swap_end_ts',
    'viz_to_gpu_delay_dur'
  ),
  (
    'VizSwapBuffers',
    'viz_swap_buffers_ts',
    'viz_swap_buffers_dur'
  ),
  (
    'VizSwapBuffersToLatch',
    'viz_swap_buffers_end_ts',
    'viz_swap_buffers_to_latch_dur'
  ),
  (
    'VizLatchToPresentation',
    'latch_timestamp',
    'viz_latch_to_presentation_dur'
  ),
  (
    'Presentation',
    'presentation_timestamp',
    NULL
  )
)
SELECT step_name, ts_column_name, dur_column_name
=======
  presentation_timestamp TIMESTAMP
) AS
SELECT
  input.id,
  lag(input.id) OVER (PARTITION BY input.scroll_id ORDER BY input.generation_ts) AS previous_input_id,
  frame.display_trace_id AS frame_display_id,
  -- TODO(b:381062412): This is sometimes unexpectedly 0; check/fix this.
  frame.vsync_interval_ms,
  input.is_presented,
  input.is_janky,
  input.is_janky_v3,
  input.is_inertial,
  input.is_first_scroll_update_in_scroll,
  input.is_first_scroll_update_in_frame,
  generation_ts - browser_process.start_ts AS browser_uptime_dur,
  -- -- -- -- -- -- -- -- -- -- -- -- -- -- -- -- -- -- -- -- -- -- -- -- -- --
  -- No applicable utid (duration between two threads).
  -- No applicable slice id (duration between two threads).
  input.generation_ts,
  input.input_reader_processing_end_ts - generation_ts AS input_reader_dur,
  input.input_dispatcher_processing_end_ts - input.input_reader_processing_end_ts AS input_dispatcher_dur,
  input.generation_ts - lag(input.generation_ts) OVER (PARTITION BY input.scroll_id ORDER BY input.generation_ts) AS since_previous_generation_dur,
  input.generation_to_browser_main_dur,
  -- -- -- -- -- -- -- -- -- -- -- -- -- -- -- -- -- -- -- -- -- -- -- -- -- --
  input.browser_utid,
  input.touch_move_received_slice_id,
  input.touch_move_received_ts,
  input.touch_move_processing_dur,
  -- -- -- -- -- -- -- -- -- -- -- -- -- -- -- -- -- -- -- -- -- -- -- -- -- --
  -- On `browser_utid`.
  input.scroll_update_created_slice_id,
  input.scroll_update_created_ts,
  input.scroll_update_processing_dur,
  -- -- -- -- -- -- -- -- -- -- -- -- -- -- -- -- -- -- -- -- -- -- -- -- -- --
  -- No applicable utid (duration between two threads).
  -- No applicable slice id (duration between two threads).
  input.scroll_update_created_end_ts,
  -- TODO(b:380868337): This is sometimes negative; check/fix this.
  input.browser_to_compositor_delay_dur,
  -- -- -- -- -- -- -- -- -- -- -- -- -- -- -- -- -- -- -- -- -- -- -- -- -- --
  input.compositor_utid,
  input.compositor_dispatch_slice_id,
  input.compositor_dispatch_ts,
  input.compositor_dispatch_dur,
  -- -- -- -- -- -- -- -- -- -- -- -- -- -- -- -- -- -- -- -- -- -- -- -- -- --
  -- On `compositor_utid`.
  -- No applicable slice id (duration between two slices).
  input.compositor_dispatch_end_ts,
  -- TODO(b:380868337): This is sometimes negative; check/fix this.
  -- TODO(b:381273884): use frame.compositor_receive_begin_frame_ts instead of
  -- input.compositor_dispatch_end_ts.
  coalesce(frame.compositor_resample_ts, input.compositor_coalesced_input_handled_ts) - input.compositor_dispatch_end_ts AS compositor_dispatch_to_on_begin_frame_delay_dur,
  -- -- -- -- -- -- -- -- -- -- -- -- -- -- -- -- -- -- -- -- -- -- -- -- -- --
  -- On `compositor_utid`.
  -- `compositor_on_begin_frame_dur` can depend on two slices.
  frame.compositor_resample_slice_id,
  input.compositor_coalesced_input_handled_slice_id,
  coalesce(frame.compositor_resample_ts, input.compositor_coalesced_input_handled_ts) AS compositor_on_begin_frame_ts,
  input.compositor_coalesced_input_handled_end_ts - coalesce(frame.compositor_resample_ts, input.compositor_coalesced_input_handled_ts) AS compositor_on_begin_frame_dur,
  -- -- -- -- -- -- -- -- -- -- -- -- -- -- -- -- -- -- -- -- -- -- -- -- -- --
  -- On `compositor_utid`.
  -- No applicable slice id (duration between two slices).
  input.compositor_coalesced_input_handled_end_ts AS compositor_on_begin_frame_end_ts,
  frame.compositor_generate_compositor_frame_ts - input.compositor_coalesced_input_handled_end_ts AS compositor_on_begin_frame_to_generation_delay_dur,
  -- -- -- -- -- -- -- -- -- -- -- -- -- -- -- -- -- -- -- -- -- -- -- -- -- --
  -- On `compositor_utid`.
  frame.compositor_generate_compositor_frame_slice_id,
  -- TODO(b:380868337): This is sometimes unexpectedly null; check/fix this.
  frame.compositor_generate_compositor_frame_ts,
  frame.compositor_generate_frame_to_submit_frame_dur,
  -- -- -- -- -- -- -- -- -- -- -- -- -- -- -- -- -- -- -- -- -- -- -- -- -- --
  -- On `compositor_utid`.
  frame.compositor_submit_compositor_frame_slice_id,
  frame.compositor_submit_compositor_frame_ts,
  frame.compositor_submit_frame_dur,
  -- -- -- -- -- -- -- -- -- -- -- -- -- -- -- -- -- -- -- -- -- -- -- -- -- --
  -- No applicable utid (duration between two threads).
  -- No applicable slice id (duration between two threads).
  frame.compositor_submit_compositor_frame_end_ts,
  -- TODO(b:380868337): This is sometimes negative; check/fix this.
  frame.compositor_to_viz_delay_dur,
  -- -- -- -- -- -- -- -- -- -- -- -- -- -- -- -- -- -- -- -- -- -- -- -- -- --
  frame.viz_compositor_utid,
  frame.viz_receive_compositor_frame_slice_id,
  frame.viz_receive_compositor_frame_ts,
  frame.viz_receive_compositor_frame_dur,
  -- -- -- -- -- -- -- -- -- -- -- -- -- -- -- -- -- -- -- -- -- -- -- -- -- --
  -- On `viz_compositor_utid`.
  -- No applicable slice id (duration between two slices).
  frame.viz_receive_compositor_frame_end_ts,
  frame.viz_wait_for_draw_dur,
  -- -- -- -- -- -- -- -- -- -- -- -- -- -- -- -- -- -- -- -- -- -- -- -- -- --
  -- On `viz_compositor_utid`.
  frame.viz_draw_and_swap_slice_id,
  frame.viz_draw_and_swap_ts,
  frame.viz_draw_and_swap_dur,
  -- -- -- -- -- -- -- -- -- -- -- -- -- -- -- -- -- -- -- -- -- -- -- -- -- --
  -- No applicable utid (duration between two threads).
  frame.viz_send_buffer_swap_slice_id,
  frame.viz_send_buffer_swap_end_ts,
  frame.viz_to_gpu_delay_dur,
  -- -- -- -- -- -- -- -- -- -- -- -- -- -- -- -- -- -- -- -- -- -- -- -- -- --
  frame.viz_gpu_thread_utid,
  frame.viz_swap_buffers_slice_id,
  frame.viz_swap_buffers_ts,
  frame.viz_swap_buffers_dur,
  -- -- -- -- -- -- -- -- -- -- -- -- -- -- -- -- -- -- -- -- -- -- -- -- -- --
  frame.viz_swap_buffers_end_ts,
  frame.viz_swap_buffers_to_latch_dur,
  -- -- -- -- -- -- -- -- -- -- -- -- -- -- -- -- -- -- -- -- -- -- -- -- -- --
  frame.latch_timestamp,
  frame.viz_latch_to_presentation_dur,
  -- -- -- -- -- -- -- -- -- -- -- -- -- -- -- -- -- -- -- -- -- -- -- -- -- --
  frame.presentation_timestamp
FROM chrome_scroll_update_input_pipeline AS input
LEFT JOIN chrome_scroll_update_frame_pipeline AS frame
  ON input.presented_in_frame_id = frame.id
LEFT JOIN thread AS browser_main_thread
  ON browser_utid = browser_main_thread.utid
LEFT JOIN process AS browser_process
  ON browser_process.upid = browser_main_thread.upid;

-- Helper macro to compute the stage delta.
-- Should be used only as a part of `chrome_scroll_frame_info`.
CREATE PERFETTO MACRO _chrome_scroll_frame_stage_delta(
    name ColumnName
)
RETURNS Expr AS
iif(
  info.is_first_scroll_update_in_scroll,
  NULL,
  $name - lag($name) OVER (ORDER BY generation_ts)
);

-- A list of all presented Chrome frames which contain scroll updates and associated
-- metadata.
CREATE PERFETTO TABLE chrome_scroll_frame_info (
  -- Id (frame's display_trace_id) for the given frame.
  id LONG,
  -- Id (LatencyInfo.ID) of the last input before this frame.
  last_input_before_this_frame_id LONG,
  -- Vsync interval (in milliseconds).
  -- TODO(b/394303662): Remove in favour of `vsync_interval_dur`.
  vsync_interval_ms DOUBLE,
  -- Vsync interval (in nanoseconds).
  vsync_interval_dur DURATION,
  -- Whether the corresponding frame is janky based on the
  -- Event.ScrollJank.DelayedFramesPercentage.FixedWindow metric. This comes
  -- directly from `perfetto.protos.EventLatency.is_janky_scrolled_frame`.
  is_janky BOOL,
  -- Whether the corresponding frame is janky based on the
  -- Event.ScrollJank.DelayedFramesPercentage.FixedWindow3 metric. This comes
  -- directly from `perfetto.protos.EventLatency.is_janky_scrolled_frame_v3`.
  is_janky_v3 BOOL,
  -- Whether the corresponding scroll is inertial (fling).
  is_inertial BOOL,
  -- Sum of all input deltas for all scroll updates in this frame.
  -- These values are based on the delta of the OS input events.
  total_input_delta_y DOUBLE,
  -- Presented delta (change in page offset) for the given frame.
  -- This delta is computed by Chrome (based on the input events).
  presented_scrolled_delta_y DOUBLE,
  -- Duration from the start of the browser process to the first
  -- input generation timestamp.
  browser_uptime_dur DURATION,
  -- Input generation timestamp (from the Android system) for the first input.
  first_input_generation_ts TIMESTAMP,
  --  Duration from the generation timestamp to the end of InputReader's work.
  -- Only populated when atrace 'input' category is enabled.
  input_reader_dur DURATION,
  -- Duration of InputDispatcher's work.
  -- Only populated when atrace 'input' category is enabled.
  input_dispatcher_dur DURATION,
  -- Duration from the previous input (last input that wasn't part of this frame)
  -- to the first input in this frame.
  previous_last_input_to_first_input_generation_dur DURATION,
  -- Presentation timestamp for the frame.
  presentation_ts TIMESTAMP,
  -- Utid for the browser main thread.
  browser_utid JOINID(thread.id),
  -- Duration from input generation to when the browser received the first input
  -- in this frame.
  first_input_generation_to_browser_main_dur DURATION,
  -- Difference between `first_input_generation_to_browser_main_dur` for this
  -- frame and the previous frame in the same scroll.
  first_input_generation_to_browser_main_delta_dur DURATION,
  -- Duration for processing  a `TouchMove` event for the first input in this
  -- frame.
  first_input_touch_move_processing_dur DURATION,
  -- Difference between `first_input_touch_move_processing_dur` for this
  -- frame and the previous frame in the same scroll.
  first_input_touch_move_processing_delta_dur DURATION,
  -- Utid for the renderer compositor thread.
  compositor_utid JOINID(thread.id),
  -- Duration between the browser and compositor dispatch for the first input
  -- in this frame.
  first_input_browser_to_compositor_delay_dur DURATION,
  -- Difference between `first_input_browser_to_compositor_delay_dur` for this
  -- frame and the previous frame in the same scroll.
  first_input_browser_to_compositor_delay_delta_dur DURATION,
  -- Duration for the compositor dispatch for the first input in this frame.
  first_input_compositor_dispatch_dur DURATION,
  -- Difference between `first_input_compositor_dispatch_dur` for this frame and
  -- the previous frame in the same scroll.
  first_input_compositor_dispatch_delta_dur DURATION,
  -- Duration between the compositor dispatch and the "OnBeginFrame" work for the
  -- first input in this frame.
  first_input_compositor_dispatch_to_on_begin_frame_delay_dur DURATION,
  -- Difference between `first_input_compositor_dispatch_to_on_begin_frame_delay_dur`
  -- for this frame and the previous frame in the same scroll.
  first_input_compositor_dispatch_to_on_begin_frame_delay_delta_dur DURATION,
  -- Duration of the "OnBeginFrame" work for this frame.
  compositor_on_begin_frame_dur DURATION,
  -- Difference between `compositor_on_begin_frame_dur` for this frame and the
  -- previous frame in the same scroll.
  compositor_on_begin_frame_delta_dur DURATION,
  -- Duration between the "OnBeginFrame" work and the generation of this frame.
  compositor_on_begin_frame_to_generation_delay_dur DURATION,
  -- Difference between `compositor_on_begin_frame_to_generation_delay_dur` for
  -- this frame and the previous frame in the same scroll.
  compositor_on_begin_frame_to_generation_delay_delta_dur DURATION,
  -- Duration between the generation and submission of this frame.
  compositor_generate_frame_to_submit_frame_dur DURATION,
  -- Difference between `compositor_generate_frame_to_submit_frame_dur` for this
  -- frame and the previous frame in the same scroll.
  compositor_generate_frame_to_submit_frame_delta_dur DURATION,
  -- Duration for submitting this frame.
  compositor_submit_frame_dur DURATION,
  -- Difference between `compositor_submit_frame_dur` for this frame and the
  -- previous frame in the same scroll.
  compositor_submit_frame_delta_dur DURATION,
  -- Utid for the viz compositor thread.
  viz_compositor_utid JOINID(thread.id),
  -- Delay when a compositor frame is sent from the renderer to viz.
  compositor_to_viz_delay_dur DURATION,
  -- Difference between `compositor_to_viz_delay_dur` for this frame and the
  -- previous frame in the same scroll.
  compositor_to_viz_delay_delta_dur DURATION,
  -- Duration of the viz work done on receiving the compositor frame.
  viz_receive_compositor_frame_dur DURATION,
  -- Difference between `viz_receive_compositor_frame_dur` for this frame and the
  -- previous frame in the same scroll.
  viz_receive_compositor_frame_delta_dur DURATION,
  -- Duration between viz receiving the compositor frame to frame draw.
  viz_wait_for_draw_dur DURATION,
  -- Difference between `viz_wait_for_draw_dur` for this frame and the previous
  -- frame in the same scroll.
  viz_wait_for_draw_delta_dur DURATION,
  -- Duration of the viz drawing/swapping work for this frame.
  viz_draw_and_swap_dur DURATION,
  -- Difference between `viz_draw_and_swap_dur` for this frame and the previous
  -- frame in the same scroll.
  viz_draw_and_swap_delta_dur DURATION,
  -- Utid for the viz `CompositorGpuThread`.
  viz_gpu_thread_utid JOINID(thread.id),
  -- Delay between viz work on compositor thread and `CompositorGpuThread`.
  viz_to_gpu_delay_dur DURATION,
  -- Difference between `viz_to_gpu_delay_dur` for this frame and the previous
  -- frame in the same scroll.
  viz_to_gpu_delay_delta_dur DURATION,
  -- Duration of frame buffer swapping work on viz.
  viz_swap_buffers_dur DURATION,
  -- Difference between `viz_swap_buffers_dur` for this frame and the previous
  -- frame in the same scroll.
  viz_swap_buffers_delta_dur DURATION,
  -- Time between buffers ready until Choreographer's latch.
  viz_swap_buffers_to_latch_dur DURATION,
  -- Difference between `viz_swap_buffers_to_latch_dur` for this frame and the
  -- previous frame in the same scroll.
  viz_swap_buffers_to_latch_delta_dur DURATION,
  -- Duration between Choreographer's latch and presentation.
  viz_latch_to_presentation_dur DURATION,
  -- Difference between `viz_latch_to_presentation_dur` for this frame and the
  -- previous frame in the same scroll.
  viz_latch_to_presentation_delta_dur DURATION
) AS
SELECT
  frame_display_id AS id,
  previous_input_id AS last_input_before_this_frame_id,
  vsync_interval_ms,
  cast_int!(vsync_interval_ms * 1e6) AS vsync_interval_dur,
  is_janky,
  is_janky_v3,
  is_inertial,
  (
    SELECT
      sum(delta_y)
    FROM chrome_scroll_input_offsets AS input
    JOIN chrome_scroll_update_info AS update_info
      ON input.scroll_update_id = update_info.id
    WHERE
      update_info.frame_display_id = info.frame_display_id
  ) AS total_input_delta_y,
  delta.delta_y AS presented_scrolled_delta_y,
  browser_uptime_dur,
  info.generation_ts AS first_input_generation_ts,
  input_reader_dur,
  input_dispatcher_dur,
  info.since_previous_generation_dur AS previous_last_input_to_first_input_generation_dur,
  info.browser_utid,
  info.generation_to_browser_main_dur AS first_input_generation_to_browser_main_dur,
  presentation_timestamp AS presentation_ts,
  _chrome_scroll_frame_stage_delta!(generation_to_browser_main_dur) AS first_input_generation_to_browser_main_delta_dur,
  info.touch_move_processing_dur AS first_input_touch_move_processing_dur,
  _chrome_scroll_frame_stage_delta!(touch_move_processing_dur) AS first_input_touch_move_processing_delta_dur,
  info.compositor_utid,
  info.browser_to_compositor_delay_dur AS first_input_browser_to_compositor_delay_dur,
  _chrome_scroll_frame_stage_delta!(browser_to_compositor_delay_dur) AS first_input_browser_to_compositor_delay_delta_dur,
  info.compositor_dispatch_dur AS first_input_compositor_dispatch_dur,
  _chrome_scroll_frame_stage_delta!(compositor_dispatch_dur) AS first_input_compositor_dispatch_delta_dur,
  info.compositor_dispatch_to_on_begin_frame_delay_dur AS first_input_compositor_dispatch_to_on_begin_frame_delay_dur,
  _chrome_scroll_frame_stage_delta!(compositor_dispatch_to_on_begin_frame_delay_dur) AS first_input_compositor_dispatch_to_on_begin_frame_delay_delta_dur,
  info.compositor_on_begin_frame_dur,
  _chrome_scroll_frame_stage_delta!(compositor_on_begin_frame_dur) AS compositor_on_begin_frame_delta_dur,
  info.compositor_on_begin_frame_to_generation_delay_dur,
  _chrome_scroll_frame_stage_delta!(compositor_on_begin_frame_to_generation_delay_dur) AS compositor_on_begin_frame_to_generation_delay_delta_dur,
  info.compositor_generate_frame_to_submit_frame_dur,
  _chrome_scroll_frame_stage_delta!(compositor_generate_frame_to_submit_frame_dur) AS compositor_generate_frame_to_submit_frame_delta_dur,
  info.compositor_submit_frame_dur,
  _chrome_scroll_frame_stage_delta!(compositor_submit_frame_dur) AS compositor_submit_frame_delta_dur,
  viz_compositor_utid,
  info.compositor_to_viz_delay_dur,
  _chrome_scroll_frame_stage_delta!(compositor_to_viz_delay_dur) AS compositor_to_viz_delay_delta_dur,
  info.viz_receive_compositor_frame_dur,
  _chrome_scroll_frame_stage_delta!(viz_receive_compositor_frame_dur) AS viz_receive_compositor_frame_delta_dur,
  info.viz_wait_for_draw_dur,
  _chrome_scroll_frame_stage_delta!(viz_wait_for_draw_dur) AS viz_wait_for_draw_delta_dur,
  info.viz_draw_and_swap_dur,
  _chrome_scroll_frame_stage_delta!(viz_draw_and_swap_dur) AS viz_draw_and_swap_delta_dur,
  viz_gpu_thread_utid,
  info.viz_to_gpu_delay_dur,
  _chrome_scroll_frame_stage_delta!(viz_to_gpu_delay_dur) AS viz_to_gpu_delay_delta_dur,
  info.viz_swap_buffers_dur,
  _chrome_scroll_frame_stage_delta!(viz_swap_buffers_dur) AS viz_swap_buffers_delta_dur,
  info.viz_swap_buffers_to_latch_dur,
  _chrome_scroll_frame_stage_delta!(viz_swap_buffers_to_latch_dur) AS viz_swap_buffers_to_latch_delta_dur,
  info.viz_latch_to_presentation_dur,
  _chrome_scroll_frame_stage_delta!(viz_latch_to_presentation_dur) AS viz_latch_to_presentation_delta_dur
FROM chrome_scroll_update_info AS info
LEFT JOIN chrome_presented_scroll_offsets AS delta
  ON info.id = delta.scroll_update_id
-- TODO(b:380286381, b:393051057): remove the frame_display_id condition when dropped frames are handled.
WHERE
  is_first_scroll_update_in_frame AND info.frame_display_id IS NOT NULL;

-- Source of truth for the definition of the stages of a scroll. Mainly intended
-- for visualization purposes (e.g. in Chrome Scroll Jank plugin).
CREATE PERFETTO TABLE chrome_scroll_update_info_step_templates (
  -- The name of a stage of a scroll.
  step_name STRING,
  -- The name of the column in `chrome_scroll_update_info` which contains the
  -- timestamp of the stage.
  ts_column_name STRING,
  -- The name of the column in `chrome_scroll_update_info` which contains the
  -- duration of the stage. NULL if the stage doesn't have a duration.
  dur_column_name STRING
) AS
WITH
  steps(step_name, ts_column_name, dur_column_name) AS (
    SELECT
      *
    FROM (VALUES
      ('GenerationToBrowserMain', 'generation_ts', 'generation_to_browser_main_dur'),
      ('TouchMoveProcessing', 'touch_move_received_ts', 'touch_move_processing_dur'),
      (
        'ScrollUpdateProcessing',
        'scroll_update_created_ts',
        'scroll_update_processing_dur'
      ),
      (
        'BrowserMainToRendererCompositor',
        'scroll_update_created_end_ts',
        'browser_to_compositor_delay_dur'
      ),
      (
        'RendererCompositorDispatch',
        'compositor_dispatch_ts',
        'compositor_dispatch_dur'
      ),
      (
        'RendererCompositorDispatchToOnBeginFrame',
        'compositor_dispatch_end_ts',
        'compositor_dispatch_to_on_begin_frame_delay_dur'
      ),
      (
        'RendererCompositorBeginFrame',
        'compositor_on_begin_frame_ts',
        'compositor_on_begin_frame_dur'
      ),
      (
        'RendererCompositorBeginToGenerateFrame',
        'compositor_on_begin_frame_end_ts',
        'compositor_on_begin_frame_to_generation_delay_dur'
      ),
      (
        'RendererCompositorGenerateToSubmitFrame',
        'compositor_generate_compositor_frame_ts',
        'compositor_generate_frame_to_submit_frame_dur'
      ),
      (
        'RendererCompositorSubmitFrame',
        'compositor_submit_compositor_frame_ts',
        'compositor_submit_frame_dur'
      ),
      (
        'RendererCompositorToViz',
        'compositor_submit_compositor_frame_end_ts',
        'compositor_to_viz_delay_dur'
      ),
      (
        'VizReceiveFrame',
        'viz_receive_compositor_frame_ts',
        'viz_receive_compositor_frame_dur'
      ),
      (
        'VizReceiveToDrawFrame',
        'viz_receive_compositor_frame_end_ts',
        'viz_wait_for_draw_dur'
      ),
      ('VizDrawToSwapFrame', 'viz_draw_and_swap_ts', 'viz_draw_and_swap_dur'),
      ('VizToGpu', 'viz_send_buffer_swap_end_ts', 'viz_to_gpu_delay_dur'),
      ('VizSwapBuffers', 'viz_swap_buffers_ts', 'viz_swap_buffers_dur'),
      (
        'VizSwapBuffersToLatch',
        'viz_swap_buffers_end_ts',
        'viz_swap_buffers_to_latch_dur'
      ),
      ('VizLatchToPresentation', 'latch_timestamp', 'viz_latch_to_presentation_dur'),
      ('Presentation', 'presentation_timestamp', NULL)) AS _values
  )
SELECT
  step_name,
  ts_column_name,
  dur_column_name
>>>>>>> 883878f1
FROM steps;<|MERGE_RESOLUTION|>--- conflicted
+++ resolved
@@ -3,29 +3,19 @@
 -- found in the LICENSE file.
 
 INCLUDE PERFETTO MODULE chrome.event_latency;
-<<<<<<< HEAD
+
 INCLUDE PERFETTO MODULE chrome.graphics_pipeline;
+
 INCLUDE PERFETTO MODULE chrome.input;
+
 INCLUDE PERFETTO MODULE chrome.scroll_jank.scroll_offsets;
-=======
-
-INCLUDE PERFETTO MODULE chrome.graphics_pipeline;
-
-INCLUDE PERFETTO MODULE chrome.input;
-
-INCLUDE PERFETTO MODULE chrome.scroll_jank.scroll_offsets;
-
->>>>>>> 883878f1
+
 INCLUDE PERFETTO MODULE chrome.scroll_jank.utils;
 
 -- Ties together input (`LatencyInfo.Flow`) and frame (`Graphics.Pipeline`)
 -- trace events. Only covers input events of the `GESTURE_SCROLL_UPDATE_EVENT`
 -- type.
-<<<<<<< HEAD
-CREATE PERFETTO TABLE chrome_scroll_update_refs(
-=======
 CREATE PERFETTO TABLE chrome_scroll_update_refs (
->>>>>>> 883878f1
   -- Id of the Chrome input pipeline (`LatencyInfo.Flow`).
   scroll_update_latency_id LONG,
   -- Id of the touch move input corresponding to this scroll update.
@@ -36,35 +26,6 @@
   surface_frame_id LONG,
   -- Id of the frame pipeline (`Graphics.Pipeline`), post-surface aggregation.
   display_trace_id LONG
-<<<<<<< HEAD
-)
-AS
-SELECT
-  scroll_update.latency_id AS scroll_update_latency_id,
-  chrome_touch_move_to_scroll_update.touch_move_latency_id,
-  COALESCE(
-    chrome_coalesced_inputs.presented_latency_id,
-    scroll_update.latency_id
-  ) AS presentation_latency_id,
-  chrome_graphics_pipeline_inputs_to_surface_frames.surface_frame_trace_id
-    AS surface_frame_id,
-  chrome_surface_frame_id_to_first_display_id.display_trace_id
-FROM
-  chrome_inputs scroll_update
-LEFT JOIN chrome_graphics_pipeline_inputs_to_surface_frames
-  USING (latency_id)
-LEFT JOIN chrome_surface_frame_id_to_first_display_id
-  ON
-    chrome_surface_frame_id_to_first_display_id.surface_frame_trace_id
-    = chrome_graphics_pipeline_inputs_to_surface_frames.surface_frame_trace_id
-LEFT JOIN chrome_touch_move_to_scroll_update
-  ON
-    chrome_touch_move_to_scroll_update.scroll_update_latency_id
-    = scroll_update.latency_id
-LEFT JOIN chrome_coalesced_inputs
-  ON chrome_coalesced_inputs.coalesced_latency_id = scroll_update.latency_id
-WHERE scroll_update.input_type = 'GESTURE_SCROLL_UPDATE_EVENT';
-=======
 ) AS
 SELECT
   scroll_update.latency_id AS scroll_update_latency_id,
@@ -83,17 +44,11 @@
   ON chrome_coalesced_inputs.coalesced_latency_id = scroll_update.latency_id
 WHERE
   scroll_update.input_type = 'GESTURE_SCROLL_UPDATE_EVENT';
->>>>>>> 883878f1
 
 -- Timestamps and other related information for events during the
 -- input-associated (before inputs are coalesced into a frame) stages of a
 -- scroll.
-<<<<<<< HEAD
-CREATE PERFETTO TABLE _scroll_update_input_timestamps_and_metadata
-AS
-=======
 CREATE PERFETTO TABLE _scroll_update_input_timestamps_and_metadata AS
->>>>>>> 883878f1
 SELECT
   refs.scroll_update_latency_id AS id,
   refs.presentation_latency_id AS presented_in_frame_id,
@@ -101,20 +56,12 @@
   chrome_event_latency.scroll_id,
   chrome_event_latency.is_presented,
   chrome_event_latency.is_janky,
-<<<<<<< HEAD
-  chrome_event_latency.event_type
-    = 'INERTIAL_GESTURE_SCROLL_UPDATE' AS is_inertial,
-  chrome_event_latency.event_type
-    = 'FIRST_GESTURE_SCROLL_UPDATE' AS is_first_scroll_update_in_scroll,
-  chrome_event_latency.ts AS generation_ts,
-=======
   chrome_event_latency.is_janky_v3,
   chrome_event_latency.event_type = 'INERTIAL_GESTURE_SCROLL_UPDATE' AS is_inertial,
   chrome_event_latency.event_type = 'FIRST_GESTURE_SCROLL_UPDATE' AS is_first_scroll_update_in_scroll,
   chrome_event_latency.ts AS generation_ts,
   chrome_android_input.input_reader_processing_end_ts,
   chrome_android_input.input_dispatcher_processing_end_ts,
->>>>>>> 883878f1
   -- -- -- -- -- -- -- -- -- -- -- -- -- -- -- -- -- -- -- -- -- -- -- -- -- --
   touch_move_received_step.slice_id AS touch_move_received_slice_id,
   touch_move_received_step.ts AS touch_move_received_ts,
@@ -125,69 +72,6 @@
   scroll_update_created_step.slice_id AS scroll_update_created_slice_id,
   scroll_update_created_step.utid AS browser_utid,
   scroll_update_created_step.ts AS scroll_update_created_ts,
-<<<<<<< HEAD
-  scroll_update_created_step.ts + scroll_update_created_step.dur
-    AS scroll_update_created_end_ts,
-  -- -- -- -- -- -- -- -- -- -- -- -- -- -- -- -- -- -- -- -- -- -- -- -- -- --
-  compositor_dispatch_step.slice_id AS compositor_dispatch_slice_id,
-  compositor_dispatch_step.task_start_time_ts
-    AS compositor_dispatch_task_ts,
-  compositor_dispatch_step.ts AS compositor_dispatch_ts,
-  compositor_dispatch_step.ts + compositor_dispatch_step.dur
-    AS compositor_dispatch_end_ts,
-  compositor_dispatch_step.utid AS compositor_utid,
-  -- -- -- -- -- -- -- -- -- -- -- -- -- -- -- -- -- -- -- -- -- -- -- -- -- --
-  compositor_coalesced_input_handled_step.slice_id
-    AS compositor_coalesced_input_handled_slice_id,
-  compositor_coalesced_input_handled_step.ts
-    AS compositor_coalesced_input_handled_ts,
-  compositor_coalesced_input_handled_step.ts
-    + compositor_coalesced_input_handled_step.dur
-    AS compositor_coalesced_input_handled_end_ts
-FROM chrome_scroll_update_refs refs
--- -- -- -- -- -- -- -- -- -- -- -- -- -- -- -- -- -- -- -- -- -- -- -- -- -- --
-LEFT JOIN chrome_gesture_scroll_updates chrome_event_latency
-  ON chrome_event_latency.scroll_update_id = refs.scroll_update_latency_id
--- -- -- -- -- -- -- -- -- -- -- -- -- -- -- -- -- -- -- -- -- -- -- -- -- -- --
-LEFT JOIN chrome_input_pipeline_steps touch_move_received_step
-  ON
-    refs.touch_move_latency_id = touch_move_received_step.latency_id
-    AND touch_move_received_step.step = 'STEP_SEND_INPUT_EVENT_UI'
-    AND touch_move_received_step.input_type = 'TOUCH_MOVE_EVENT'
--- -- -- -- -- -- -- -- -- -- -- -- -- -- -- -- -- -- -- -- -- -- -- -- -- -- --
-LEFT JOIN chrome_input_pipeline_steps touch_move_processed_step
-  ON
-    touch_move_processed_step.latency_id = refs.touch_move_latency_id
-    AND touch_move_processed_step.step = 'STEP_TOUCH_EVENT_HANDLED'
-    AND touch_move_processed_step.input_type = 'TOUCH_MOVE_EVENT'
--- -- -- -- -- -- -- -- -- -- -- -- -- -- -- -- -- -- -- -- -- -- -- -- -- -- --
-LEFT JOIN chrome_input_pipeline_steps scroll_update_created_step
-  ON
-    scroll_update_created_step.latency_id = refs.scroll_update_latency_id
-    AND scroll_update_created_step.step = 'STEP_SEND_INPUT_EVENT_UI'
-    AND scroll_update_created_step.input_type
-      = 'GESTURE_SCROLL_UPDATE_EVENT'
--- -- -- -- -- -- -- -- -- -- -- -- -- -- -- -- -- -- -- -- -- -- -- -- -- -- --
-LEFT JOIN chrome_input_pipeline_steps compositor_dispatch_step
-  ON
-    compositor_dispatch_step.latency_id = refs.scroll_update_latency_id
-    AND compositor_dispatch_step.step = 'STEP_HANDLE_INPUT_EVENT_IMPL'
-    AND compositor_dispatch_step.input_type
-      = 'GESTURE_SCROLL_UPDATE_EVENT'
--- -- -- -- -- -- -- -- -- -- -- -- -- -- -- -- -- -- -- -- -- -- -- -- -- -- --
-LEFT JOIN chrome_input_pipeline_steps compositor_coalesced_input_handled_step
-  ON
-    compositor_coalesced_input_handled_step.latency_id
-      = refs.scroll_update_latency_id
-    AND compositor_coalesced_input_handled_step.step
-      = 'STEP_DID_HANDLE_INPUT_AND_OVERSCROLL'
-    AND compositor_coalesced_input_handled_step.input_type
-      = 'GESTURE_SCROLL_UPDATE_EVENT';
-
--- Timestamps and durations for the input-associated (before coalescing inputs
--- into a frame) stages of a scroll.
-CREATE PERFETTO TABLE chrome_scroll_update_input_pipeline(
-=======
   scroll_update_created_step.ts + scroll_update_created_step.dur AS scroll_update_created_end_ts,
   -- -- -- -- -- -- -- -- -- -- -- -- -- -- -- -- -- -- -- -- -- -- -- -- -- --
   compositor_dispatch_step.slice_id AS compositor_dispatch_slice_id,
@@ -237,7 +121,6 @@
 -- Timestamps and durations for the input-associated (before coalescing inputs
 -- into a frame) stages of a scroll.
 CREATE PERFETTO TABLE chrome_scroll_update_input_pipeline (
->>>>>>> 883878f1
   -- Id of the `LatencyInfo.Flow` slices corresponding to this scroll event.
   id LONG,
   -- Id of the scroll this scroll update belongs to.
@@ -247,11 +130,6 @@
   presented_in_frame_id LONG,
   -- Whether this input event was presented.
   is_presented BOOL,
-<<<<<<< HEAD
-  -- Whether the corresponding frame is janky. This comes directly from
-  -- `perfetto.protos.EventLatency`.
-  is_janky BOOL,
-=======
   -- Whether the corresponding frame is janky based on the
   -- Event.ScrollJank.DelayedFramesPercentage.FixedWindow metric. This comes
   -- directly from `perfetto.protos.EventLatency.is_janky_scrolled_frame`.
@@ -260,7 +138,6 @@
   -- Event.ScrollJank.DelayedFramesPercentage.FixedWindow3 metric. This comes
   -- directly from `perfetto.protos.EventLatency.is_janky_scrolled_frame_v3`.
   is_janky_v3 BOOL,
->>>>>>> 883878f1
   -- Whether the corresponding scroll is inertial (fling).
   -- If this is `true`, "generation" and "touch_move" related timestamps and
   -- durations will be null.
@@ -273,15 +150,12 @@
   is_first_scroll_update_in_frame BOOL,
   -- Input generation timestamp (from the Android system).
   generation_ts TIMESTAMP,
-<<<<<<< HEAD
-=======
   -- End timestamp for the InputReader step (see android_input.sql).
   -- Only populated when atrace 'input' category is enabled.
   input_reader_processing_end_ts TIMESTAMP,
   -- End timestamp for the InputDispatcher step (see android_input.sql).
   -- Only populated when atrace 'input' category is enabled.
   input_dispatcher_processing_end_ts TIMESTAMP,
->>>>>>> 883878f1
   -- Duration from input generation to when the browser received the input.
   generation_to_browser_main_dur DURATION,
   -- Utid for the browser main thread.
@@ -325,59 +199,6 @@
   compositor_coalesced_input_handled_end_ts TIMESTAMP
 ) AS
 WITH
-<<<<<<< HEAD
-processed_timestamps_and_metadata AS (
-  SELECT
-    id,
-    scroll_id,
-    presented_in_frame_id,
-    is_presented,
-    is_janky,
-    is_inertial,
-    is_first_scroll_update_in_scroll,
-    ROW_NUMBER()
-      OVER (PARTITION BY presented_in_frame_id ORDER BY generation_ts ASC) = 1
-      AS is_first_scroll_update_in_frame,
-    -- -- -- -- -- -- -- -- -- -- -- -- -- -- -- -- -- -- -- -- -- -- -- -- -- --
-    -- Ids
-    browser_utid,
-    touch_move_received_slice_id,
-    -- Timestamps
-    generation_ts,
-    touch_move_received_ts,
-    -- TODO(b:385160424): this is a workaround for cases when
-    -- generation time is later than the input time.
-    MAX(
-      IIF(
-        is_inertial AND touch_move_received_ts IS NULL,
-        scroll_update_created_ts,
-        touch_move_received_ts
-      ),
-      generation_ts)
-    AS browser_main_received_ts,
-    -- -- -- -- -- -- -- -- -- -- -- -- -- -- -- -- -- -- -- -- -- -- -- -- -- --
-    -- Ids
-    scroll_update_created_slice_id,
-    -- Timestamps
-    scroll_update_created_ts,
-    scroll_update_created_end_ts,
-    -- -- -- -- -- -- -- -- -- -- -- -- -- -- -- -- -- -- -- -- -- -- -- -- -- --
-    -- Ids
-    compositor_utid,
-    compositor_dispatch_slice_id,
-    -- Timestamps
-    COALESCE(compositor_dispatch_task_ts, compositor_dispatch_ts)
-      AS compositor_dispatch_ts,
-    compositor_dispatch_end_ts,
-    -- -- -- -- -- -- -- -- -- -- -- -- -- -- -- -- -- -- -- -- -- -- -- -- -- --
-    -- Ids
-    compositor_coalesced_input_handled_slice_id,
-    -- Timestamps
-    compositor_coalesced_input_handled_ts,
-    compositor_coalesced_input_handled_end_ts
-  FROM _scroll_update_input_timestamps_and_metadata
-)
-=======
   processed_timestamps_and_metadata AS (
     SELECT
       id,
@@ -429,17 +250,13 @@
       compositor_coalesced_input_handled_end_ts
     FROM _scroll_update_input_timestamps_and_metadata
   )
->>>>>>> 883878f1
 SELECT
   id,
   scroll_id,
   presented_in_frame_id,
   is_presented,
   is_janky,
-<<<<<<< HEAD
-=======
   is_janky_v3,
->>>>>>> 883878f1
   is_inertial,
   is_first_scroll_update_in_scroll,
   is_first_scroll_update_in_frame,
@@ -447,11 +264,8 @@
   -- No applicable utid (duration between two threads).
   -- No applicable slice id (duration between two threads).
   generation_ts,
-<<<<<<< HEAD
-=======
   input_reader_processing_end_ts,
   input_dispatcher_processing_end_ts,
->>>>>>> 883878f1
   -- Flings don't have a touch move event so make GenerationToBrowserMain span
   -- all the way to the creation of the gesture scroll update.
   browser_main_received_ts - generation_ts AS generation_to_browser_main_dur,
@@ -459,22 +273,12 @@
   browser_utid,
   touch_move_received_slice_id,
   touch_move_received_ts,
-<<<<<<< HEAD
-  scroll_update_created_ts - MAX(touch_move_received_ts, generation_ts)
-    AS touch_move_processing_dur,
-=======
   scroll_update_created_ts - max(touch_move_received_ts, generation_ts) AS touch_move_processing_dur,
->>>>>>> 883878f1
   -- -- -- -- -- -- -- -- -- -- -- -- -- -- -- -- -- -- -- -- -- -- -- -- -- --
   -- On `browser_utid`.
   scroll_update_created_slice_id,
   scroll_update_created_ts,
-<<<<<<< HEAD
-  scroll_update_created_end_ts - scroll_update_created_ts
-    AS scroll_update_processing_dur,
-=======
   scroll_update_created_end_ts - scroll_update_created_ts AS scroll_update_processing_dur,
->>>>>>> 883878f1
   -- -- -- -- -- -- -- -- -- -- -- -- -- -- -- -- -- -- -- -- -- -- -- -- -- --
   -- No applicable utid (duration between two threads).
   -- No applicable slice id (duration between two threads).
@@ -482,45 +286,23 @@
   -- TODO(b:385161677): use the start
   -- of the STEP_SEND_DISPATCH_EVENT_MOJO_MESSAGE step
   -- instead of scroll_update_created_end_ts.
-<<<<<<< HEAD
-  MAX(compositor_dispatch_ts, scroll_update_created_end_ts)
-    - scroll_update_created_end_ts
-    AS browser_to_compositor_delay_dur,
-=======
   max(compositor_dispatch_ts, scroll_update_created_end_ts) - scroll_update_created_end_ts AS browser_to_compositor_delay_dur,
->>>>>>> 883878f1
   -- -- -- -- -- -- -- -- -- -- -- -- -- -- -- -- -- -- -- -- -- -- -- -- -- --
   compositor_utid,
   compositor_dispatch_slice_id,
   compositor_dispatch_ts,
-<<<<<<< HEAD
-  compositor_dispatch_end_ts - compositor_dispatch_ts
-    AS compositor_dispatch_dur,
-=======
   compositor_dispatch_end_ts - compositor_dispatch_ts AS compositor_dispatch_dur,
->>>>>>> 883878f1
   -- -- -- -- -- -- -- -- -- -- -- -- -- -- -- -- -- -- -- -- -- -- -- -- -- --
   -- On `compositor_utid`.
   -- No applicable slice id (duration between two slices).
   compositor_dispatch_end_ts,
   -- TODO(b:380868337): This is sometimes negative; check/fix this.
-<<<<<<< HEAD
-  compositor_coalesced_input_handled_ts - compositor_dispatch_end_ts
-    AS compositor_dispatch_to_coalesced_input_handled_dur,
-=======
   compositor_coalesced_input_handled_ts - compositor_dispatch_end_ts AS compositor_dispatch_to_coalesced_input_handled_dur,
->>>>>>> 883878f1
   -- -- -- -- -- -- -- -- -- -- -- -- -- -- -- -- -- -- -- -- -- -- -- -- -- --
   -- On `compositor_utid`.
   compositor_coalesced_input_handled_slice_id,
   compositor_coalesced_input_handled_ts,
-<<<<<<< HEAD
-  compositor_coalesced_input_handled_end_ts
-    - compositor_coalesced_input_handled_ts
-    AS compositor_coalesced_input_handled_dur,
-=======
   compositor_coalesced_input_handled_end_ts - compositor_coalesced_input_handled_ts AS compositor_coalesced_input_handled_dur,
->>>>>>> 883878f1
   -- -- -- -- -- -- -- -- -- -- -- -- -- -- -- -- -- -- -- -- -- -- -- -- -- --
   compositor_coalesced_input_handled_end_ts
 FROM processed_timestamps_and_metadata;
@@ -528,12 +310,7 @@
 -- Timestamps and other related information for events during the
 -- frame-associated (after inputs are coalesced into a frame) stages of a
 -- scroll.
-<<<<<<< HEAD
-CREATE PERFETTO TABLE _scroll_update_frame_timestamps_and_metadata
-AS
-=======
 CREATE PERFETTO TABLE _scroll_update_frame_timestamps_and_metadata AS
->>>>>>> 883878f1
 SELECT
   refs.scroll_update_latency_id AS id,
   refs.display_trace_id,
@@ -541,52 +318,6 @@
   chrome_event_latency.vsync_interval_ms AS vsync_interval_ms,
   -- -- -- -- -- -- -- -- -- -- -- -- -- -- -- -- -- -- -- -- -- -- -- -- -- --
   compositor_resample_step.slice_id AS compositor_resample_slice_id,
-<<<<<<< HEAD
-  compositor_resample_step.task_start_time_ts
-    AS compositor_resample_task_ts,
-  compositor_resample_step.ts AS compositor_resample_ts,
-  -- -- -- -- -- -- -- -- -- -- -- -- -- -- -- -- -- -- -- -- -- -- -- -- -- --
-  compositor_receive_begin_frame_step.id
-    AS compositor_receive_begin_frame_slice_id,
-  compositor_receive_begin_frame_step.task_start_time_ts
-    AS compositor_receive_begin_frame_task_ts,
-  compositor_receive_begin_frame_step.ts
-    AS compositor_receive_begin_frame_ts,
-  --
-  compositor_generate_compositor_frame_step.id
-    AS compositor_generate_compositor_frame_slice_id,
-  compositor_generate_compositor_frame_step.task_start_time_ts
-    AS compositor_generate_compositor_frame_task_ts,
-  compositor_generate_compositor_frame_step.ts
-    AS compositor_generate_compositor_frame_ts,
-  -- -- -- -- -- -- -- -- -- -- -- -- -- -- -- -- -- -- -- -- -- -- -- -- -- --
-  compositor_submit_compositor_frame_step.id
-    AS compositor_submit_compositor_frame_slice_id,
-  compositor_submit_compositor_frame_step.ts
-    AS compositor_submit_compositor_frame_ts,
-  compositor_submit_compositor_frame_step.ts
-    + compositor_submit_compositor_frame_step.dur
-    AS compositor_submit_compositor_frame_end_ts,
-  -- -- -- -- -- -- -- -- -- -- -- -- -- -- -- -- -- -- -- -- -- -- -- -- -- --
-  viz_receive_compositor_frame_step.id
-    AS viz_receive_compositor_frame_slice_id,
-  viz_receive_compositor_frame_step.task_start_time_ts
-    AS viz_receive_compositor_frame_task_ts,
-  viz_receive_compositor_frame_step.ts AS viz_receive_compositor_frame_ts,
-  viz_receive_compositor_frame_step.ts
-    + viz_receive_compositor_frame_step.dur
-    AS viz_receive_compositor_frame_end_ts,
-  viz_receive_compositor_frame_step.utid AS viz_compositor_utid,
-  -- -- -- -- -- -- -- -- -- -- -- -- -- -- -- -- -- -- -- -- -- -- -- -- -- --
-  viz_draw_and_swap_step.id AS viz_draw_and_swap_slice_id,
-  viz_draw_and_swap_step.task_start_time_ts
-    AS viz_draw_and_swap_task_ts,
-  viz_draw_and_swap_step.ts AS viz_draw_and_swap_ts,
-  -- -- -- -- -- -- -- -- -- -- -- -- -- -- -- -- -- -- -- -- -- -- -- -- -- --
-  viz_send_buffer_swap_step.id AS viz_send_buffer_swap_slice_id,
-  viz_send_buffer_swap_step.ts + viz_send_buffer_swap_step.dur
-    AS viz_send_buffer_swap_end_ts,
-=======
   compositor_resample_step.task_start_time_ts AS compositor_resample_task_ts,
   compositor_resample_step.ts AS compositor_resample_ts,
   -- -- -- -- -- -- -- -- -- -- -- -- -- -- -- -- -- -- -- -- -- -- -- -- -- --
@@ -614,95 +345,17 @@
   -- -- -- -- -- -- -- -- -- -- -- -- -- -- -- -- -- -- -- -- -- -- -- -- -- --
   viz_send_buffer_swap_step.id AS viz_send_buffer_swap_slice_id,
   viz_send_buffer_swap_step.ts + viz_send_buffer_swap_step.dur AS viz_send_buffer_swap_end_ts,
->>>>>>> 883878f1
   -- -- -- -- -- -- -- -- -- -- -- -- -- -- -- -- -- -- -- -- -- -- -- -- -- --
   viz_swap_buffers_step.id AS viz_swap_buffers_slice_id,
   viz_swap_buffers_step.task_start_time_ts AS viz_swap_buffers_task_ts,
   viz_swap_buffers_step.ts AS viz_swap_buffers_ts,
-<<<<<<< HEAD
-  viz_swap_buffers_step.ts + viz_swap_buffers_step.dur
-    AS viz_swap_buffers_end_ts,
-=======
   viz_swap_buffers_step.ts + viz_swap_buffers_step.dur AS viz_swap_buffers_end_ts,
->>>>>>> 883878f1
   viz_swap_buffers_step.utid AS viz_gpu_thread_utid,
   -- -- -- -- -- -- -- -- -- -- -- -- -- -- -- -- -- -- -- -- -- -- -- -- -- --
   chrome_event_latency.buffer_available_timestamp,
   chrome_event_latency.buffer_ready_timestamp,
   chrome_event_latency.latch_timestamp,
   chrome_event_latency.presentation_timestamp
-<<<<<<< HEAD
-FROM chrome_scroll_update_refs refs
-LEFT JOIN chrome_event_latencies chrome_event_latency
-  ON chrome_event_latency.scroll_update_id = refs.presentation_latency_id
--- -- -- -- -- -- -- -- -- -- -- -- -- -- -- -- -- -- -- -- -- -- -- -- -- -- --
-LEFT JOIN chrome_input_pipeline_steps compositor_resample_step
-  ON
-    compositor_resample_step.latency_id = refs.presentation_latency_id
-    AND compositor_resample_step.step = 'STEP_RESAMPLE_SCROLL_EVENTS'
-    AND compositor_resample_step.input_type
-      = 'GESTURE_SCROLL_UPDATE_EVENT'
--- -- -- -- -- -- -- -- -- -- -- -- -- -- -- -- -- -- -- -- -- -- -- -- -- -- --
-LEFT JOIN
-  chrome_graphics_pipeline_surface_frame_steps
-    compositor_receive_begin_frame_step
-  ON
-    compositor_receive_begin_frame_step.surface_frame_trace_id
-      = refs.surface_frame_id
-    AND compositor_receive_begin_frame_step.step
-      = 'STEP_RECEIVE_BEGIN_FRAME'
--- -- -- -- -- -- -- -- -- -- -- -- -- -- -- -- -- -- -- -- -- -- -- -- -- -- --
-LEFT JOIN
-  chrome_graphics_pipeline_surface_frame_steps
-    compositor_generate_compositor_frame_step
-  ON
-    compositor_generate_compositor_frame_step.surface_frame_trace_id
-      = refs.surface_frame_id
-    AND compositor_generate_compositor_frame_step.step
-      = 'STEP_GENERATE_COMPOSITOR_FRAME'
--- -- -- -- -- -- -- -- -- -- -- -- -- -- -- -- -- -- -- -- -- -- -- -- -- -- --
-LEFT JOIN
-  chrome_graphics_pipeline_surface_frame_steps
-    compositor_submit_compositor_frame_step
-  ON
-    compositor_submit_compositor_frame_step.surface_frame_trace_id
-      = refs.surface_frame_id
-    AND compositor_submit_compositor_frame_step.step
-      = 'STEP_SUBMIT_COMPOSITOR_FRAME'
--- -- -- -- -- -- -- -- -- -- -- -- -- -- -- -- -- -- -- -- -- -- -- -- -- -- --
-LEFT JOIN
-  chrome_graphics_pipeline_surface_frame_steps
-    viz_receive_compositor_frame_step
-  ON
-    viz_receive_compositor_frame_step.surface_frame_trace_id
-      = refs.surface_frame_id
-    AND viz_receive_compositor_frame_step.step
-      = 'STEP_RECEIVE_COMPOSITOR_FRAME'
--- -- -- -- -- -- -- -- -- -- -- -- -- -- -- -- -- -- -- -- -- -- -- -- -- -- --
-LEFT JOIN
-  chrome_graphics_pipeline_display_frame_steps viz_draw_and_swap_step
-  ON
-    viz_draw_and_swap_step.display_trace_id = refs.display_trace_id
-    AND viz_draw_and_swap_step.step = 'STEP_DRAW_AND_SWAP'
--- -- -- -- -- -- -- -- -- -- -- -- -- -- -- -- -- -- -- -- -- -- -- -- -- -- --
-LEFT JOIN
-  chrome_graphics_pipeline_display_frame_steps viz_send_buffer_swap_step
-  ON
-    viz_send_buffer_swap_step.display_trace_id = refs.display_trace_id
-    AND viz_send_buffer_swap_step.step = 'STEP_SEND_BUFFER_SWAP'
--- -- -- -- -- -- -- -- -- -- -- -- -- -- -- -- -- -- -- -- -- -- -- -- -- -- --
-LEFT JOIN chrome_graphics_pipeline_display_frame_steps viz_swap_buffers_step
-  ON
-    viz_swap_buffers_step.display_trace_id = refs.display_trace_id
-    AND viz_swap_buffers_step.step = 'STEP_BUFFER_SWAP_POST_SUBMIT'
--- Filter out inputs which were coalesced into a different frame (so that rows
--- of this table correspond to frames).
-WHERE refs.scroll_update_latency_id = refs.presentation_latency_id;
-
--- Timestamps and durations for the frame-associated (after coalescing inputs
--- into a frame) stages of a scroll.
-CREATE PERFETTO TABLE chrome_scroll_update_frame_pipeline(
-=======
 FROM chrome_scroll_update_refs AS refs
 LEFT JOIN chrome_event_latencies AS chrome_event_latency
   ON chrome_event_latency.scroll_update_id = refs.presentation_latency_id
@@ -747,7 +400,6 @@
 -- Timestamps and durations for the frame-associated (after coalescing inputs
 -- into a frame) stages of a scroll.
 CREATE PERFETTO TABLE chrome_scroll_update_frame_pipeline (
->>>>>>> 883878f1
   -- Id of the `LatencyInfo.Flow` slices corresponding to this scroll event.
   id LONG,
   -- Id of the aggregated frame this scroll update was presented in.
@@ -827,76 +479,6 @@
   presentation_timestamp TIMESTAMP
 ) AS
 WITH
-<<<<<<< HEAD
-processed_timestamps_and_metadata AS (
-  SELECT
-    id,
-    display_trace_id,
-    vsync_interval_ms,
-    -- -- -- -- -- -- -- -- -- -- -- -- -- -- -- -- -- -- -- -- -- -- -- -- -- --
-    -- Ids
-    compositor_resample_slice_id,
-    -- Timestamps
-    COALESCE(
-      compositor_resample_task_ts,
-      compositor_resample_ts) AS compositor_resample_ts,
-    -- -- -- -- -- -- -- -- -- -- -- -- -- -- -- -- -- -- -- -- -- -- -- -- -- --
-    -- Ids
-    compositor_receive_begin_frame_slice_id,
-    -- Timestamps
-    COALESCE(
-      compositor_receive_begin_frame_task_ts,
-      compositor_receive_begin_frame_ts)
-      AS compositor_receive_begin_frame_ts,
-    -- -- -- -- -- -- -- -- -- -- -- -- -- -- -- -- -- -- -- -- -- -- -- -- -- --
-    -- Ids
-    compositor_generate_compositor_frame_slice_id,
-    -- Timestamps
-    COALESCE(
-      compositor_generate_compositor_frame_task_ts,
-      compositor_generate_compositor_frame_ts)
-      AS compositor_generate_compositor_frame_ts,
-    -- -- -- -- -- -- -- -- -- -- -- -- -- -- -- -- -- -- -- -- -- -- -- -- -- --
-    -- Ids
-    compositor_submit_compositor_frame_slice_id,
-    -- Timestamps
-    compositor_submit_compositor_frame_ts,
-    compositor_submit_compositor_frame_end_ts,
-    -- -- -- -- -- -- -- -- -- -- -- -- -- -- -- -- -- -- -- -- -- -- -- -- -- --
-    -- Ids
-    viz_compositor_utid,
-    viz_receive_compositor_frame_slice_id,
-    -- Timestamps
-    COALESCE(
-      viz_receive_compositor_frame_task_ts, viz_receive_compositor_frame_ts)
-      AS viz_receive_compositor_frame_ts,
-    viz_receive_compositor_frame_end_ts,
-    -- -- -- -- -- -- -- -- -- -- -- -- -- -- -- -- -- -- -- -- -- -- -- -- -- --
-    -- Ids
-    viz_draw_and_swap_slice_id,
-    -- Timestamps
-    COALESCE(viz_draw_and_swap_task_ts, viz_draw_and_swap_ts)
-      AS viz_draw_and_swap_ts,
-    -- -- -- -- -- -- -- -- -- -- -- -- -- -- -- -- -- -- -- -- -- -- -- -- -- --
-    -- Ids
-    viz_send_buffer_swap_slice_id,
-    -- Timestamps
-    viz_send_buffer_swap_end_ts,
-    -- -- -- -- -- -- -- -- -- -- -- -- -- -- -- -- -- -- -- -- -- -- -- -- -- --
-    -- Ids
-    viz_gpu_thread_utid,
-    viz_swap_buffers_slice_id,
-    -- Timestamps
-    COALESCE(viz_swap_buffers_task_ts, viz_swap_buffers_ts)
-      AS viz_swap_buffers_ts,
-    viz_swap_buffers_end_ts,
-    -- -- -- -- -- -- -- -- -- -- -- -- -- -- -- -- -- -- -- -- -- -- -- -- -- --
-    -- Timestamps
-    latch_timestamp,
-    presentation_timestamp
-  FROM _scroll_update_frame_timestamps_and_metadata
-)
-=======
   processed_timestamps_and_metadata AS (
     SELECT
       id,
@@ -956,7 +538,6 @@
       presentation_timestamp
     FROM _scroll_update_frame_timestamps_and_metadata
   )
->>>>>>> 883878f1
 SELECT
   id,
   display_trace_id,
@@ -974,54 +555,28 @@
   compositor_generate_compositor_frame_slice_id,
   -- TODO(b:380868337): This is sometimes unexpectedly null; check/fix this.
   compositor_generate_compositor_frame_ts,
-<<<<<<< HEAD
-  compositor_submit_compositor_frame_ts
-    - compositor_generate_compositor_frame_ts
-    AS compositor_generate_frame_to_submit_frame_dur,
-=======
   compositor_submit_compositor_frame_ts - compositor_generate_compositor_frame_ts AS compositor_generate_frame_to_submit_frame_dur,
->>>>>>> 883878f1
   -- -- -- -- -- -- -- -- -- -- -- -- -- -- -- -- -- -- -- -- -- -- -- -- -- --
   -- On `compositor_utid`.
   compositor_submit_compositor_frame_slice_id,
   compositor_submit_compositor_frame_ts,
-<<<<<<< HEAD
-  compositor_submit_compositor_frame_end_ts
-    - compositor_submit_compositor_frame_ts AS compositor_submit_frame_dur,
-=======
   compositor_submit_compositor_frame_end_ts - compositor_submit_compositor_frame_ts AS compositor_submit_frame_dur,
->>>>>>> 883878f1
   -- -- -- -- -- -- -- -- -- -- -- -- -- -- -- -- -- -- -- -- -- -- -- -- -- --
   -- No applicable utid (duration between two threads).
   -- No applicable slice id (duration between two threads).
   compositor_submit_compositor_frame_end_ts,
   -- TODO(b:380868337): This is sometimes negative; check/fix this.
-<<<<<<< HEAD
-  viz_receive_compositor_frame_ts - compositor_submit_compositor_frame_end_ts
-    AS compositor_to_viz_delay_dur,
-=======
   viz_receive_compositor_frame_ts - compositor_submit_compositor_frame_end_ts AS compositor_to_viz_delay_dur,
->>>>>>> 883878f1
   -- -- -- -- -- -- -- -- -- -- -- -- -- -- -- -- -- -- -- -- -- -- -- -- -- --
   viz_compositor_utid,
   viz_receive_compositor_frame_slice_id,
   viz_receive_compositor_frame_ts,
-<<<<<<< HEAD
-  viz_receive_compositor_frame_end_ts - viz_receive_compositor_frame_ts
-    AS viz_receive_compositor_frame_dur,
-=======
   viz_receive_compositor_frame_end_ts - viz_receive_compositor_frame_ts AS viz_receive_compositor_frame_dur,
->>>>>>> 883878f1
   -- -- -- -- -- -- -- -- -- -- -- -- -- -- -- -- -- -- -- -- -- -- -- -- -- --
   -- On `viz_compositor_utid`.
   -- No applicable slice id (duration between two slices).
   viz_receive_compositor_frame_end_ts,
-<<<<<<< HEAD
-  viz_draw_and_swap_ts - viz_receive_compositor_frame_end_ts
-    AS viz_wait_for_draw_dur,
-=======
   viz_draw_and_swap_ts - viz_receive_compositor_frame_end_ts AS viz_wait_for_draw_dur,
->>>>>>> 883878f1
   -- -- -- -- -- -- -- -- -- -- -- -- -- -- -- -- -- -- -- -- -- -- -- -- -- --
   -- On `viz_compositor_utid`.
   viz_draw_and_swap_slice_id,
@@ -1057,11 +612,7 @@
 -- WebView instances. Currently gesture_scroll_id unique within an instance, but
 -- is not unique across multiple instances. Switching to an EventLatency based
 -- definition of scrolls should resolve this.
-<<<<<<< HEAD
-CREATE PERFETTO TABLE chrome_scrolls(
-=======
 CREATE PERFETTO TABLE chrome_scrolls (
->>>>>>> 883878f1
   -- The unique identifier of the scroll.
   id LONG,
   -- The start timestamp of the scroll.
@@ -1078,22 +629,14 @@
 ) AS
 SELECT
   scroll_id AS id,
-<<<<<<< HEAD
-  MIN(ts) AS ts,
-=======
   min(ts) AS ts,
->>>>>>> 883878f1
   cast_int!(MAX(ts + dur) - MIN(ts)) AS dur,
   -- TODO(b:389055670): Remove this once the UI doesn't rely on it.
   NULL AS gesture_scroll_begin_ts,
   NULL AS gesture_scroll_end_ts
 FROM chrome_gesture_scroll_updates
-<<<<<<< HEAD
-GROUP BY scroll_id;
-=======
 GROUP BY
   scroll_id;
->>>>>>> 883878f1
 
 -- Timestamps and durations for the critical path stages during scrolling.
 -- This table covers both the input-associated (before coalescing inputs into a
@@ -1122,11 +665,7 @@
 --                 +---------------------------+
 --                 | chrome_scroll_update_info |
 --                 +---------------------------+
-<<<<<<< HEAD
-CREATE PERFETTO TABLE chrome_scroll_update_info(
-=======
 CREATE PERFETTO TABLE chrome_scroll_update_info (
->>>>>>> 883878f1
   -- Id of the `LatencyInfo.Flow` slices corresponding to this scroll event.
   id LONG,
   -- Id (`LatencyInfo.ID`) of the previous input in this scroll.
@@ -1138,11 +677,6 @@
   vsync_interval_ms DOUBLE,
   -- Whether this input event was presented.
   is_presented BOOL,
-<<<<<<< HEAD
-  -- Whether the corresponding frame is janky. This comes directly from
-  -- `perfetto.protos.EventLatency`.
-  is_janky BOOL,
-=======
   -- Whether the corresponding frame is janky based on the
   -- Event.ScrollJank.DelayedFramesPercentage.FixedWindow metric. This comes
   -- directly from `perfetto.protos.EventLatency.is_janky_scrolled_frame`.
@@ -1151,7 +685,6 @@
   -- Event.ScrollJank.DelayedFramesPercentage.FixedWindow3 metric. This comes
   -- directly from `perfetto.protos.EventLatency.is_janky_scrolled_frame_v3`.
   is_janky_v3 BOOL,
->>>>>>> 883878f1
   -- Whether the corresponding scroll is inertial (fling).
   -- If this is `true`, "generation" and "touch_move" related timestamps and
   -- durations will be null.
@@ -1166,9 +699,6 @@
   browser_uptime_dur DURATION,
   -- Input generation timestamp (from the Android system).
   generation_ts TIMESTAMP,
-<<<<<<< HEAD
-  -- Duration from the generation timestamp fo the previous input to
-=======
   -- Duration from the generation timestamp to the end of InputReader's work.
   -- Only populated when atrace 'input' category is enabled.
   input_reader_dur DURATION,
@@ -1176,7 +706,6 @@
   -- Only populated when atrace 'input' category is enabled.
   input_dispatcher_dur DURATION,
   -- Duration from the generation timestamp for the previous input to
->>>>>>> 883878f1
   -- this input's generation timestamp.
   since_previous_generation_dur DURATION,
   -- Duration from input generation to when the browser received the input.
@@ -1287,476 +816,6 @@
   -- step.
   viz_latch_to_presentation_dur DURATION,
   -- Presentation timestamp for the frame.
-<<<<<<< HEAD
-  presentation_timestamp TIMESTAMP)
-AS
-SELECT
-  input.id,
-  LAG(input.id) OVER (
-    PARTITION BY input.scroll_id ORDER BY input.generation_ts)
-    AS previous_input_id,
-  frame.display_trace_id AS frame_display_id,
-  -- TODO(b:381062412): This is sometimes unexpectedly 0; check/fix this.
-  frame.vsync_interval_ms,
-  input.is_presented,
-  input.is_janky,
-  input.is_inertial,
-  input.is_first_scroll_update_in_scroll,
-  input.is_first_scroll_update_in_frame,
-  generation_ts - browser_process.start_ts
-    AS browser_uptime_dur,
-  -- -- -- -- -- -- -- -- -- -- -- -- -- -- -- -- -- -- -- -- -- -- -- -- -- --
-  -- No applicable utid (duration between two threads).
-  -- No applicable slice id (duration between two threads).
-  input.generation_ts,
-  input.generation_ts - LAG(input.generation_ts) OVER (
-    PARTITION BY input.scroll_id ORDER BY input.generation_ts)
-    AS since_previous_generation_dur,
-  input.generation_to_browser_main_dur,
-  -- -- -- -- -- -- -- -- -- -- -- -- -- -- -- -- -- -- -- -- -- -- -- -- -- --
-  input.browser_utid,
-  input.touch_move_received_slice_id,
-  input.touch_move_received_ts,
-  input.touch_move_processing_dur,
-  -- -- -- -- -- -- -- -- -- -- -- -- -- -- -- -- -- -- -- -- -- -- -- -- -- --
-  -- On `browser_utid`.
-  input.scroll_update_created_slice_id,
-  input.scroll_update_created_ts,
-  input.scroll_update_processing_dur,
-  -- -- -- -- -- -- -- -- -- -- -- -- -- -- -- -- -- -- -- -- -- -- -- -- -- --
-  -- No applicable utid (duration between two threads).
-  -- No applicable slice id (duration between two threads).
-  input.scroll_update_created_end_ts,
-  -- TODO(b:380868337): This is sometimes negative; check/fix this.
-  input.browser_to_compositor_delay_dur,
-  -- -- -- -- -- -- -- -- -- -- -- -- -- -- -- -- -- -- -- -- -- -- -- -- -- --
-  input.compositor_utid,
-  input.compositor_dispatch_slice_id,
-  input.compositor_dispatch_ts,
-  input.compositor_dispatch_dur,
-  -- -- -- -- -- -- -- -- -- -- -- -- -- -- -- -- -- -- -- -- -- -- -- -- -- --
-  -- On `compositor_utid`.
-  -- No applicable slice id (duration between two slices).
-  input.compositor_dispatch_end_ts,
-  -- TODO(b:380868337): This is sometimes negative; check/fix this.
-  -- TODO(b:381273884): use frame.compositor_receive_begin_frame_ts instead of
-  -- input.compositor_dispatch_end_ts.
-  COALESCE(
-    frame.compositor_resample_ts,
-    input.compositor_coalesced_input_handled_ts
-  ) - input.compositor_dispatch_end_ts
-    AS compositor_dispatch_to_on_begin_frame_delay_dur,
-  -- -- -- -- -- -- -- -- -- -- -- -- -- -- -- -- -- -- -- -- -- -- -- -- -- --
-  -- On `compositor_utid`.
-  -- `compositor_on_begin_frame_dur` can depend on two slices.
-  frame.compositor_resample_slice_id,
-  input.compositor_coalesced_input_handled_slice_id,
-  COALESCE(
-    frame.compositor_resample_ts,
-    input.compositor_coalesced_input_handled_ts
-  ) AS compositor_on_begin_frame_ts,
-  input.compositor_coalesced_input_handled_end_ts - COALESCE(
-    frame.compositor_resample_ts,
-    input.compositor_coalesced_input_handled_ts
-  ) AS compositor_on_begin_frame_dur,
-  -- -- -- -- -- -- -- -- -- -- -- -- -- -- -- -- -- -- -- -- -- -- -- -- -- --
-  -- On `compositor_utid`.
-  -- No applicable slice id (duration between two slices).
-  input.compositor_coalesced_input_handled_end_ts AS compositor_on_begin_frame_end_ts,
-  frame.compositor_generate_compositor_frame_ts - input.compositor_coalesced_input_handled_end_ts
-    AS compositor_on_begin_frame_to_generation_delay_dur,
-  -- -- -- -- -- -- -- -- -- -- -- -- -- -- -- -- -- -- -- -- -- -- -- -- -- --
-  -- On `compositor_utid`.
-  frame.compositor_generate_compositor_frame_slice_id,
-  -- TODO(b:380868337): This is sometimes unexpectedly null; check/fix this.
-  frame.compositor_generate_compositor_frame_ts,
-  frame.compositor_generate_frame_to_submit_frame_dur,
-  -- -- -- -- -- -- -- -- -- -- -- -- -- -- -- -- -- -- -- -- -- -- -- -- -- --
-  -- On `compositor_utid`.
-  frame.compositor_submit_compositor_frame_slice_id,
-  frame.compositor_submit_compositor_frame_ts,
-  frame.compositor_submit_frame_dur,
-  -- -- -- -- -- -- -- -- -- -- -- -- -- -- -- -- -- -- -- -- -- -- -- -- -- --
-  -- No applicable utid (duration between two threads).
-  -- No applicable slice id (duration between two threads).
-  frame.compositor_submit_compositor_frame_end_ts,
-  -- TODO(b:380868337): This is sometimes negative; check/fix this.
-  frame.compositor_to_viz_delay_dur,
-  -- -- -- -- -- -- -- -- -- -- -- -- -- -- -- -- -- -- -- -- -- -- -- -- -- --
-  frame.viz_compositor_utid,
-  frame.viz_receive_compositor_frame_slice_id,
-  frame.viz_receive_compositor_frame_ts,
-  frame.viz_receive_compositor_frame_dur,
-  -- -- -- -- -- -- -- -- -- -- -- -- -- -- -- -- -- -- -- -- -- -- -- -- -- --
-  -- On `viz_compositor_utid`.
-  -- No applicable slice id (duration between two slices).
-  frame.viz_receive_compositor_frame_end_ts,
-  frame.viz_wait_for_draw_dur,
-  -- -- -- -- -- -- -- -- -- -- -- -- -- -- -- -- -- -- -- -- -- -- -- -- -- --
-  -- On `viz_compositor_utid`.
-  frame.viz_draw_and_swap_slice_id,
-  frame.viz_draw_and_swap_ts,
-  frame.viz_draw_and_swap_dur,
-  -- -- -- -- -- -- -- -- -- -- -- -- -- -- -- -- -- -- -- -- -- -- -- -- -- --
-  -- No applicable utid (duration between two threads).
-  frame.viz_send_buffer_swap_slice_id,
-  frame.viz_send_buffer_swap_end_ts,
-  frame.viz_to_gpu_delay_dur,
-  -- -- -- -- -- -- -- -- -- -- -- -- -- -- -- -- -- -- -- -- -- -- -- -- -- --
-  frame.viz_gpu_thread_utid,
-  frame.viz_swap_buffers_slice_id,
-  frame.viz_swap_buffers_ts,
-  frame.viz_swap_buffers_dur,
-  -- -- -- -- -- -- -- -- -- -- -- -- -- -- -- -- -- -- -- -- -- -- -- -- -- --
-  frame.viz_swap_buffers_end_ts,
-  frame.viz_swap_buffers_to_latch_dur,
-  -- -- -- -- -- -- -- -- -- -- -- -- -- -- -- -- -- -- -- -- -- -- -- -- -- --
-  frame.latch_timestamp,
-  frame.viz_latch_to_presentation_dur,
-  -- -- -- -- -- -- -- -- -- -- -- -- -- -- -- -- -- -- -- -- -- -- -- -- -- --
-  frame.presentation_timestamp
-FROM chrome_scroll_update_input_pipeline AS input
-LEFT JOIN chrome_scroll_update_frame_pipeline AS frame
-ON input.presented_in_frame_id = frame.id
-LEFT JOIN thread AS browser_main_thread
-ON browser_utid = browser_main_thread.utid
-LEFT JOIN process AS browser_process
-ON browser_process.upid = browser_main_thread.upid;
-
--- Helper macro to compute the stage delta.
--- Should be used only as a part of `chrome_scroll_frame_info`.
-CREATE PERFETTO MACRO _chrome_scroll_frame_stage_delta(name ColumnName)
-RETURNS Expr AS
-IIF(info.is_first_scroll_update_in_scroll,
-  NULL,
-  $name - LAG($name) OVER (ORDER BY generation_ts)
-);
-
--- A list of all presented Chrome frames which contain scroll updates and associated
--- metadata.
-CREATE PERFETTO TABLE chrome_scroll_frame_info(
-  -- Id (frame's display_trace_id) for the given frame.
-  id LONG,
-  -- Id (LatencyInfo.ID) of the last input before this frame.
-  last_input_before_this_frame_id LONG,
-  -- Vsync interval (in milliseconds).
-  -- TODO(b/394303662): Remove in favour of `vsync_interval_dur`.
-  vsync_interval_ms DOUBLE,
-  -- Vsync interval (in nanoseconds).
-  vsync_interval_dur DURATION,
-  -- Whether the corresponding frame is janky. This comes directly from
-  -- `perfetto.protos.EventLatency`.
-  is_janky BOOL,
-  -- Whether the corresponding scroll is inertial (fling).
-  is_inertial BOOL,
-  -- Sum of all input deltas for all scroll updates in this frame.
-  -- These values are based on the delta of the OS input events.
-  total_input_delta_y DOUBLE,
-  -- Presented delta (change in page offset) for the given frame.
-  -- This delta is computed by Chrome (based on the input events).
-  presented_scrolled_delta_y DOUBLE,
-  -- Duration from the start of the browser process to the first
-  -- input generation timestamp.
-  browser_uptime_dur DURATION,
-  -- Input generation timestamp (from the Android system) for the first input.
-  first_input_generation_ts TIMESTAMP,
-  -- Duration from the previous input (last input that wasn't part of this frame)
-  -- to the first input in this frame.
-  previous_last_input_to_first_input_generation_dur DURATION,
-  -- Presentation timestamp for the frame.
-  presentation_ts TIMESTAMP,
-  -- Utid for the browser main thread.
-  browser_utid JOINID(thread.id),
-  -- Duration from input generation to when the browser received the first input
-  -- in this frame.
-  first_input_generation_to_browser_main_dur DURATION,
-  -- Difference between `first_input_generation_to_browser_main_dur` for this
-  -- frame and the previous frame in the same scroll.
-  first_input_generation_to_browser_main_delta_dur DURATION,
-  -- Duration for processing  a `TouchMove` event for the first input in this
-  -- frame.
-  first_input_touch_move_processing_dur DURATION,
-  -- Difference between `first_input_touch_move_processing_dur` for this
-  -- frame and the previous frame in the same scroll.
-  first_input_touch_move_processing_delta_dur DURATION,
-  -- Utid for the renderer compositor thread.
-  compositor_utid JOINID(thread.id),
-  -- Duration between the browser and compositor dispatch for the first input
-  -- in this frame.
-  first_input_browser_to_compositor_delay_dur DURATION,
-  -- Difference between `first_input_browser_to_compositor_delay_dur` for this
-  -- frame and the previous frame in the same scroll.
-  first_input_browser_to_compositor_delay_delta_dur DURATION,
-  -- Duration for the compositor dispatch for the first input in this frame.
-  first_input_compositor_dispatch_dur DURATION,
-  -- Difference between `first_input_compositor_dispatch_dur` for this frame and
-  -- the previous frame in the same scroll.
-  first_input_compositor_dispatch_delta_dur DURATION,
-  -- Duration between the compositor dispatch and the "OnBeginFrame" work for the
-  -- first input in this frame.
-  first_input_compositor_dispatch_to_on_begin_frame_delay_dur DURATION,
-  -- Difference between `first_input_compositor_dispatch_to_on_begin_frame_delay_dur`
-  -- for this frame and the previous frame in the same scroll.
-  first_input_compositor_dispatch_to_on_begin_frame_delay_delta_dur DURATION,
-  -- Duration of the "OnBeginFrame" work for this frame.
-  compositor_on_begin_frame_dur DURATION,
-  -- Difference between `compositor_on_begin_frame_dur` for this frame and the
-  -- previous frame in the same scroll.
-  compositor_on_begin_frame_delta_dur DURATION,
-  -- Duration between the "OnBeginFrame" work and the generation of this frame.
-  compositor_on_begin_frame_to_generation_delay_dur DURATION,
-  -- Difference between `compositor_on_begin_frame_to_generation_delay_dur` for
-  -- this frame and the previous frame in the same scroll.
-  compositor_on_begin_frame_to_generation_delay_delta_dur DURATION,
-  -- Duration between the generation and submission of this frame.
-  compositor_generate_frame_to_submit_frame_dur DURATION,
-  -- Difference between `compositor_generate_frame_to_submit_frame_dur` for this
-  -- frame and the previous frame in the same scroll.
-  compositor_generate_frame_to_submit_frame_delta_dur DURATION,
-  -- Duration for submitting this frame.
-  compositor_submit_frame_dur DURATION,
-  -- Difference between `compositor_submit_frame_dur` for this frame and the
-  -- previous frame in the same scroll.
-  compositor_submit_frame_delta_dur DURATION,
-  -- Utid for the viz compositor thread.
-  viz_compositor_utid JOINID(thread.id),
-  -- Delay when a compositor frame is sent from the renderer to viz.
-  compositor_to_viz_delay_dur DURATION,
-  -- Difference between `compositor_to_viz_delay_dur` for this frame and the
-  -- previous frame in the same scroll.
-  compositor_to_viz_delay_delta_dur DURATION,
-  -- Duration of the viz work done on receiving the compositor frame.
-  viz_receive_compositor_frame_dur DURATION,
-  -- Difference between `viz_receive_compositor_frame_dur` for this frame and the
-  -- previous frame in the same scroll.
-  viz_receive_compositor_frame_delta_dur DURATION,
-  -- Duration between viz receiving the compositor frame to frame draw.
-  viz_wait_for_draw_dur DURATION,
-  -- Difference between `viz_wait_for_draw_dur` for this frame and the previous
-  -- frame in the same scroll.
-  viz_wait_for_draw_delta_dur DURATION,
-  -- Duration of the viz drawing/swapping work for this frame.
-  viz_draw_and_swap_dur DURATION,
-  -- Difference between `viz_draw_and_swap_dur` for this frame and the previous
-  -- frame in the same scroll.
-  viz_draw_and_swap_delta_dur DURATION,
-  -- Utid for the viz `CompositorGpuThread`.
-  viz_gpu_thread_utid JOINID(thread.id),
-  -- Delay between viz work on compositor thread and `CompositorGpuThread`.
-  viz_to_gpu_delay_dur DURATION,
-  -- Difference between `viz_to_gpu_delay_dur` for this frame and the previous
-  -- frame in the same scroll.
-  viz_to_gpu_delay_delta_dur DURATION,
-  -- Duration of frame buffer swapping work on viz.
-  viz_swap_buffers_dur DURATION,
-  -- Difference between `viz_swap_buffers_dur` for this frame and the previous
-  -- frame in the same scroll.
-  viz_swap_buffers_delta_dur DURATION,
-  -- Time between buffers ready until Choreographer's latch.
-  viz_swap_buffers_to_latch_dur DURATION,
-  -- Difference between `viz_swap_buffers_to_latch_dur` for this frame and the
-  -- previous frame in the same scroll.
-  viz_swap_buffers_to_latch_delta_dur DURATION,
-  -- Duration between Choreographer's latch and presentation.
-  viz_latch_to_presentation_dur DURATION,
-  -- Difference between `viz_latch_to_presentation_dur` for this frame and the
-  -- previous frame in the same scroll.
-  viz_latch_to_presentation_delta_dur DURATION
-) AS
-SELECT
-  frame_display_id AS id,
-  previous_input_id AS last_input_before_this_frame_id,
-  vsync_interval_ms,
-  cast_int!(vsync_interval_ms * 1e6) AS vsync_interval_dur,
-  is_janky,
-  is_inertial,
-  (
-    SELECT SUM(delta_y)
-    FROM chrome_scroll_input_offsets AS input
-    JOIN chrome_scroll_update_info AS update_info ON input.scroll_update_id = update_info.id
-    WHERE update_info.frame_display_id = info.frame_display_id
-  ) as total_input_delta_y,
-  delta.delta_y as presented_scrolled_delta_y,
-  browser_uptime_dur,
-  info.generation_ts AS first_input_generation_ts,
-  info.since_previous_generation_dur AS previous_last_input_to_first_input_generation_dur,
-  info.browser_utid,
-  info.generation_to_browser_main_dur AS first_input_generation_to_browser_main_dur,
-  presentation_timestamp AS presentation_ts,
-  _chrome_scroll_frame_stage_delta!(generation_to_browser_main_dur)
-    AS first_input_generation_to_browser_main_delta_dur,
-  info.touch_move_processing_dur AS first_input_touch_move_processing_dur,
-  _chrome_scroll_frame_stage_delta!(touch_move_processing_dur)
-    AS first_input_touch_move_processing_delta_dur,
-  info.compositor_utid,
-  info.browser_to_compositor_delay_dur
-    AS first_input_browser_to_compositor_delay_dur,
-  _chrome_scroll_frame_stage_delta!(browser_to_compositor_delay_dur)
-    AS first_input_browser_to_compositor_delay_delta_dur,
-  info.compositor_dispatch_dur AS first_input_compositor_dispatch_dur,
-  _chrome_scroll_frame_stage_delta!(compositor_dispatch_dur)
-    AS first_input_compositor_dispatch_delta_dur,
-  info.compositor_dispatch_to_on_begin_frame_delay_dur
-    AS first_input_compositor_dispatch_to_on_begin_frame_delay_dur,
-  _chrome_scroll_frame_stage_delta!(compositor_dispatch_to_on_begin_frame_delay_dur)
-    AS first_input_compositor_dispatch_to_on_begin_frame_delay_delta_dur,
-  info.compositor_on_begin_frame_dur,
-  _chrome_scroll_frame_stage_delta!(compositor_on_begin_frame_dur)
-    AS compositor_on_begin_frame_delta_dur,
-  info.compositor_on_begin_frame_to_generation_delay_dur,
-  _chrome_scroll_frame_stage_delta!(compositor_on_begin_frame_to_generation_delay_dur)
-    AS compositor_on_begin_frame_to_generation_delay_delta_dur,
-  info.compositor_generate_frame_to_submit_frame_dur,
-  _chrome_scroll_frame_stage_delta!(compositor_generate_frame_to_submit_frame_dur)
-    AS compositor_generate_frame_to_submit_frame_delta_dur,
-  info.compositor_submit_frame_dur,
-  _chrome_scroll_frame_stage_delta!(compositor_submit_frame_dur)
-    AS compositor_submit_frame_delta_dur,
-  viz_compositor_utid,
-  info.compositor_to_viz_delay_dur,
-  _chrome_scroll_frame_stage_delta!(compositor_to_viz_delay_dur)
-    AS compositor_to_viz_delay_delta_dur,
-  info.viz_receive_compositor_frame_dur,
-  _chrome_scroll_frame_stage_delta!(viz_receive_compositor_frame_dur)
-    AS viz_receive_compositor_frame_delta_dur,
-  info.viz_wait_for_draw_dur,
-  _chrome_scroll_frame_stage_delta!(viz_wait_for_draw_dur)
-    AS viz_wait_for_draw_delta_dur,
-  info.viz_draw_and_swap_dur,
-  _chrome_scroll_frame_stage_delta!(viz_draw_and_swap_dur)
-    AS viz_draw_and_swap_delta_dur,
-  viz_gpu_thread_utid,
-  info.viz_to_gpu_delay_dur,
-  _chrome_scroll_frame_stage_delta!(viz_to_gpu_delay_dur)
-    AS viz_to_gpu_delay_delta_dur,
-  info.viz_swap_buffers_dur,
-  _chrome_scroll_frame_stage_delta!(viz_swap_buffers_dur)
-    AS viz_swap_buffers_delta_dur,
-  info.viz_swap_buffers_to_latch_dur,
-  _chrome_scroll_frame_stage_delta!(viz_swap_buffers_to_latch_dur)
-    AS viz_swap_buffers_to_latch_delta_dur,
-  info.viz_latch_to_presentation_dur,
-  _chrome_scroll_frame_stage_delta!(viz_latch_to_presentation_dur)
-    AS viz_latch_to_presentation_delta_dur
-FROM chrome_scroll_update_info info
-LEFT JOIN chrome_presented_scroll_offsets delta ON info.id = delta.scroll_update_id
-WHERE is_first_scroll_update_in_frame
--- TODO(b:380286381, b:393051057): remove this when dropped frames are handled.
-AND info.frame_display_id IS NOT NULL;
-
--- Source of truth for the definition of the stages of a scroll. Mainly intended
--- for visualization purposes (e.g. in Chrome Scroll Jank plugin).
-CREATE PERFETTO TABLE chrome_scroll_update_info_step_templates(
-  -- The name of a stage of a scroll.
-  step_name STRING,
-  -- The name of the column in `chrome_scroll_update_info` which contains the
-  -- timestamp of the stage.
-  ts_column_name STRING,
-  -- The name of the column in `chrome_scroll_update_info` which contains the
-  -- duration of the stage. NULL if the stage doesn't have a duration.
-  dur_column_name STRING
-) AS
-WITH steps(step_name, ts_column_name, dur_column_name)
-AS (
-  VALUES
-  (
-    'GenerationToBrowserMain',
-    'generation_ts',
-    'generation_to_browser_main_dur'
-  ),
-  (
-    'TouchMoveProcessing',
-    'touch_move_received_ts',
-    'touch_move_processing_dur'
-  ),
-  (
-    'ScrollUpdateProcessing',
-    'scroll_update_created_ts',
-    'scroll_update_processing_dur'
-  ),
-  (
-    'BrowserMainToRendererCompositor',
-    'scroll_update_created_end_ts',
-    'browser_to_compositor_delay_dur'
-  ),
-  (
-    'RendererCompositorDispatch',
-    'compositor_dispatch_ts',
-    'compositor_dispatch_dur'
-  ),
-  (
-    'RendererCompositorDispatchToOnBeginFrame',
-    'compositor_dispatch_end_ts',
-    'compositor_dispatch_to_on_begin_frame_delay_dur'
-  ),
-  (
-    'RendererCompositorBeginFrame',
-    'compositor_on_begin_frame_ts',
-    'compositor_on_begin_frame_dur'
-  ),
-  (
-    'RendererCompositorBeginToGenerateFrame',
-    'compositor_on_begin_frame_end_ts',
-    'compositor_on_begin_frame_to_generation_delay_dur'
-  ),
-  (
-    'RendererCompositorGenerateToSubmitFrame',
-    'compositor_generate_compositor_frame_ts',
-    'compositor_generate_frame_to_submit_frame_dur'
-  ),
-  (
-    'RendererCompositorSubmitFrame',
-    'compositor_submit_compositor_frame_ts',
-    'compositor_submit_frame_dur'
-  ),
-  (
-    'RendererCompositorToViz',
-    'compositor_submit_compositor_frame_end_ts',
-    'compositor_to_viz_delay_dur'
-  ),
-  (
-    'VizReceiveFrame',
-    'viz_receive_compositor_frame_ts',
-    'viz_receive_compositor_frame_dur'
-  ),
-  (
-    'VizReceiveToDrawFrame',
-    'viz_receive_compositor_frame_end_ts',
-    'viz_wait_for_draw_dur'
-  ),
-  (
-    'VizDrawToSwapFrame',
-    'viz_draw_and_swap_ts',
-    'viz_draw_and_swap_dur'
-  ),
-  (
-    'VizToGpu',
-    'viz_send_buffer_swap_end_ts',
-    'viz_to_gpu_delay_dur'
-  ),
-  (
-    'VizSwapBuffers',
-    'viz_swap_buffers_ts',
-    'viz_swap_buffers_dur'
-  ),
-  (
-    'VizSwapBuffersToLatch',
-    'viz_swap_buffers_end_ts',
-    'viz_swap_buffers_to_latch_dur'
-  ),
-  (
-    'VizLatchToPresentation',
-    'latch_timestamp',
-    'viz_latch_to_presentation_dur'
-  ),
-  (
-    'Presentation',
-    'presentation_timestamp',
-    NULL
-  )
-)
-SELECT step_name, ts_column_name, dur_column_name
-=======
   presentation_timestamp TIMESTAMP
 ) AS
 SELECT
@@ -2191,5 +1250,4 @@
   step_name,
   ts_column_name,
   dur_column_name
->>>>>>> 883878f1
 FROM steps;