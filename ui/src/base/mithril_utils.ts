--- conflicted
+++ resolved
@@ -38,13 +38,6 @@
 
 // The gate component is a wrapper which can either be open or closed.
 // - When open, children are rendered inside a div where display = contents.
-<<<<<<< HEAD
-// - When closed, children are rendered inside a div where display = none
-// Use this component when we want to conditionally render certain children,
-// but we want to maintain their state.
-export const Gate = {
-  view({attrs, children}: m.VnodeDOM<GateAttrs>) {
-=======
 // - When closed, children are rendered inside a div where display = none, and
 //   children's view functions are not called.
 //
@@ -55,18 +48,11 @@
   private wasOpen?: boolean;
 
   view({attrs, children}: m.Vnode<GateAttrs>) {
->>>>>>> dc046ead
     return m(
       '',
       {
         style: {display: attrs.open ? 'contents' : 'none'},
       },
-<<<<<<< HEAD
-      children,
-    );
-  },
-};
-=======
       this.renderChildren(attrs.open, children),
     );
   }
@@ -88,7 +74,6 @@
     return this.previousChildren;
   }
 }
->>>>>>> dc046ead
 
 /**
  * Utility function to pre-bind some mithril attrs of a component, and leave
@@ -139,11 +124,7 @@
     'span',
     parts.map((part) => {
       if (/^(https?:\/\/[^\s]+)$/.test(part)) {
-<<<<<<< HEAD
-        return m('a', {href: part, target: '_blank'}, part);
-=======
         return m('a', {href: part, target: '_blank'}, part.split('://')[1]);
->>>>>>> dc046ead
       } else if (/^(go\/[^\s]+)$/.test(part)) {
         return m(
           'a',
