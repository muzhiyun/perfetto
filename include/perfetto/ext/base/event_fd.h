/*
 * Copyright (C) 2018 The Android Open Source Project
 *
 * Licensed under the Apache License, Version 2.0 (the "License");
 * you may not use this file except in compliance with the License.
 * You may obtain a copy of the License at
 *
 *      http://www.apache.org/licenses/LICENSE-2.0
 *
 * Unless required by applicable law or agreed to in writing, software
 * distributed under the License is distributed on an "AS IS" BASIS,
 * WITHOUT WARRANTIES OR CONDITIONS OF ANY KIND, either express or implied.
 * See the License for the specific language governing permissions and
 * limitations under the License.
 */

#ifndef INCLUDE_PERFETTO_EXT_BASE_EVENT_FD_H_
#define INCLUDE_PERFETTO_EXT_BASE_EVENT_FD_H_

#include "perfetto/base/build_config.h"
#include "perfetto/base/platform_handle.h"
#include "perfetto/ext/base/scoped_file.h"

namespace perfetto {
namespace base {

// A waitable event that can be used with poll/select.
// This is really a wrapper around eventfd_create with a pipe-based fallback
// for other platforms where eventfd is not supported.
class EventFd {
 public:
  EventFd();
  ~EventFd();
  EventFd(EventFd&&) noexcept = default;
  EventFd& operator=(EventFd&&) = default;

  // The non-blocking file descriptor that can be polled to wait for the event.
  PlatformHandle fd() const { return event_handle_.get(); }

  // Can be called from any thread.
  void Notify();

  // Can be called from any thread. If more Notify() are queued a Clear() call
  // can clear all of them (up to 16 per call).
  void Clear();

 private:
  // The eventfd, when eventfd is supported, otherwise this is the read end of
  // the pipe for fallback mode.
  ScopedPlatformHandle event_handle_;

// QNX is specified because it is a non-Linux UNIX platform but it
// still sets the PERFETTO_OS_LINUX flag to be as compatible as possible
// with the Linux build.
<<<<<<< HEAD
#if !PERFETTO_BUILDFLAG(PERFETTO_OS_LINUX_BUT_NOT_QNX) &&   \
    !PERFETTO_BUILDFLAG(PERFETTO_OS_ANDROID) && \
=======
#if !PERFETTO_BUILDFLAG(PERFETTO_OS_LINUX_BUT_NOT_QNX) && \
    !PERFETTO_BUILDFLAG(PERFETTO_OS_ANDROID) &&           \
>>>>>>> 6540d290
    !PERFETTO_BUILDFLAG(PERFETTO_OS_WIN)
  // On Mac and other non-Linux UNIX platforms a pipe-based fallback is used.
  // The write end of the wakeup pipe.
  ScopedFile write_fd_;
#endif
};

}  // namespace base
}  // namespace perfetto

#endif  // INCLUDE_PERFETTO_EXT_BASE_EVENT_FD_H_<|MERGE_RESOLUTION|>--- conflicted
+++ resolved
@@ -52,13 +52,8 @@
 // QNX is specified because it is a non-Linux UNIX platform but it
 // still sets the PERFETTO_OS_LINUX flag to be as compatible as possible
 // with the Linux build.
-<<<<<<< HEAD
-#if !PERFETTO_BUILDFLAG(PERFETTO_OS_LINUX_BUT_NOT_QNX) &&   \
-    !PERFETTO_BUILDFLAG(PERFETTO_OS_ANDROID) && \
-=======
 #if !PERFETTO_BUILDFLAG(PERFETTO_OS_LINUX_BUT_NOT_QNX) && \
     !PERFETTO_BUILDFLAG(PERFETTO_OS_ANDROID) &&           \
->>>>>>> 6540d290
     !PERFETTO_BUILDFLAG(PERFETTO_OS_WIN)
   // On Mac and other non-Linux UNIX platforms a pipe-based fallback is used.
   // The write end of the wakeup pipe.
