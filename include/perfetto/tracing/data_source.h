/*
 * Copyright (C) 2019 The Android Open Source Project
 *
 * Licensed under the Apache License, Version 2.0 (the "License");
 * you may not use this file except in compliance with the License.
 * You may obtain a copy of the License at
 *
 *      http://www.apache.org/licenses/LICENSE-2.0
 *
 * Unless required by applicable law or agreed to in writing, software
 * distributed under the License is distributed on an "AS IS" BASIS,
 * WITHOUT WARRANTIES OR CONDITIONS OF ANY KIND, either express or implied.
 * See the License for the specific language governing permissions and
 * limitations under the License.
 */

#ifndef INCLUDE_PERFETTO_TRACING_DATA_SOURCE_H_
#define INCLUDE_PERFETTO_TRACING_DATA_SOURCE_H_

// This header contains the key class (DataSource) that a producer app should
// override in order to create a custom data source that gets tracing Start/Stop
// notifications and emits tracing data.

#include <assert.h>
#include <stddef.h>
#include <stdint.h>

#include <array>
#include <atomic>
#include <functional>
#include <memory>
#include <mutex>

#include "perfetto/protozero/message_handle.h"
#include "perfetto/tracing/buffer_exhausted_policy.h"
#include "perfetto/tracing/core/flush_flags.h"
#include "perfetto/tracing/core/forward_decls.h"
#include "perfetto/tracing/internal/basic_types.h"
#include "perfetto/tracing/internal/data_source_internal.h"
#include "perfetto/tracing/internal/data_source_type.h"
#include "perfetto/tracing/internal/tracing_muxer.h"
#include "perfetto/tracing/locked_handle.h"
#include "perfetto/tracing/trace_writer_base.h"

#include "protos/perfetto/trace/trace_packet.pbzero.h"

// DEPRECATED: Instead of using this macro, prefer specifying symbol linkage
// attributes explicitly using the `_WITH_ATTRS` macro variants (e.g.,
// PERFETTO_DECLARE_DATA_SOURCE_STATIC_MEMBERS_WITH_ATTRS). This avoids
// potential macro definition collisions between two libraries using Perfetto.
//
// PERFETTO_COMPONENT_EXPORT is used to mark symbols in Perfetto's headers
// (typically templates) that are defined by the user outside of Perfetto and
// should be made visible outside the current module. (e.g., in Chrome's
// component build).
#if !defined(PERFETTO_COMPONENT_EXPORT)
#if PERFETTO_BUILDFLAG(PERFETTO_COMPILER_MSVC)
// Workaround for C4003: not enough arguments for function-like macro invocation
// 'PERFETTO_INTERNAL_DECLARE_TRACK_EVENT_DATA_SOURCE'
#define PERFETTO_COMPONENT_EXPORT __declspec()
#else
#define PERFETTO_COMPONENT_EXPORT
#endif
#endif

namespace perfetto {
namespace internal {
class TracingMuxerImpl;
class TrackEventCategoryRegistry;
template <typename, const internal::TrackEventCategoryRegistry*>
class TrackEventDataSource;
}  // namespace internal

namespace shlib {
class TrackEvent;
}  // namespace shlib

namespace test {
class DataSourceInternalForTest;
}  // namespace test

// Base class with the virtual methods to get start/stop notifications.
// Embedders are supposed to derive the templated version below, not this one.
class PERFETTO_EXPORT_COMPONENT DataSourceBase {
 public:
  virtual ~DataSourceBase();

  // TODO(primiano): change the const& args below to be pointers instead. It
  // makes it more awkward to handle output arguments and require mutable(s).
  // This requires synchronizing a breaking API change for existing embedders.

  // OnSetup() is invoked when tracing is configured. In most cases this happens
  // just before starting the trace. In the case of deferred start (see
  // deferred_start in trace_config.proto) start might happen later.
  //
  // Can be called from any thread.
  class SetupArgs {
   public:
    // This is valid only within the scope of the OnSetup() call and must not
    // be retained.
    const DataSourceConfig* config = nullptr;

    // Backend type.
    BackendType backend_type = kUnspecifiedBackend;

    // The index of this data source instance (0..kMaxDataSourceInstances - 1).
    uint32_t internal_instance_index = 0;
  };
  virtual void OnSetup(const SetupArgs&);

  class StartArgs {
   public:
    // The index of this data source instance (0..kMaxDataSourceInstances - 1).
    uint32_t internal_instance_index = 0;
  };
  // Invoked after tracing is actually started.
  //
  // Can be called from any thread.
  virtual void OnStart(const StartArgs&);

  class PERFETTO_EXPORT_COMPONENT StopArgs {
   public:
    virtual ~StopArgs();

    // HandleAsynchronously() can optionally be called to defer the tracing
    // session stop and write tracing data just before stopping.
    // This function returns a closure that must be invoked after the last
    // trace events have been emitted. The returned closure can be called from
    // any thread. The caller also needs to explicitly call TraceContext.Flush()
    // from the last Trace() lambda invocation because no other implicit flushes
    // will happen after the stop signal.
    // When this function is called, the tracing service will defer the stop of
    // the tracing session until the returned closure is invoked.
    // However, the caller cannot hang onto this closure for too long. The
    // tracing service will forcefully stop the tracing session without waiting
    // for pending producers after TraceConfig.data_source_stop_timeout_ms
    // (default: 5s, can be overridden by Consumers when starting a trace).
    // If the closure is called after this timeout an error will be logged and
    // the trace data emitted will not be present in the trace. No other
    // functional side effects (e.g. crashes or corruptions) will happen. In
    // other words, it is fine to accidentally hold onto this closure for too
    // long but, if that happens, some tracing data will be lost.
    virtual std::function<void()> HandleStopAsynchronously() const = 0;

    // The index of this data source instance (0..kMaxDataSourceInstances - 1).
    uint32_t internal_instance_index = 0;
  };
  // Invoked before tracing is stopped.
  //
  // Can be called from any thread. Blocking this for too long it's not a good
  // idea and can cause deadlocks. Use HandleAsynchronously() to postpone
  // disabling the data source instance.
  virtual void OnStop(const StopArgs&);

  class ClearIncrementalStateArgs {
   public:
    // The index of this data source instance (0..kMaxDataSourceInstances - 1).
    uint32_t internal_instance_index = 0;
  };
  // Invoked before marking the thread local per-instance incremental state
  // outdated.
  //
  // Can be called from any thread.
  virtual void WillClearIncrementalState(const ClearIncrementalStateArgs&);

  class FlushArgs {
   public:
    virtual ~FlushArgs();

    // HandleFlushAsynchronously() can be called to postpone acknowledging the
    // flush request. This function returns a closure that must be invoked after
    // the flush request has been processed. The returned closure can be called
    // from any thread.
    virtual std::function<void()> HandleFlushAsynchronously() const = 0;

    // The index of this data source instance (0..kMaxDataSourceInstances - 1).
    uint32_t internal_instance_index = 0;

    // The reason and initiator of the flush. See flush_flags.h .
    FlushFlags flush_flags;
  };
  // Called when the tracing service requests a Flush. Users can override this
  // to tell other threads to flush their TraceContext for this data source
  // (the library cannot execute code on all the threads on its own).
  //
  // Can be called from any thread. Blocking this for too long it's not a good
  // idea and can cause deadlocks. Use HandleAsynchronously() to postpone
  // sending the flush acknowledgement to the service.
  virtual void OnFlush(const FlushArgs&);

  // Determines whether a startup session can be adopted by a service-initiated
  // tracing session (i.e. whether their configs are compatible).
  virtual bool CanAdoptStartupSession(const DataSourceConfig& startup_config,
                                      const DataSourceConfig& service_config);
};

struct DefaultDataSourceTraits {
  // |IncrementalStateType| can optionally be used store custom per-sequence
  // incremental data (e.g., interning tables).
  using IncrementalStateType = void;
  // |TlsStateType| can optionally be used to store custom per-sequence
  // session data, which is not reset when incremental state is cleared
  // (e.g. configuration options).
  using TlsStateType = void;

  // Allows overriding what type of thread-local state configuration the data
  // source uses. By default every data source gets independent thread-local
  // state, which means every instance uses separate trace writers and
  // incremental state even on the same thread. Some data sources (most notably
  // the track event data source) want to share trace writers and incremental
  // state on the same thread.
  static internal::DataSourceThreadLocalState* GetDataSourceTLS(
      internal::DataSourceStaticState* static_state,
      internal::TracingTLS* root_tls) {
    auto* ds_tls = &root_tls->data_sources_tls[static_state->index];
    // ds_tls->static_state can be:
    // * nullptr
    // * equal to static_state
    // * equal to the static state of a different data source, in tests (when
    //   ResetForTesting() has been used)
    // In any case, there's no need to do anything, the caller will reinitialize
    // static_state.
    return ds_tls;
  }
};

// Holds the type for a DataSource. Accessed by the static Trace() method
// fastpaths. This allows redefinitions under a component where a component
// specific export macro is used.
// Due to C2086 (redefinition) error on MSVC/clang-cl, internal::DataSourceType
// can't be a static data member. To avoid explicit specialization after
// instantiation error, type() needs to be in a template helper class that's
// instantiated independently from DataSource. See b/280777748.
template <typename DerivedDataSource,
          typename DataSourceTraits = DefaultDataSourceTraits>
struct DataSourceHelper {
  static internal::DataSourceType& type() {
    static perfetto::internal::DataSourceType type_;
    return type_;
  }
};

// Templated base class meant to be derived by embedders to create a custom data
// source. DerivedDataSource must be the type of the derived class itself, e.g.:
// class MyDataSource : public DataSource<MyDataSource> {...}.
//
// |DataSourceTraits| allows customizing the behavior of the data source. See
// |DefaultDataSourceTraits|.
template <typename DerivedDataSource,
          typename DataSourceTraits = DefaultDataSourceTraits>
class DataSource : public DataSourceBase {
  struct DefaultTracePointTraits;
  using Helper = DataSourceHelper<DerivedDataSource, DataSourceTraits>;

 public:
  // The BufferExhaustedPolicy to use for TraceWriters of this DataSource.
  // Override this in your DataSource class to change the default, which is to
  // drop data on shared memory overruns.
  constexpr static BufferExhaustedPolicy kBufferExhaustedPolicy =
      BufferExhaustedPolicy::kDrop;

  // Whether the kBufferExhaustedPolicy policy above is overridable via config.
  constexpr static bool kBufferExhaustedPolicyConfigurable = false;

  // When this flag is false, we cannot have multiple instances of this data
  // source. When a data source is already active and if we attempt
  // to start another instance of that data source (via another tracing
  // session), it will fail to start the second instance of data source.
  static constexpr bool kSupportsMultipleInstances = true;

  // When this flag is true, DataSource callbacks (OnSetup, OnStart, etc.) are
  // called under the lock (the same that is used in GetDataSourceLocked
  // function). This is not recommended because it can lead to deadlocks, but
  // it was the default behavior for a long time and some embedders rely on it
  // to protect concurrent access to the DataSource members. So we keep the
  // "true" value as the default.
  static constexpr bool kRequiresCallbacksUnderLock = true;

  // Argument passed to the lambda function passed to Trace() (below).
  class TraceContext {
   public:
    using TracePacketHandle =
        ::protozero::MessageHandle<::perfetto::protos::pbzero::TracePacket>;

    TraceContext(TraceContext&&) noexcept = default;
    ~TraceContext() {
      // If the data source is being intercepted, flush the trace writer after
      // each trace point to make sure the interceptor sees the data right away.
      if (PERFETTO_UNLIKELY(tls_inst_->is_intercepted))
        Flush();
    }

    // Adds an empty trace packet to the trace to ensure that the service can
    // safely read the last event from the trace buffer.
    // See PERFETTO_INTERNAL_ADD_EMPTY_EVENT macros for context.
    void AddEmptyTracePacket() {
      // If nothing was written since the last empty packet, there's nothing to
      // scrape, so adding more empty packets serves no purpose.
      if (tls_inst_->trace_writer->written() ==
          tls_inst_->last_empty_packet_position) {
        return;
      }
      tls_inst_->trace_writer->NewTracePacket();
      tls_inst_->last_empty_packet_position =
          tls_inst_->trace_writer->written();
    }

    TracePacketHandle NewTracePacket() {
      return tls_inst_->trace_writer->NewTracePacket();
    }

    // Forces a commit of the thread-local tracing data written so far to the
    // service. This is almost never required (tracing data is periodically
    // committed as trace pages are filled up) and has a non-negligible
    // performance hit (requires an IPC + refresh of the current thread-local
    // chunk). The only case when this should be used is when handling OnStop()
    // asynchronously, to ensure sure that the data is committed before the
    // Stop timeout expires.
    // The TracePacketHandle obtained by the last NewTracePacket() call must be
    // finalized before calling Flush() (either implicitly by going out of scope
    // or by explicitly calling Finalize()).
    // |cb| is an optional callback. When non-null it will request the
    // service to ACK the flush and will be invoked on an internal thread after
    // the service has  acknowledged it. The callback might be NEVER INVOKED if
    // the service crashes or the IPC connection is dropped.
    void Flush(std::function<void()> cb = {}) {
      tls_inst_->trace_writer->Flush(cb);
    }

    // Returns the number of bytes written on the current thread by the current
    // data-source since its creation.
    // This can be useful for splitting protos that might grow very large.
    uint64_t written() { return tls_inst_->trace_writer->written(); }

    // Returns a RAII handle to access the data source instance, guaranteeing
    // that it won't be deleted on another thread (because of trace stopping)
    // while accessing it from within the Trace() lambda.
    // The returned handle can be invalid (nullptr) if tracing is stopped
    // immediately before calling this. The caller is supposed to check for its
    // validity before using it. After checking, the handle is guaranteed to
    // remain valid until the handle goes out of scope.
    LockedHandle<DerivedDataSource> GetDataSourceLocked() const {
      auto* internal_state =
          Helper::type().static_state()->TryGet(instance_index_);
      if (!internal_state)
        return LockedHandle<DerivedDataSource>();
      std::unique_lock<std::recursive_mutex> lock(internal_state->lock);
      return LockedHandle<DerivedDataSource>(
          std::move(lock),
          static_cast<DerivedDataSource*>(internal_state->data_source.get()));
    }

    // Post-condition: returned ptr will be non-null.
    typename DataSourceTraits::TlsStateType* GetCustomTlsState() {
      PERFETTO_DCHECK(tls_inst_->data_source_custom_tls);
      return reinterpret_cast<typename DataSourceTraits::TlsStateType*>(
          tls_inst_->data_source_custom_tls.get());
    }

    typename DataSourceTraits::IncrementalStateType* GetIncrementalState() {
      return static_cast<typename DataSourceTraits::IncrementalStateType*>(
          Helper::type().GetIncrementalState(tls_inst_, instance_index_));
    }

   private:
    friend class DataSource;
    template <typename, const internal::TrackEventCategoryRegistry*>
    friend class internal::TrackEventDataSource;
    TraceContext(internal::DataSourceInstanceThreadLocalState* tls_inst,
                 uint32_t instance_index)
        : tls_inst_(tls_inst), instance_index_(instance_index) {}
    TraceContext(const TraceContext&) = delete;
    TraceContext& operator=(const TraceContext&) = delete;

    internal::DataSourceInstanceThreadLocalState* const tls_inst_;
    uint32_t const instance_index_;
  };

  // The main tracing method. Tracing code should call this passing a lambda as
  // argument, with the following signature: void(TraceContext).
  // The lambda will be called synchronously (i.e., always before Trace()
  // returns) only if tracing is enabled and the data source has been enabled in
  // the tracing config.
  // The lambda can be called more than once per Trace() call, in the case of
  // concurrent tracing sessions (or even if the data source is instantiated
  // twice within the same trace config).
  template <typename Lambda>
  static void Trace(Lambda tracing_fn) {
    CallIfEnabled<DefaultTracePointTraits>([&tracing_fn](uint32_t instances) {
      TraceWithInstances<DefaultTracePointTraits>(instances,
                                                  std::move(tracing_fn));
    });
  }

  // An efficient trace point guard for checking if this data source is active.
  // |callback| is a function which will only be called if there are active
  // instances. It is given an instance state parameter, which should be passed
  // to TraceWithInstances() to actually record trace data.
  template <typename Traits = DefaultTracePointTraits, typename Callback>
  static void CallIfEnabled(Callback callback,
                            typename Traits::TracePointData trace_point_data =
                                {}) PERFETTO_ALWAYS_INLINE {
    // |instances| is a per-class bitmap that tells:
    // 1. If the data source is enabled at all.
    // 2. The index of the slot within
    //    internal::DataSourceStaticState::instances that holds the instance
    //    state. In turn this allows to map the data source to the tracing
    //    session and buffers.
    // memory_order_relaxed is okay because:
    // - |instances| is re-read with an acquire barrier below if this succeeds.
    // - The code between this point and the acquire-load is based on static
    //    storage which has indefinite lifetime.
    uint32_t instances = Traits::GetActiveInstances(trace_point_data)
                             ->load(std::memory_order_relaxed);

    // This is the tracing fast-path. Bail out immediately if tracing is not
    // enabled (or tracing is enabled but not for this data source).
    if (PERFETTO_LIKELY(!instances))
      return;
    callback(instances);
  }

  // The "lower half" of a trace point which actually performs tracing after
  // this data source has been determined to be active.
  // |instances| must be the instance state value retrieved through
  // CallIfEnabled().
  // |tracing_fn| will be called to record trace data as in Trace().
  //
  // |trace_point_data| is an optional parameter given to |Traits::
  // GetActiveInstances| to make it possible to use custom storage for
  // the data source enabled state. This is, for example, used by TrackEvent to
  // implement per-tracing category enabled states.
  template <typename Traits = DefaultTracePointTraits, typename Lambda>
  static void TraceWithInstances(
      uint32_t cached_instances,
      Lambda tracing_fn,
      typename Traits::TracePointData trace_point_data = {}) {
    PERFETTO_DCHECK(cached_instances);

    if (!Helper::type().template TracePrologue<DataSourceTraits, Traits>(
            &tls_state_, &cached_instances, trace_point_data)) {
      return;
    }

    for (internal::DataSourceType::InstancesIterator it =
             Helper::type().template BeginIteration<Traits>(
                 cached_instances, tls_state_, trace_point_data);
         it.instance; Helper::type().template NextIteration<Traits>(
             &it, tls_state_, trace_point_data)) {
      tracing_fn(TraceContext(it.instance, it.i));
    }

    Helper::type().TraceEpilogue(tls_state_);
  }

  // Registers the data source on all tracing backends, including ones that
  // connect after the registration. Doing so enables the data source to receive
  // Setup/Start/Stop notifications and makes the Trace() method work when
  // tracing is enabled and the data source is selected.
  // This must be called after Tracing::Initialize().
  // Can return false to signal failure if attemping to register more than
  // kMaxDataSources (32) data sources types or if tracing hasn't been
  // initialized.
  // The optional |constructor_args| will be passed to the data source when it
  // is constructed.
  template <class... Args>
  static bool Register(const DataSourceDescriptor& descriptor,
                       const Args&... constructor_args) {
    // Silences -Wunused-variable warning in case the trace method is not used
    // by the translation unit that declares the data source.
    (void)tls_state_;

    auto factory = [constructor_args...]() {
      return std::unique_ptr<DataSourceBase>(
          new DerivedDataSource(constructor_args...));
    };
    constexpr bool no_flush =
        std::is_same_v<decltype(&DerivedDataSource::OnFlush),
                       decltype(&DataSourceBase::OnFlush)>;
<<<<<<< HEAD
    internal::DataSourceParams params{
        DerivedDataSource::kSupportsMultipleInstances,
        DerivedDataSource::kRequiresCallbacksUnderLock};
    return Helper::type().Register(
        descriptor, factory, params, DerivedDataSource::kBufferExhaustedPolicy,
        no_flush,
=======
    internal::DataSourceParams params;
    params.requires_callbacks_under_lock =
        DerivedDataSource::kRequiresCallbacksUnderLock;
    params.supports_multiple_instances =
        DerivedDataSource::kSupportsMultipleInstances;
    params.default_buffer_exhausted_policy =
        DerivedDataSource::kBufferExhaustedPolicy;
    params.buffer_exhausted_policy_configurable =
        DerivedDataSource::kBufferExhaustedPolicyConfigurable;
    return Helper::type().Register(
        descriptor, factory, params, no_flush,
>>>>>>> 3a84f0d3
        GetCreateTlsFn(
            static_cast<typename DataSourceTraits::TlsStateType*>(nullptr)),
        GetCreateIncrementalStateFn(
            static_cast<typename DataSourceTraits::IncrementalStateType*>(
                nullptr)),
        nullptr);
  }

  // Updates the data source descriptor.
  static void UpdateDescriptor(const DataSourceDescriptor& descriptor) {
    Helper::type().UpdateDescriptor(descriptor);
  }

 private:
  friend ::perfetto::test::DataSourceInternalForTest;
  friend ::perfetto::shlib::TrackEvent;
  // Traits for customizing the behavior of a specific trace point.
  struct DefaultTracePointTraits {
    // By default, every call to DataSource::Trace() will record trace events
    // for every active instance of that data source. A single trace point can,
    // however, use a custom set of enable flags for more fine grained control
    // of when that trace point is active.
    //
    // DANGER: when doing this, the data source must use the appropriate memory
    // fences when changing the state of the bitmap.
    //
    // |TraceWithInstances| may be optionally given an additional parameter for
    // looking up the enable flags. That parameter is passed as |TracePointData|
    // to |GetActiveInstances|. This is, for example, used by TrackEvent to
    // implement per-category enabled states.
    struct TracePointData {};
    static constexpr std::atomic<uint32_t>* GetActiveInstances(TracePointData) {
      return Helper::type().valid_instances();
    }
  };

  template <typename T>
  static internal::DataSourceInstanceThreadLocalState::ObjectWithDeleter
  CreateIncrementalState(internal::DataSourceInstanceThreadLocalState*,
                         uint32_t,
                         void*) {
    return internal::DataSourceInstanceThreadLocalState::ObjectWithDeleter(
        reinterpret_cast<void*>(new T()),
        [](void* p) { delete reinterpret_cast<T*>(p); });
  }

  // The second parameter here is used to specialize the case where there is no
  // incremental state type.
  template <typename T>
  static internal::DataSourceType::CreateIncrementalStateFn
  GetCreateIncrementalStateFn(const T*) {
    return &CreateIncrementalState<T>;
  }

  static internal::DataSourceType::CreateIncrementalStateFn
  GetCreateIncrementalStateFn(const void*) {
    return nullptr;
  }

  template <typename T>
  static internal::DataSourceInstanceThreadLocalState::ObjectWithDeleter
  CreateDataSourceCustomTls(
      internal::DataSourceInstanceThreadLocalState* tls_inst,
      uint32_t instance_index,
      void*) {
    return internal::DataSourceInstanceThreadLocalState::ObjectWithDeleter(
        reinterpret_cast<void*>(new T(TraceContext(tls_inst, instance_index))),
        [](void* p) { delete reinterpret_cast<T*>(p); });
  }

  // The second parameter here is used to specialize the case where there is no
  // tls state type.
  template <typename T>
  static internal::DataSourceType::CreateCustomTlsFn GetCreateTlsFn(const T*) {
    return &CreateDataSourceCustomTls<T>;
  }

  static internal::DataSourceType::CreateCustomTlsFn GetCreateTlsFn(
      const void*) {
    return nullptr;
  }

  // This TLS object is a cached raw pointer and has deliberately no destructor.
  // The Platform implementation is supposed to create and manage the lifetime
  // of the Platform::ThreadLocalObject and take care of destroying it.
  // This is because non-POD thread_local variables have subtleties (global
  // destructors) that we need to defer to the embedder. In chromium's platform
  // implementation, for instance, the tls slot is implemented using
  // chromium's base::ThreadLocalStorage.
  static thread_local internal::DataSourceThreadLocalState* tls_state_;
};

// static
template <typename T, typename D>
thread_local internal::DataSourceThreadLocalState* DataSource<T, D>::tls_state_;

}  // namespace perfetto

// If placed at the end of a macro declaration, eats the semicolon at the end of
// the macro invocation (e.g., "MACRO(...);") to avoid warnings about extra
// semicolons.
#define PERFETTO_INTERNAL_SWALLOW_SEMICOLON() \
  [[maybe_unused]] extern int perfetto_internal_unused

// This macro must be used once for each data source next to the data source's
// declaration.
#define PERFETTO_DECLARE_DATA_SOURCE_STATIC_MEMBERS(...)  \
  PERFETTO_DECLARE_DATA_SOURCE_STATIC_MEMBERS_WITH_ATTRS( \
      PERFETTO_COMPONENT_EXPORT, __VA_ARGS__)

// Similar to `PERFETTO_DECLARE_DATA_SOURCE_STATIC_MEMBERS` but it also takes
// custom attributes, which are useful when DataSource is defined in a component
// where a component specific export macro is used.
#define PERFETTO_DECLARE_DATA_SOURCE_STATIC_MEMBERS_WITH_ATTRS(attrs, ...) \
  template <>                                                              \
  attrs perfetto::internal::DataSourceType&                                \
  perfetto::DataSourceHelper<__VA_ARGS__>::type()

// This macro must be used once for each data source in one source file to
// allocate static storage for the data source's static state.
#define PERFETTO_DEFINE_DATA_SOURCE_STATIC_MEMBERS(...)  \
  PERFETTO_DEFINE_DATA_SOURCE_STATIC_MEMBERS_WITH_ATTRS( \
      PERFETTO_COMPONENT_EXPORT, __VA_ARGS__)

// Similar to `PERFETTO_DEFINE_DATA_SOURCE_STATIC_MEMBERS` but it also takes
// custom attributes, which are useful when DataSource is defined in a component
// where a component specific export macro is used.
#define PERFETTO_DEFINE_DATA_SOURCE_STATIC_MEMBERS_WITH_ATTRS(attrs, ...) \
  template <>                                                             \
  perfetto::internal::DataSourceType&                                     \
  perfetto::DataSourceHelper<__VA_ARGS__>::type() {                       \
    static perfetto::internal::DataSourceType type_;                      \
    return type_;                                                         \
  }                                                                       \
  PERFETTO_INTERNAL_SWALLOW_SEMICOLON()

#endif  // INCLUDE_PERFETTO_TRACING_DATA_SOURCE_H_<|MERGE_RESOLUTION|>--- conflicted
+++ resolved
@@ -477,14 +477,6 @@
     constexpr bool no_flush =
         std::is_same_v<decltype(&DerivedDataSource::OnFlush),
                        decltype(&DataSourceBase::OnFlush)>;
-<<<<<<< HEAD
-    internal::DataSourceParams params{
-        DerivedDataSource::kSupportsMultipleInstances,
-        DerivedDataSource::kRequiresCallbacksUnderLock};
-    return Helper::type().Register(
-        descriptor, factory, params, DerivedDataSource::kBufferExhaustedPolicy,
-        no_flush,
-=======
     internal::DataSourceParams params;
     params.requires_callbacks_under_lock =
         DerivedDataSource::kRequiresCallbacksUnderLock;
@@ -496,7 +488,6 @@
         DerivedDataSource::kBufferExhaustedPolicyConfigurable;
     return Helper::type().Register(
         descriptor, factory, params, no_flush,
->>>>>>> 3a84f0d3
         GetCreateTlsFn(
             static_cast<typename DataSourceTraits::TlsStateType*>(nullptr)),
         GetCreateIncrementalStateFn(
