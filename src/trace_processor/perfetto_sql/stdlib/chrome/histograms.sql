--- conflicted
+++ resolved
@@ -4,11 +4,7 @@
 
 -- A helper view on top of the histogram events emitted by Chrome.
 -- Requires "disabled-by-default-histogram_samples" Chrome category.
-<<<<<<< HEAD
-CREATE PERFETTO TABLE chrome_histograms(
-=======
 CREATE PERFETTO TABLE chrome_histograms (
->>>>>>> 883878f1
   -- The name of the histogram.
   name STRING,
   -- The value of the histogram sample.
