#!/usr/bin/env python3
# Copyright (C) 2022 The Android Open Source Project
#
# Licensed under the Apache License, Version 2.0 (the "License");
# you may not use this file except in compliance with the License.
# You may obtain a copy of the License at
#
#      http://www.apache.org/licenses/LICENSE-2.0
#
# Unless required by applicable law or agreed to in writing, software
# distributed under the License is distributed on an "AS IS" BASIS,
# WITHOUT WARRANTIES OR CONDITIONS OF ANY KIND, either express or implied.
# See the License for the specific language governing permissions and
# limitations under the License.

import argparse
from dataclasses import dataclass
import os
import re
import sys
from typing import Dict
from typing import List
from typing import Set

# Allow importing of root-relative modules.
ROOT_DIR = os.path.dirname(os.path.dirname(os.path.abspath(__file__)))
sys.path.append(os.path.join(ROOT_DIR))

#pylint: disable=wrong-import-position
from python.generators.trace_processor_table.serialize import serialize_header
from python.generators.trace_processor_table.util import find_table_deps
from python.generators.trace_processor_table.util import ParsedTable
from python.generators.trace_processor_table.util import parse_tables_from_modules
#pylint: enable=wrong-import-position

# Suffix which replaces the .py extension for all input modules.
OUT_HEADER_SUFFIX = '_py.h'


@dataclass
class Header:
  """Represents a Python module which will be converted to a header."""
  tables: List[ParsedTable]


def main():
  """Main function."""
  parser = argparse.ArgumentParser()
  parser.add_argument('--inputs', required=True, nargs='*')
  parser.add_argument('--gen-dir', required=True)
  parser.add_argument('--relative-input-dir')
  parser.add_argument('--import-prefix', default='')
  args = parser.parse_args()

  def get_relin_path(in_path: str):
    if not args.relative_input_dir:
      return in_path
    return os.path.relpath(in_path, args.relative_input_dir)

  def get_relout_path(in_path: str):
    return os.path.splitext(in_path)[0] + OUT_HEADER_SUFFIX

  def get_out_path(in_path: str):
    return os.path.join(args.gen_dir, get_relout_path(in_path))

  def get_header_path(in_path: str):
    return os.path.join(args.import_prefix, get_relout_path(in_path))

  def get_relin_path_from_module_path(module_path: str):
    return module_path[module_path.rfind(os.sep + 'src') + 1:]

  def to_module_name(module_input: str):
    module = get_relin_path(module_input)
    if module.endswith('.py'):
      module = module[:-3]
    # On Windows the path can contain '/' or os.sep, depending on how this
    # script is executed. So we need to replace both.
    return module.replace('/', '.').replace(os.sep, '.')

<<<<<<< HEAD

=======
>>>>>>> 3a84f0d3
  modules = [to_module_name(i) for i in args.inputs]
  headers: Dict[str, Header] = {}
  for table in parse_tables_from_modules(modules):
    input_path = get_relin_path_from_module_path(table.table.python_module)
    header = headers.get(input_path, Header([]))
    header.tables.append(table)
    headers[input_path] = header

  for in_path, header in headers.items():
    out_path = get_out_path(in_path)
    relout_path = get_relout_path(in_path)

    # Find all headers depended on by this table. These will be #include-ed when
    # generating the header file below so ensure we remove ourself.
    header_relout_deps: Set[str] = set()
    for table in header.tables:
      header_relout_deps = header_relout_deps.union([
          get_header_path(get_relin_path_from_module_path(c.python_module))
          for c in find_table_deps(table.table)
      ])
    header_relout_deps.discard(relout_path)

    with open(out_path, 'w', encoding='utf8') as out:
      ifdef_guard = re.sub(r'[^a-zA-Z0-9_-]', '_', relout_path).upper() + '_'
      out.write(
          serialize_header(ifdef_guard, header.tables,
                           sorted(header_relout_deps)))
      out.write('\n')


if __name__ == '__main__':
  sys.exit(main())<|MERGE_RESOLUTION|>--- conflicted
+++ resolved
@@ -77,10 +77,6 @@
     # script is executed. So we need to replace both.
     return module.replace('/', '.').replace(os.sep, '.')
 
-<<<<<<< HEAD
-
-=======
->>>>>>> 3a84f0d3
   modules = [to_module_name(i) for i in args.inputs]
   headers: Dict[str, Header] = {}
   for table in parse_tables_from_modules(modules):
