--- conflicted
+++ resolved
@@ -75,42 +75,6 @@
   }
 }
 
-<<<<<<< HEAD
-/**
- * Utility function to pre-bind some mithril attrs of a component, and leave
- * the others unbound and passed at run-time.
- * Example use case: the Page API Passes to the registered page a PageAttrs,
- * which is {subpage:string}. Imagine you write a MyPage component that takes
- * some extra input attrs (e.g. the App object) and you want to bind them
- * onActivate(). The results looks like this:
- *
- * interface MyPageAttrs extends PageAttrs { app: App; }
- *
- * class MyPage extends m.classComponent<MyPageAttrs> {... view() {...} }
- *
- * onActivate(app: App) {
- *   pages.register(... bindMithrilApps(MyPage, {app: app});
- * }
- *
- * The return value of bindMithrilApps is a mithril component that takes in
- * input only a {subpage: string} and passes down to MyPage the combination
- * of pre-bound and runtime attrs, that is {subpage, app}.
- */
-export function bindMithrilAttrs<BaseAttrs, Attrs>(
-  component: m.ComponentTypes<Attrs>,
-  boundArgs: Omit<Attrs, keyof BaseAttrs>,
-): m.Component<BaseAttrs> {
-  return {
-    view(vnode: m.Vnode<BaseAttrs>) {
-      const attrs = {...vnode.attrs, ...boundArgs} as Attrs;
-      const emptyAttrs: m.CommonAttributes<Attrs, {}> = {}; // Keep tsc happy.
-      return m<Attrs, {}>(component, {...attrs, ...emptyAttrs});
-    },
-  };
-}
-
-=======
->>>>>>> 6540d290
 export type MithrilEvent<T extends Event = Event> = T & {redraw: boolean};
 
 /**
