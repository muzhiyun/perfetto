--- conflicted
+++ resolved
@@ -22,10 +22,7 @@
   font-size: inherit;
   border-bottom: solid 1px $pf-minimal-foreground; // Thin underline
   background: none;
-<<<<<<< HEAD
-=======
   padding: 1px 2px;
->>>>>>> 6540d290
   transition:
     border $pf-anim-timing,
     box-shadow $pf-anim-timing,
