// Copyright (C) 2020 The Android Open Source Project
//
// Licensed under the Apache License, Version 2.0 (the "License");
// you may not use size file except in compliance with the License.
// You may obtain a copy of the License at
//
//      http://www.apache.org/licenses/LICENSE-2.0
//
// Unless required by applicable law or agreed to in writing, software
// distributed under the License is distributed on an "AS IS" BASIS,
// WITHOUT WARRANTIES OR CONDITIONS OF ANY KIND, either express or implied.
// See the License for the specific language governing permissions and
// limitations under the License.

import {Engine} from '../common/engine';
import {featureFlags} from '../common/feature_flags';
<<<<<<< HEAD
import {NUM, STR_NULL} from '../common/query_result';
import {Area} from '../common/state';
import {fromNs, toNs} from '../common/time';
=======
import {LONG, NUM, STR_NULL} from '../common/query_result';
import {Area} from '../common/state';
>>>>>>> 5f456dbc
import {Flow, globals} from '../frontend/globals';
import {publishConnectedFlows, publishSelectedFlows} from '../frontend/publish';
import {
  ACTUAL_FRAMES_SLICE_TRACK_KIND,
  Config as ActualConfig,
} from '../tracks/actual_frames';
import {
  Config as SliceConfig,
  SLICE_TRACK_KIND,
} from '../tracks/chrome_slices';

import {Controller} from './controller';

export interface FlowEventsControllerArgs {
  engine: Engine;
}

const SHOW_INDIRECT_PRECEDING_FLOWS_FLAG = featureFlags.register({
  id: 'showIndirectPrecedingFlows',
  name: 'Show indirect preceding flows',
  description: 'Show indirect preceding flows (connected through ancestor ' +
      'slices) when a slice is selected.',
  defaultValue: false,
});


export class FlowEventsController extends Controller<'main'> {
  private lastSelectedSliceId?: number;
  private lastSelectedArea?: Area;
  private lastSelectedKind: 'CHROME_SLICE'|'AREA'|'NONE' = 'NONE';

  constructor(private args: FlowEventsControllerArgs) {
    super('main');

    // Create |CHROME_CUSTOME_SLICE_NAME| helper, which combines slice name
    // and args for some slices (scheduler tasks and mojo messages) for more
    // helpful messages.
    // In the future, it should be replaced with this a more scalable and
    // customisable solution.
    // Note that a function here is significantly faster than a join.
    this.args.engine.query(`
      SELECT CREATE_FUNCTION(
        'CHROME_CUSTOM_SLICE_NAME(slice_id LONG)',
        'STRING',
        'select case
           when name="Receive mojo message" then
            printf("Receive mojo message (interface=%s, hash=%s)",
              EXTRACT_ARG(arg_set_id,
                          "chrome_mojo_event_info.mojo_interface_tag"),
              EXTRACT_ARG(arg_set_id, "chrome_mojo_event_info.ipc_hash"))
           when name="ThreadControllerImpl::RunTask" or
                name="ThreadPool_RunTask" then
            printf("RunTask(posted_from=%s:%s)",
             EXTRACT_ARG(arg_set_id, "task.posted_from.file_name"),
             EXTRACT_ARG(arg_set_id, "task.posted_from.function_name"))
         end
         from slice where id=$slice_id'
    );`);
  }

  queryFlowEvents(query: string, callback: (flows: Flow[]) => void) {
    this.args.engine.query(query).then((result) => {
      const flows: Flow[] = [];
      const it = result.iter({
        beginSliceId: NUM,
        beginTrackId: NUM,
        beginSliceName: STR_NULL,
        beginSliceChromeCustomName: STR_NULL,
        beginSliceCategory: STR_NULL,
<<<<<<< HEAD
        beginSliceStartTs: NUM,
        beginSliceEndTs: NUM,
=======
        beginSliceStartTs: LONG,
        beginSliceEndTs: LONG,
>>>>>>> 5f456dbc
        beginDepth: NUM,
        beginThreadName: STR_NULL,
        beginProcessName: STR_NULL,
        endSliceId: NUM,
        endTrackId: NUM,
        endSliceName: STR_NULL,
        endSliceChromeCustomName: STR_NULL,
        endSliceCategory: STR_NULL,
<<<<<<< HEAD
        endSliceStartTs: NUM,
        endSliceEndTs: NUM,
=======
        endSliceStartTs: LONG,
        endSliceEndTs: LONG,
>>>>>>> 5f456dbc
        endDepth: NUM,
        endThreadName: STR_NULL,
        endProcessName: STR_NULL,
        name: STR_NULL,
        category: STR_NULL,
        id: NUM,
      });
      for (; it.valid(); it.next()) {
        const beginSliceId = it.beginSliceId;
        const beginTrackId = it.beginTrackId;
        const beginSliceName =
            it.beginSliceName === null ? 'NULL' : it.beginSliceName;
        const beginSliceChromeCustomName =
            it.beginSliceChromeCustomName === null ?
            undefined :
            it.beginSliceChromeCustomName;
        const beginSliceCategory =
            it.beginSliceCategory === null ? 'NULL' : it.beginSliceCategory;
<<<<<<< HEAD
        const beginSliceStartTs = fromNs(it.beginSliceStartTs);
        const beginSliceEndTs = fromNs(it.beginSliceEndTs);
=======
        const beginSliceStartTs = it.beginSliceStartTs;
        const beginSliceEndTs = it.beginSliceEndTs;
>>>>>>> 5f456dbc
        const beginDepth = it.beginDepth;
        const beginThreadName =
            it.beginThreadName === null ? 'NULL' : it.beginThreadName;
        const beginProcessName =
            it.beginProcessName === null ? 'NULL' : it.beginProcessName;

        const endSliceId = it.endSliceId;
        const endTrackId = it.endTrackId;
        const endSliceName =
            it.endSliceName === null ? 'NULL' : it.endSliceName;
        const endSliceChromeCustomName = it.endSliceChromeCustomName === null ?
            undefined :
            it.endSliceChromeCustomName;
        const endSliceCategory =
            it.endSliceCategory === null ? 'NULL' : it.endSliceCategory;
<<<<<<< HEAD
        const endSliceStartTs = fromNs(it.endSliceStartTs);
        const endSliceEndTs = fromNs(it.endSliceEndTs);
=======
        const endSliceStartTs = it.endSliceStartTs;
        const endSliceEndTs = it.endSliceEndTs;
>>>>>>> 5f456dbc
        const endDepth = it.endDepth;
        const endThreadName =
            it.endThreadName === null ? 'NULL' : it.endThreadName;
        const endProcessName =
            it.endProcessName === null ? 'NULL' : it.endProcessName;

        // Category and name present only in version 1 flow events
        // It is most likelly NULL for all other versions
        const category = it.category === null ? undefined : it.category;
        const name = it.name === null ? undefined : it.name;
        const id = it.id;

        flows.push({
          id,
          begin: {
            trackId: beginTrackId,
            sliceId: beginSliceId,
            sliceName: beginSliceName,
            sliceChromeCustomName: beginSliceChromeCustomName,
            sliceCategory: beginSliceCategory,
            sliceStartTs: beginSliceStartTs,
            sliceEndTs: beginSliceEndTs,
            depth: beginDepth,
            threadName: beginThreadName,
            processName: beginProcessName,
          },
          end: {
            trackId: endTrackId,
            sliceId: endSliceId,
            sliceName: endSliceName,
            sliceChromeCustomName: endSliceChromeCustomName,
            sliceCategory: endSliceCategory,
            sliceStartTs: endSliceStartTs,
            sliceEndTs: endSliceEndTs,
            depth: endDepth,
            threadName: endThreadName,
            processName: endProcessName,
          },
          dur: endSliceStartTs - beginSliceEndTs,
          category,
          name,
        });
      }
      callback(flows);
    });
  }

  sliceSelected(sliceId: number) {
    if (this.lastSelectedKind === 'CHROME_SLICE' &&
        this.lastSelectedSliceId === sliceId) {
      return;
    }
    this.lastSelectedSliceId = sliceId;
    this.lastSelectedKind = 'CHROME_SLICE';

    const connectedFlows = SHOW_INDIRECT_PRECEDING_FLOWS_FLAG.get() ?
        `(
           select * from directly_connected_flow(${sliceId})
           union
           select * from preceding_flow(${sliceId})
         )` :
        `directly_connected_flow(${sliceId})`;

    const query = `
    select
      f.slice_out as beginSliceId,
      t1.track_id as beginTrackId,
      t1.name as beginSliceName,
      CHROME_CUSTOM_SLICE_NAME(t1.slice_id) as beginSliceChromeCustomName,
      t1.category as beginSliceCategory,
      t1.ts as beginSliceStartTs,
      (t1.ts+t1.dur) as beginSliceEndTs,
      t1.depth as beginDepth,
      (thread_out.name || ' ' || thread_out.tid) as beginThreadName,
      (process_out.name || ' ' || process_out.pid) as beginProcessName,
      f.slice_in as endSliceId,
      t2.track_id as endTrackId,
      t2.name as endSliceName,
      CHROME_CUSTOM_SLICE_NAME(t2.slice_id) as endSliceChromeCustomName,
      t2.category as endSliceCategory,
      t2.ts as endSliceStartTs,
      (t2.ts+t2.dur) as endSliceEndTs,
      t2.depth as endDepth,
      (thread_in.name || ' ' || thread_in.tid) as endThreadName,
      (process_in.name || ' ' || process_in.pid) as endProcessName,
      extract_arg(f.arg_set_id, 'cat') as category,
      extract_arg(f.arg_set_id, 'name') as name,
      f.id as id
    from ${connectedFlows} f
    join slice t1 on f.slice_out = t1.slice_id
    join slice t2 on f.slice_in = t2.slice_id
    left join thread_track track_out on track_out.id = t1.track_id
    left join thread thread_out on thread_out.utid = track_out.utid
    left join thread_track track_in on track_in.id = t2.track_id
    left join thread thread_in on thread_in.utid = track_in.utid
    left join process process_out on process_out.upid = thread_out.upid
    left join process process_in on process_in.upid = thread_in.upid
    `;
    this.queryFlowEvents(
        query, (flows: Flow[]) => publishConnectedFlows(flows));
  }

  areaSelected(areaId: string) {
    const area = globals.state.areas[areaId];
    if (this.lastSelectedKind === 'AREA' && this.lastSelectedArea &&
        this.lastSelectedArea.tracks.join(',') === area.tracks.join(',') &&
        this.lastSelectedArea.end === area.end &&
        this.lastSelectedArea.start === area.start) {
      return;
    }

    this.lastSelectedArea = area;
    this.lastSelectedKind = 'AREA';

    const trackIds: number[] = [];

    for (const uiTrackId of area.tracks) {
      const track = globals.state.tracks[uiTrackId];
      if (track === undefined) {
        continue;
      }
      if (track.kind === SLICE_TRACK_KIND) {
        trackIds.push((track.config as SliceConfig).trackId);
      } else if (track.kind === ACTUAL_FRAMES_SLICE_TRACK_KIND) {
        const actualConfig = track.config as ActualConfig;
        for (const trackId of actualConfig.trackIds) {
          trackIds.push(trackId);
        }
      }
    }

    const tracks = `(${trackIds.join(',')})`;

    const startNs = area.start;
    const endNs = area.end;

    const query = `
    select
      f.slice_out as beginSliceId,
      t1.track_id as beginTrackId,
      t1.name as beginSliceName,
      CHROME_CUSTOM_SLICE_NAME(t1.slice_id) as beginSliceChromeCustomName,
      t1.category as beginSliceCategory,
      t1.ts as beginSliceStartTs,
      (t1.ts+t1.dur) as beginSliceEndTs,
      t1.depth as beginDepth,
      NULL as beginThreadName,
      NULL as beginProcessName,
      f.slice_in as endSliceId,
      t2.track_id as endTrackId,
      t2.name as endSliceName,
      CHROME_CUSTOM_SLICE_NAME(t2.slice_id) as endSliceChromeCustomName,
      t2.category as endSliceCategory,
      t2.ts as endSliceStartTs,
      (t2.ts+t2.dur) as endSliceEndTs,
      t2.depth as endDepth,
      NULL as endThreadName,
      NULL as endProcessName,
      extract_arg(f.arg_set_id, 'cat') as category,
      extract_arg(f.arg_set_id, 'name') as name,
      f.id as id
    from flow f
    join slice t1 on f.slice_out = t1.slice_id
    join slice t2 on f.slice_in = t2.slice_id
    where
      (t1.track_id in ${tracks}
        and (t1.ts+t1.dur <= ${endNs} and t1.ts+t1.dur >= ${startNs}))
      or
      (t2.track_id in ${tracks}
        and (t2.ts <= ${endNs} and t2.ts >= ${startNs}))
    `;
    this.queryFlowEvents(query, (flows: Flow[]) => publishSelectedFlows(flows));
  }

  refreshVisibleFlows() {
    const selection = globals.state.currentSelection;
    if (!selection) {
      this.lastSelectedKind = 'NONE';
      publishConnectedFlows([]);
      publishSelectedFlows([]);
      return;
    }

    // TODO(b/155483804): This is a hack as annotation slices don't contain
    // flows. We should tidy this up when fixing this bug.
    if (selection && selection.kind === 'CHROME_SLICE' &&
        selection.table !== 'annotation') {
      this.sliceSelected(selection.id);
    } else {
      publishConnectedFlows([]);
    }

    if (selection && selection.kind === 'AREA') {
      this.areaSelected(selection.areaId);
    } else {
      publishSelectedFlows([]);
    }
  }

  run() {
    this.refreshVisibleFlows();
  }
}<|MERGE_RESOLUTION|>--- conflicted
+++ resolved
@@ -14,14 +14,8 @@
 
 import {Engine} from '../common/engine';
 import {featureFlags} from '../common/feature_flags';
-<<<<<<< HEAD
-import {NUM, STR_NULL} from '../common/query_result';
-import {Area} from '../common/state';
-import {fromNs, toNs} from '../common/time';
-=======
 import {LONG, NUM, STR_NULL} from '../common/query_result';
 import {Area} from '../common/state';
->>>>>>> 5f456dbc
 import {Flow, globals} from '../frontend/globals';
 import {publishConnectedFlows, publishSelectedFlows} from '../frontend/publish';
 import {
@@ -91,13 +85,8 @@
         beginSliceName: STR_NULL,
         beginSliceChromeCustomName: STR_NULL,
         beginSliceCategory: STR_NULL,
-<<<<<<< HEAD
-        beginSliceStartTs: NUM,
-        beginSliceEndTs: NUM,
-=======
         beginSliceStartTs: LONG,
         beginSliceEndTs: LONG,
->>>>>>> 5f456dbc
         beginDepth: NUM,
         beginThreadName: STR_NULL,
         beginProcessName: STR_NULL,
@@ -106,13 +95,8 @@
         endSliceName: STR_NULL,
         endSliceChromeCustomName: STR_NULL,
         endSliceCategory: STR_NULL,
-<<<<<<< HEAD
-        endSliceStartTs: NUM,
-        endSliceEndTs: NUM,
-=======
         endSliceStartTs: LONG,
         endSliceEndTs: LONG,
->>>>>>> 5f456dbc
         endDepth: NUM,
         endThreadName: STR_NULL,
         endProcessName: STR_NULL,
@@ -131,13 +115,8 @@
             it.beginSliceChromeCustomName;
         const beginSliceCategory =
             it.beginSliceCategory === null ? 'NULL' : it.beginSliceCategory;
-<<<<<<< HEAD
-        const beginSliceStartTs = fromNs(it.beginSliceStartTs);
-        const beginSliceEndTs = fromNs(it.beginSliceEndTs);
-=======
         const beginSliceStartTs = it.beginSliceStartTs;
         const beginSliceEndTs = it.beginSliceEndTs;
->>>>>>> 5f456dbc
         const beginDepth = it.beginDepth;
         const beginThreadName =
             it.beginThreadName === null ? 'NULL' : it.beginThreadName;
@@ -153,13 +132,8 @@
             it.endSliceChromeCustomName;
         const endSliceCategory =
             it.endSliceCategory === null ? 'NULL' : it.endSliceCategory;
-<<<<<<< HEAD
-        const endSliceStartTs = fromNs(it.endSliceStartTs);
-        const endSliceEndTs = fromNs(it.endSliceEndTs);
-=======
         const endSliceStartTs = it.endSliceStartTs;
         const endSliceEndTs = it.endSliceEndTs;
->>>>>>> 5f456dbc
         const endDepth = it.endDepth;
         const endThreadName =
             it.endThreadName === null ? 'NULL' : it.endThreadName;
