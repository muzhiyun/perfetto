// Copyright (C) 2019 The Android Open Source Project
//
// Licensed under the Apache License, Version 2.0 (the "License");
// you may not use size file except in compliance with the License.
// You may obtain a copy of the License at
//
//      http://www.apache.org/licenses/LICENSE-2.0
//
// Unless required by applicable law or agreed to in writing, software
// distributed under the License is distributed on an "AS IS" BASIS,
// WITHOUT WARRANTIES OR CONDITIONS OF ANY KIND, either express or implied.
// See the License for the specific language governing permissions and
// limitations under the License.

import m from 'mithril';

import {Actions} from '../common/actions';
import {randomColor} from '../common/colorizer';
import {AreaNote, Note} from '../common/state';
<<<<<<< HEAD
import {
  tpTimeToString,
} from '../common/time';
=======
import {timestampOffset} from '../common/time';
import {raf} from '../core/raf_scheduler';
>>>>>>> 45332e04

import {
  BottomTab,
  bottomTabRegistry,
  NewBottomTabArgs,
} from './bottom_tab';
import {TRACK_SHELL_WIDTH} from './css_constants';
import {PerfettoMouseEvent} from './events';
import {globals} from './globals';
import {
  getMaxMajorTicks,
  TickGenerator,
  TickType,
  timeScaleForVisibleWindow,
} from './gridline_helper';
import {Panel, PanelSize} from './panel';
<<<<<<< HEAD
import {isTraceLoaded} from './sidebar';
=======
import {Icons} from './semantic_icons';
import {isTraceLoaded} from './sidebar';
import {asTPTimestamp} from './sql_types';
import {Button} from './widgets/button';
import {Timestamp} from './widgets/timestamp';
>>>>>>> 45332e04

const FLAG_WIDTH = 16;
const AREA_TRIANGLE_WIDTH = 10;
const FLAG = `\uE153`;

function toSummary(s: string) {
  const newlineIndex = s.indexOf('\n') > 0 ? s.indexOf('\n') : s.length;
  return s.slice(0, Math.min(newlineIndex, s.length, 16));
}

function getStartTimestamp(note: Note|AreaNote) {
  if (note.noteType === 'AREA') {
    return globals.state.areas[note.areaId].start;
  } else {
    return note.timestamp;
  }
}

export class NotesPanel extends Panel {
  hoveredX: null|number = null;

  oncreate({dom}: m.CVnodeDOM) {
    dom.addEventListener('mousemove', (e: Event) => {
      this.hoveredX = (e as PerfettoMouseEvent).layerX - TRACK_SHELL_WIDTH;
<<<<<<< HEAD
      globals.rafScheduler.scheduleRedraw();
=======
      raf.scheduleRedraw();
>>>>>>> 45332e04
    }, {passive: true});
    dom.addEventListener('mouseenter', (e: Event) => {
      this.hoveredX = (e as PerfettoMouseEvent).layerX - TRACK_SHELL_WIDTH;
      raf.scheduleRedraw();
    });
    dom.addEventListener('mouseout', () => {
      this.hoveredX = null;
      globals.dispatch(Actions.setHoveredNoteTimestamp({ts: -1n}));
    }, {passive: true});
  }

  view() {
    const allCollapsed = Object.values(globals.state.trackGroups)
                             .every((group) => group.collapsed);

    return m(
        '.notes-panel',
        {
          onclick: (e: PerfettoMouseEvent) => {
            this.onClick(e.layerX - TRACK_SHELL_WIDTH, e.layerY);
            e.stopPropagation();
          },
        },
        isTraceLoaded() ?
            [
              m('button',
                {
                  onclick: (e: Event) => {
                    e.preventDefault();
                    globals.dispatch(Actions.toggleAllTrackGroups(
                        {collapsed: !allCollapsed}));
                  },
                },
                m('i.material-icons',
                  {title: allCollapsed ? 'Expand all' : 'Collapse all'},
                  allCollapsed ? 'unfold_more' : 'unfold_less')),
              m('button',
                {
                  onclick: (e: Event) => {
                    e.preventDefault();
                    globals.dispatch(Actions.clearAllPinnedTracks({}));
                  },
                },
                m('i.material-icons',
                  {title: 'Clear all pinned tracks'},
                  'clear_all')),
            ] :
            '');
  }

  renderCanvas(ctx: CanvasRenderingContext2D, size: PanelSize) {
    let aNoteIsHovered = false;

    ctx.fillStyle = '#999';
    ctx.fillRect(TRACK_SHELL_WIDTH - 2, 0, 2, size.height);

    ctx.save();
    ctx.beginPath();
    ctx.rect(TRACK_SHELL_WIDTH, 0, size.width - TRACK_SHELL_WIDTH, size.height);
    ctx.clip();

<<<<<<< HEAD
    const span = globals.frontendLocalState.visibleWindow.timestampSpan;
=======
    const span = globals.frontendLocalState.visibleTimeSpan;
>>>>>>> 45332e04
    const {visibleTimeScale} = globals.frontendLocalState;
    if (size.width > TRACK_SHELL_WIDTH && span.duration > 0n) {
      const maxMajorTicks = getMaxMajorTicks(size.width - TRACK_SHELL_WIDTH);
      const map = timeScaleForVisibleWindow(TRACK_SHELL_WIDTH, size.width);
<<<<<<< HEAD
      for (const {type, time} of new TickGenerator(
               span, maxMajorTicks, globals.state.traceTime.start)) {
=======
      const offset = timestampOffset();
      const tickGen = new TickGenerator(span, maxMajorTicks, offset);
      for (const {type, time} of tickGen) {
>>>>>>> 45332e04
        const px = Math.floor(map.tpTimeToPx(time));
        if (type === TickType.MAJOR) {
          ctx.fillRect(px, 0, 1, size.height);
        }
      }
    }

    ctx.textBaseline = 'bottom';
    ctx.font = '10px Helvetica';

    for (const note of Object.values(globals.state.notes)) {
      const timestamp = getStartTimestamp(note);
      // TODO(hjd): We should still render area selection marks in viewport is
      // *within* the area (e.g. both lhs and rhs are out of bounds).
      if ((note.noteType !== 'AREA' && !span.contains(timestamp)) ||
          (note.noteType === 'AREA' &&
           !span.contains(globals.state.areas[note.areaId].end) &&
           !span.contains(globals.state.areas[note.areaId].start))) {
        continue;
      }
      const currentIsHovered =
          this.hoveredX && this.mouseOverNote(this.hoveredX, note);
      if (currentIsHovered) aNoteIsHovered = true;

      const selection = globals.state.currentSelection;
      const isSelected = selection !== null &&
          ((selection.kind === 'NOTE' && selection.id === note.id) ||
           (selection.kind === 'AREA' && selection.noteId === note.id));
      const x = visibleTimeScale.tpTimeToPx(timestamp);
      const left = Math.floor(x + TRACK_SHELL_WIDTH);

      // Draw flag or marker.
      if (note.noteType === 'AREA') {
        const area = globals.state.areas[note.areaId];
        this.drawAreaMarker(
            ctx,
            left,
            Math.floor(
                visibleTimeScale.tpTimeToPx(area.end) + TRACK_SHELL_WIDTH),
            note.color,
            isSelected);
      } else {
        this.drawFlag(ctx, left, size.height, note.color, isSelected);
      }

      if (note.text) {
        const summary = toSummary(note.text);
        const measured = ctx.measureText(summary);
        // Add a white semi-transparent background for the text.
        ctx.fillStyle = 'rgba(255, 255, 255, 0.8)';
        ctx.fillRect(
            left + FLAG_WIDTH + 2, size.height + 2, measured.width + 2, -12);
        ctx.fillStyle = '#3c4b5d';
        ctx.fillText(summary, left + FLAG_WIDTH + 3, size.height + 1);
      }
    }

    // A real note is hovered so we don't need to see the preview line.
    // TODO(hjd): Change cursor to pointer here.
    if (aNoteIsHovered) {
      globals.dispatch(Actions.setHoveredNoteTimestamp({ts: -1n}));
    }

    // View preview note flag when hovering on notes panel.
    if (!aNoteIsHovered && this.hoveredX !== null) {
      const timestamp = visibleTimeScale.pxToHpTime(this.hoveredX).toTPTime();
      if (span.contains(timestamp)) {
        globals.dispatch(Actions.setHoveredNoteTimestamp({ts: timestamp}));
        const x = visibleTimeScale.tpTimeToPx(timestamp);
        const left = Math.floor(x + TRACK_SHELL_WIDTH);
        this.drawFlag(ctx, left, size.height, '#aaa', /* fill */ true);
      }
    }

    ctx.restore();
  }

  private drawAreaMarker(
      ctx: CanvasRenderingContext2D, x: number, xEnd: number, color: string,
      fill: boolean) {
    ctx.fillStyle = color;
    ctx.strokeStyle = color;
    const topOffset = 10;
    // Don't draw in the track shell section.
    if (x >= globals.frontendLocalState.windowSpan.start + TRACK_SHELL_WIDTH) {
      // Draw left triangle.
      ctx.beginPath();
      ctx.moveTo(x, topOffset);
      ctx.lineTo(x, topOffset + AREA_TRIANGLE_WIDTH);
      ctx.lineTo(x + AREA_TRIANGLE_WIDTH, topOffset);
      ctx.lineTo(x, topOffset);
      if (fill) ctx.fill();
      ctx.stroke();
    }
    // Draw right triangle.
    ctx.beginPath();
    ctx.moveTo(xEnd, topOffset);
    ctx.lineTo(xEnd, topOffset + AREA_TRIANGLE_WIDTH);
    ctx.lineTo(xEnd - AREA_TRIANGLE_WIDTH, topOffset);
    ctx.lineTo(xEnd, topOffset);
    if (fill) ctx.fill();
    ctx.stroke();

    // Start line after track shell section, join triangles.
    const startDraw = Math.max(
        x, globals.frontendLocalState.windowSpan.start + TRACK_SHELL_WIDTH);
    ctx.beginPath();
    ctx.moveTo(startDraw, topOffset);
    ctx.lineTo(xEnd, topOffset);
    ctx.stroke();
  }

  private drawFlag(
      ctx: CanvasRenderingContext2D, x: number, height: number, color: string,
      fill?: boolean) {
    const prevFont = ctx.font;
    const prevBaseline = ctx.textBaseline;
    ctx.textBaseline = 'alphabetic';
    // Adjust height for icon font.
    ctx.font = '24px Material Symbols Sharp';
    ctx.fillStyle = color;
    ctx.strokeStyle = color;
    // The ligatures have padding included that means the icon is not drawn
    // exactly at the x value. This adjusts for that.
    const iconPadding = 6;
    if (fill) {
      ctx.fillText(FLAG, x - iconPadding, height + 2);
    } else {
      ctx.strokeText(FLAG, x - iconPadding, height + 2.5);
    }
    ctx.font = prevFont;
    ctx.textBaseline = prevBaseline;
  }


  private onClick(x: number, _: number) {
    if (x < 0) return;
    const {visibleTimeScale} = globals.frontendLocalState;
    const timestamp = visibleTimeScale.pxToHpTime(x).toTPTime();
    for (const note of Object.values(globals.state.notes)) {
      if (this.hoveredX && this.mouseOverNote(this.hoveredX, note)) {
        if (note.noteType === 'AREA') {
          globals.makeSelection(
              Actions.reSelectArea({areaId: note.areaId, noteId: note.id}));
        } else {
          globals.makeSelection(Actions.selectNote({id: note.id}));
        }
        return;
      }
    }
    const color = randomColor();
    globals.makeSelection(Actions.addNote({timestamp, color}));
  }

  private mouseOverNote(x: number, note: AreaNote|Note): boolean {
    const timeScale = globals.frontendLocalState.visibleTimeScale;
    const noteX = timeScale.tpTimeToPx(getStartTimestamp(note));
    if (note.noteType === 'AREA') {
      const noteArea = globals.state.areas[note.areaId];
      return (noteX <= x && x < noteX + AREA_TRIANGLE_WIDTH) ||
          (timeScale.tpTimeToPx(noteArea.end) > x &&
           x > timeScale.tpTimeToPx(noteArea.end) - AREA_TRIANGLE_WIDTH);
    } else {
      const width = FLAG_WIDTH;
      return noteX <= x && x < noteX + width;
    }
  }
}

interface NotesEditorTabConfig {
  id: string;
}

export class NotesEditorTab extends BottomTab<NotesEditorTabConfig> {
  static readonly kind = 'org.perfetto.NotesEditorTab';

  static create(args: NewBottomTabArgs): NotesEditorTab {
    return new NotesEditorTab(args);
  }

  constructor(args: NewBottomTabArgs) {
    super(args);
  }

  renderTabCanvas() {}

  getTitle() {
    return 'Current Selection';
  }

  viewTab() {
    const note = globals.state.notes[this.config.id];
    if (note === undefined) {
      return m('.', `No Note with id ${this.config.id}`);
    }
<<<<<<< HEAD
    const startTime = getStartTimestamp(note) - globals.state.traceTime.start;
=======
    const startTime = getStartTimestamp(note);
>>>>>>> 45332e04
    return m(
        '.notes-editor-panel',
        m('.notes-editor-panel-heading-bar',
          m('.notes-editor-panel-heading',
<<<<<<< HEAD
            `Annotation at ${tpTimeToString(startTime)}`),
=======
            `Annotation at `,
            m(Timestamp, {ts: asTPTimestamp(startTime)})),
>>>>>>> 45332e04
          m('input[type=text]', {
            onkeydown: (e: Event) => {
              e.stopImmediatePropagation();
            },
            value: note.text,
            onchange: (e: InputEvent) => {
              const newText = (e.target as HTMLInputElement).value;
              globals.dispatch(Actions.changeNoteText({
                id: this.config.id,
                newText,
              }));
            },
          }),
          m('span.color-change', `Change color: `, m('input[type=color]', {
              value: note.color,
              onchange: (e: Event) => {
                const newColor = (e.target as HTMLInputElement).value;
                globals.dispatch(Actions.changeNoteColor({
                  id: this.config.id,
                  newColor,
                }));
              },
            })),
<<<<<<< HEAD
          m('button',
            {
              onclick: () => {
                globals.dispatch(Actions.removeNote({id: this.config.id}));
                globals.dispatch(Actions.setCurrentTab({tab: undefined}));
                globals.rafScheduler.scheduleFullRedraw();
              },
=======
          m(Button, {
            label: 'Remove',
            icon: Icons.Delete,
            minimal: true,
            onclick: () => {
              globals.dispatch(Actions.removeNote({id: this.config.id}));
              globals.dispatch(Actions.setCurrentTab({tab: undefined}));
              raf.scheduleFullRedraw();
>>>>>>> 45332e04
            },
          })),
    );
  }
}

bottomTabRegistry.register(NotesEditorTab);<|MERGE_RESOLUTION|>--- conflicted
+++ resolved
@@ -17,14 +17,8 @@
 import {Actions} from '../common/actions';
 import {randomColor} from '../common/colorizer';
 import {AreaNote, Note} from '../common/state';
-<<<<<<< HEAD
-import {
-  tpTimeToString,
-} from '../common/time';
-=======
 import {timestampOffset} from '../common/time';
 import {raf} from '../core/raf_scheduler';
->>>>>>> 45332e04
 
 import {
   BottomTab,
@@ -41,15 +35,11 @@
   timeScaleForVisibleWindow,
 } from './gridline_helper';
 import {Panel, PanelSize} from './panel';
-<<<<<<< HEAD
-import {isTraceLoaded} from './sidebar';
-=======
 import {Icons} from './semantic_icons';
 import {isTraceLoaded} from './sidebar';
 import {asTPTimestamp} from './sql_types';
 import {Button} from './widgets/button';
 import {Timestamp} from './widgets/timestamp';
->>>>>>> 45332e04
 
 const FLAG_WIDTH = 16;
 const AREA_TRIANGLE_WIDTH = 10;
@@ -74,11 +64,7 @@
   oncreate({dom}: m.CVnodeDOM) {
     dom.addEventListener('mousemove', (e: Event) => {
       this.hoveredX = (e as PerfettoMouseEvent).layerX - TRACK_SHELL_WIDTH;
-<<<<<<< HEAD
-      globals.rafScheduler.scheduleRedraw();
-=======
       raf.scheduleRedraw();
->>>>>>> 45332e04
     }, {passive: true});
     dom.addEventListener('mouseenter', (e: Event) => {
       this.hoveredX = (e as PerfettoMouseEvent).layerX - TRACK_SHELL_WIDTH;
@@ -140,23 +126,14 @@
     ctx.rect(TRACK_SHELL_WIDTH, 0, size.width - TRACK_SHELL_WIDTH, size.height);
     ctx.clip();
 
-<<<<<<< HEAD
-    const span = globals.frontendLocalState.visibleWindow.timestampSpan;
-=======
     const span = globals.frontendLocalState.visibleTimeSpan;
->>>>>>> 45332e04
     const {visibleTimeScale} = globals.frontendLocalState;
     if (size.width > TRACK_SHELL_WIDTH && span.duration > 0n) {
       const maxMajorTicks = getMaxMajorTicks(size.width - TRACK_SHELL_WIDTH);
       const map = timeScaleForVisibleWindow(TRACK_SHELL_WIDTH, size.width);
-<<<<<<< HEAD
-      for (const {type, time} of new TickGenerator(
-               span, maxMajorTicks, globals.state.traceTime.start)) {
-=======
       const offset = timestampOffset();
       const tickGen = new TickGenerator(span, maxMajorTicks, offset);
       for (const {type, time} of tickGen) {
->>>>>>> 45332e04
         const px = Math.floor(map.tpTimeToPx(time));
         if (type === TickType.MAJOR) {
           ctx.fillRect(px, 0, 1, size.height);
@@ -352,21 +329,13 @@
     if (note === undefined) {
       return m('.', `No Note with id ${this.config.id}`);
     }
-<<<<<<< HEAD
-    const startTime = getStartTimestamp(note) - globals.state.traceTime.start;
-=======
     const startTime = getStartTimestamp(note);
->>>>>>> 45332e04
     return m(
         '.notes-editor-panel',
         m('.notes-editor-panel-heading-bar',
           m('.notes-editor-panel-heading',
-<<<<<<< HEAD
-            `Annotation at ${tpTimeToString(startTime)}`),
-=======
             `Annotation at `,
             m(Timestamp, {ts: asTPTimestamp(startTime)})),
->>>>>>> 45332e04
           m('input[type=text]', {
             onkeydown: (e: Event) => {
               e.stopImmediatePropagation();
@@ -390,15 +359,6 @@
                 }));
               },
             })),
-<<<<<<< HEAD
-          m('button',
-            {
-              onclick: () => {
-                globals.dispatch(Actions.removeNote({id: this.config.id}));
-                globals.dispatch(Actions.setCurrentTab({tab: undefined}));
-                globals.rafScheduler.scheduleFullRedraw();
-              },
-=======
           m(Button, {
             label: 'Remove',
             icon: Icons.Delete,
@@ -407,7 +367,6 @@
               globals.dispatch(Actions.removeNote({id: this.config.id}));
               globals.dispatch(Actions.setCurrentTab({tab: undefined}));
               raf.scheduleFullRedraw();
->>>>>>> 45332e04
             },
           })),
     );
