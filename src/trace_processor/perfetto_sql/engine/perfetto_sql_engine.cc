--- conflicted
+++ resolved
@@ -19,10 +19,7 @@
 #include <algorithm>
 #include <array>
 #include <cctype>
-<<<<<<< HEAD
-=======
 #include <cinttypes>
->>>>>>> 6540d290
 #include <cstddef>
 #include <cstdint>
 #include <cstring>
@@ -42,20 +39,14 @@
 #include "perfetto/ext/base/string_view.h"
 #include "perfetto/trace_processor/basic_types.h"
 #include "src/trace_processor/containers/string_pool.h"
-<<<<<<< HEAD
-=======
 #include "src/trace_processor/dataframe/dataframe.h"
 #include "src/trace_processor/dataframe/runtime_dataframe_builder.h"
 #include "src/trace_processor/dataframe/value_fetcher.h"
->>>>>>> 6540d290
 #include "src/trace_processor/db/runtime_table.h"
 #include "src/trace_processor/db/table.h"
 #include "src/trace_processor/perfetto_sql/engine/created_function.h"
 #include "src/trace_processor/perfetto_sql/engine/dataframe_module.h"
-<<<<<<< HEAD
-=======
 #include "src/trace_processor/perfetto_sql/engine/dataframe_shared_storage.h"
->>>>>>> 6540d290
 #include "src/trace_processor/perfetto_sql/engine/runtime_table_function.h"
 #include "src/trace_processor/perfetto_sql/intrinsics/table_functions/static_table_function.h"
 #include "src/trace_processor/perfetto_sql/parser/function_util.h"
@@ -313,16 +304,11 @@
 
 }  // namespace
 
-<<<<<<< HEAD
-PerfettoSqlEngine::PerfettoSqlEngine(StringPool* pool, bool enable_extra_checks)
-    : pool_(pool),
-=======
 PerfettoSqlEngine::PerfettoSqlEngine(StringPool* pool,
                                      DataframeSharedStorage* storage,
                                      bool enable_extra_checks)
     : pool_(pool),
       dataframe_shared_storage_(storage),
->>>>>>> 6540d290
       enable_extra_checks_(enable_extra_checks),
       engine_(new SqliteEngine()) {
   // Initialize `perfetto_tables` table, which will contain the names of all of
@@ -335,44 +321,6 @@
   if (err != SQLITE_OK) {
     PERFETTO_FATAL("Failed to initialize perfetto_tables: %s", errmsg_raw);
   }
-<<<<<<< HEAD
-
-  // Register callbacks for transaction management.
-  engine_->SetCommitCallback(
-      [](void* ctx) {
-        return static_cast<PerfettoSqlEngine*>(ctx)->OnCommit();
-      },
-      this);
-  engine_->SetRollbackCallback(
-      [](void* ctx) { static_cast<PerfettoSqlEngine*>(ctx)->OnRollback(); },
-      this);
-
-  {
-    auto ctx = std::make_unique<RuntimeTableFunctionModule::Context>();
-    runtime_table_fn_context_ = ctx.get();
-    RegisterVirtualTableModule<RuntimeTableFunctionModule>(
-        "runtime_table_function", std::move(ctx));
-  }
-  {
-    auto ctx = std::make_unique<DbSqliteModule::Context>();
-    runtime_table_context_ = ctx.get();
-    RegisterVirtualTableModule<DbSqliteModule>("runtime_table", std::move(ctx));
-  }
-  {
-    auto ctx = std::make_unique<DbSqliteModule::Context>();
-    static_table_context_ = ctx.get();
-    RegisterVirtualTableModule<DbSqliteModule>("static_table", std::move(ctx));
-  }
-  {
-    auto ctx = std::make_unique<DbSqliteModule::Context>();
-    static_table_fn_context_ = ctx.get();
-    RegisterVirtualTableModule<DbSqliteModule>("static_table_function",
-                                               std::move(ctx));
-  }
-  {
-    RegisterVirtualTableModule<DataframeModule>("__intrinsic_dataframe",
-                                                nullptr);
-=======
 
   // Register callbacks for transaction management.
   engine_->SetCommitCallback(
@@ -452,58 +400,11 @@
       Execute(SqlSource::FromTraceProcessorImplementation(sql.ToStdString()));
   if (!status.ok()) {
     PERFETTO_FATAL("%s", status.status().c_message());
->>>>>>> 6540d290
   }
 
   PERFETTO_CHECK(!static_table_context_->temporary_create_state);
 }
 
-<<<<<<< HEAD
-base::StatusOr<SqliteEngine::PreparedStatement>
-PerfettoSqlEngine::PrepareSqliteStatement(SqlSource sql_source) {
-  PerfettoSqlParser parser(std::move(sql_source), macros_);
-  if (!parser.Next()) {
-    return base::ErrStatus("No statement found to prepare");
-  }
-  const auto* sqlite =
-      std::get_if<PerfettoSqlParser::SqliteSql>(&parser.statement());
-  if (!sqlite) {
-    return base::ErrStatus("Statement was not a valid SQLite statement");
-  }
-  SqliteEngine::PreparedStatement stmt =
-      engine_->PrepareStatement(parser.statement_sql());
-  if (parser.Next()) {
-    return base::ErrStatus("Too many statements found to prepare");
-  }
-  return std::move(stmt);
-}
-
-void PerfettoSqlEngine::RegisterStaticTable(Table* table,
-                                            const std::string& table_name,
-                                            Table::Schema schema) {
-  // Make sure we didn't accidentally leak a state from a previous table
-  // creation.
-  PERFETTO_CHECK(!static_table_context_->temporary_create_state);
-  static_table_context_->temporary_create_state =
-      std::make_unique<DbSqliteModule::State>(table, std::move(schema));
-
-  base::StackString<1024> sql(
-      R"(
-        CREATE VIRTUAL TABLE %s USING static_table;
-        INSERT INTO perfetto_tables(name) VALUES('%s');
-      )",
-      table_name.c_str(), table_name.c_str());
-  auto status =
-      Execute(SqlSource::FromTraceProcessorImplementation(sql.ToStdString()));
-  if (!status.ok()) {
-    PERFETTO_FATAL("%s", status.status().c_message());
-  }
-
-  PERFETTO_CHECK(!static_table_context_->temporary_create_state);
-}
-
-=======
->>>>>>> 6540d290
 void PerfettoSqlEngine::RegisterStaticTableFunction(
     std::unique_ptr<StaticTableFunction> fn) {
   std::string name = fn->TableName();
@@ -777,39 +678,6 @@
             sqlite::utils::SqlValueTypeToString(effective_declared_type),
             sqlite::utils::SqlValueTypeToString(type))
             .ToStdString());
-<<<<<<< HEAD
-  }
-  // It's really annoying to have errors one-by-one when multiple columns have
-  // incorrect types, so we emit all errors together here.
-  if (!errors.empty()) {
-    if (errors.size() == 1) {
-      return base::ErrStatus("%s(%s): %s", tag, name.c_str(),
-                             base::TrimWhitespace(errors.front()).c_str());
-    }
-    return base::ErrStatus("%s(%s): %zu errors\n%s", tag, name.c_str(),
-                           errors.size(), base::Join(errors, "\n").c_str());
-  }
-  return std::move(table);
-}
-
-base::Status PerfettoSqlEngine::ExecuteCreateTable(
-    const PerfettoSqlParser::CreateTable& create_table) {
-  PERFETTO_TP_TRACE(metatrace::Category::QUERY_TIMELINE,
-                    "CREATE PERFETTO TABLE",
-                    [&create_table](metatrace::Record* record) {
-                      record->AddArg("table_name", create_table.name);
-                    });
-  auto stmt_or = engine_->PrepareStatement(create_table.sql);
-  RETURN_IF_ERROR(stmt_or.status());
-  SqliteEngine::PreparedStatement stmt = std::move(stmt_or);
-  ASSIGN_OR_RETURN(auto column_names, GetColumnNamesFromSelectStatement(
-                                          stmt, "CREATE PERFETTO TABLE"));
-  ASSIGN_OR_RETURN(auto effective_schema, ValidateAndGetEffectiveSchema(
-                                              column_names, create_table.schema,
-                                              "CREATE PERFETTO TABLE"));
-  return ExecuteCreateTableUsingRuntimeTable(create_table, std::move(stmt),
-                                             column_names, effective_schema);
-=======
   }
   // It's really annoying to have errors one-by-one when multiple columns have
   // incorrect types, so we emit all errors together here.
@@ -901,7 +769,6 @@
     PERFETTO_CHECK(rollback_res.ok());
   }
   return exec_res.status();
->>>>>>> 6540d290
 }
 
 base::Status PerfettoSqlEngine::ExecuteCreateTableUsingRuntimeTable(
@@ -1127,15 +994,11 @@
     return base::OkStatus();
   }
 
-<<<<<<< HEAD
-  auto it = Execute(SqlSource::FromModuleInclude(file.sql, key));
-=======
   module_include_stack_.push_back(key);
   auto it = Execute(SqlSource::FromModuleInclude(file.sql, key));
   PERFETTO_CHECK(module_include_stack_.size() > 0);
   PERFETTO_CHECK(module_include_stack_.back() == key);
   module_include_stack_.pop_back();
->>>>>>> 6540d290
   if (!it.status().ok()) {
     return base::ErrStatus("%s%s",
                            parser.statement_sql().AsTraceback(0).c_str(),
