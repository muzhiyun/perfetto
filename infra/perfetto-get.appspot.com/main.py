# Copyright (C) 2019 The Android Open Source Project
#
# Licensed under the Apache License, Version 2.0 (the "License");
# you may not use this file except in compliance with the License.
# You may obtain a copy of the License at
#
#      http://www.apache.org/licenses/LICENSE-2.0
#
# Unless required by applicable law or agreed to in writing, software
# distributed under the License is distributed on an "AS IS" BASIS,
# WITHOUT WARRANTIES OR CONDITIONS OF ANY KIND, either express or implied.
# See the License for the specific language governing permissions and
# limitations under the License.

import base64
import requests
import time

from collections import namedtuple
from flask import Flask, make_response, redirect

BASE = 'https://raw.githubusercontent.com/google/perfetto/main/%s'

RESOURCES = {
    'tracebox': 'tools/tracebox',
    'traceconv': 'tools/traceconv',
    'trace_processor': 'tools/trace_processor',
}

CACHE_TTL = 3600  # 1 h

CacheEntry = namedtuple('CacheEntry', ['contents', 'expiration'])
cache = {}

app = Flask(__name__)


def DeleteStaleCacheEntries():
  now = time.time()
  for url, entry in list(cache.items()):
    if now > entry.expiration:
      cache.pop(url, None)


@app.route('/')
def root():
  return redirect('https://www.perfetto.dev/', code=301)


@app.route('/<string:resource>')
def fetch_artifact(resource):
  hdrs = {'Content-Type': 'text/plain'}
  resource = resource.lower()
  if resource not in RESOURCES:
    return make_response('Resource "%s" not found' % resource, 404, hdrs)
  url = BASE % RESOURCES[resource]
  DeleteStaleCacheEntries()
  entry = cache.get(url)
  contents = entry.contents if entry is not None else None
  if not contents:
    req = requests.get(url)
    if req.status_code != 200:
      err_str = 'http error %d while fetching %s' % (req.status_code, url)
      return make_response(err_str, req.status_code, hdrs)
<<<<<<< HEAD
    contents = base64.b64decode(req.text)
=======
    contents = req.text
>>>>>>> 3a84f0d3
    cache[url] = CacheEntry(contents, time.time() + CACHE_TTL)
  hdrs = {'Content-Disposition': 'attachment; filename="%s"' % resource}
  return make_response(contents, 200, hdrs)<|MERGE_RESOLUTION|>--- conflicted
+++ resolved
@@ -62,11 +62,7 @@
     if req.status_code != 200:
       err_str = 'http error %d while fetching %s' % (req.status_code, url)
       return make_response(err_str, req.status_code, hdrs)
-<<<<<<< HEAD
-    contents = base64.b64decode(req.text)
-=======
     contents = req.text
->>>>>>> 3a84f0d3
     cache[url] = CacheEntry(contents, time.time() + CACHE_TTL)
   hdrs = {'Content-Disposition': 'attachment; filename="%s"' % resource}
   return make_response(contents, 200, hdrs)