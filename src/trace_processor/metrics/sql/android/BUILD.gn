# Copyright (C) 2022 The Android Open Source Project
#
# Licensed under the Apache License, Version 2.0 (the "License");
# you may not use this file except in compliance with the License.
# You may obtain a copy of the License at
#
#      http://www.apache.org/licenses/LICENSE-2.0
#
# Unless required by applicable law or agreed to in writing, software
# distributed under the License is distributed on an "AS IS" BASIS,
# WITHOUT WARRANTIES OR CONDITIONS OF ANY KIND, either express or implied.
# See the License for the specific language governing permissions and
# limitations under the License.

import("../../../../../gn/perfetto.gni")
import("../../../../../gn/perfetto_sql.gni")

assert(enable_perfetto_trace_processor_sqlite)

perfetto_sql_source_set("android") {
  sources = [
    "ad_services_metric.sql",
    "android_anomaly.sql",
    "android_anr.sql",
    "android_auto_multiuser.sql",
    "android_batt.sql",
    "android_binder.sql",
    "android_blocking_calls_cuj_metric.sql",
    "android_blocking_calls_cuj_per_frame_metric.sql",
    "android_blocking_calls_unagg.sql",
    "android_boot.sql",
    "android_boot_unagg.sql",
    "android_broadcasts.sql",
    "android_camera.sql",
    "android_camera_unagg.sql",
    "android_cpu.sql",
    "android_cpu_agg.sql",
    "android_cpu_raw_metrics_per_core.sql",
    "android_dma_heap.sql",
    "android_dvfs.sql",
    "android_fastrpc.sql",
    "android_frame_timeline_metric.sql",
    "android_garbage_collection_stats.sql",
    "android_garbage_collection_unagg.sql",
    "android_gpu.sql",
    "android_hwcomposer.sql",
    "android_hwui_metric.sql",
    "android_hwui_threads.sql",
    "android_io.sql",
    "android_io_unagg.sql",
    "android_ion.sql",
    "android_irq_runtime.sql",
    "android_jank_cuj.sql",
    "android_lmk.sql",
    "android_lmk_reason.sql",
    "android_mem.sql",
    "android_mem_unagg.sql",
    "android_monitor_contention.sql",
    "android_monitor_contention_agg.sql",
    "android_multiuser.sql",
    "android_multiuser_populator.sql",
    "android_netperf.sql",
    "android_oom_adjuster.sql",
    "android_package_list.sql",
    "android_powrails.sql",
    "android_proxy_power.sql",
    "android_rt_runtime.sql",
    "android_simpleperf.sql",
    "android_startup.sql",
    "android_surfaceflinger.sql",
    "android_sysui_notifications_blocking_calls_metric.sql",
    "android_task_names.sql",
    "android_trace_quality.sql",
    "codec_metrics.sql",
    "composer_execution.sql",
    "composition_layers.sql",
    "counter_span_view_merged.sql",
    "cpu_info.sql",
    "display_metrics.sql",
    "frame_missed.sql",
    "g2d.sql",
    "g2d_duration.sql",
    "global_counter_span_view.sql",
    "gpu_counter_span_view.sql",
    "jank/cujs.sql",
    "jank/cujs_boundaries.sql",
    "jank/frames.sql",
    "jank/internal/counters.sql",
    "jank/internal/query_base.sql",
    "jank/internal/query_frame_slice.sql",
    "jank/params.sql",
    "jank/query_functions.sql",
    "jank/relevant_slices.sql",
    "jank/relevant_threads.sql",
    "jank/slices.sql",
    "java_heap_class_stats.sql",
    "java_heap_histogram.sql",
    "java_heap_stats.sql",
    "mem_stats_priority_breakdown.sql",
    "network_activity_template.sql",
    "p_state.sql",
    "power_drain_in_watts.sql",
    "power_profile_data.sql",
    "power_profile_data/barbet.sql",
    "power_profile_data/bluejay.sql",
    "power_profile_data/blueline.sql",
    "power_profile_data/bonito.sql",
    "power_profile_data/bramble.sql",
    "power_profile_data/coral.sql",
    "power_profile_data/crosshatch.sql",
    "power_profile_data/flame.sql",
    "power_profile_data/marlin.sql",
    "power_profile_data/oriole.sql",
    "power_profile_data/raven.sql",
    "power_profile_data/redfin.sql",
    "power_profile_data/sargo.sql",
    "power_profile_data/shusky.sql",
    "power_profile_data/sunfish.sql",
    "power_profile_data/taimen.sql",
    "power_profile_data/walleye.sql",
    "process_counter_span_view.sql",
    "process_counter_span_view.sql",
    "process_mem.sql",
    "process_metadata.sql",
    "process_oom_score.sql",
    "process_unagg_mem_view.sql",
    "profiler_smaps.sql",
    "span_view_stats.sql",
    "startup/android_app_process_starts.sql",
    "startup/gc_slices.sql",
    "startup/hsc.sql",
    "startup/launches.sql",
    "startup/launches_maxsdk28.sql",
    "startup/launches_minsdk29.sql",
    "startup/launches_minsdk33.sql",
    "startup/mcycles_per_launch.sql",
    "startup/slice_functions.sql",
    "startup/slow_start_reasons.sql",
    "startup/slow_start_thresholds.sql",
    "startup/system_state.sql",
    "startup/thread_state_breakdown.sql",
    "sysui_notif_shade_list_builder_metric.sql",
    "sysui_notif_shade_list_builder_slices.sql",
    "sysui_update_notif_on_ui_mode_changed_metric.sql",
    "unsymbolized_frames.sql",
    "wattson_app_startup_rails.sql",
    "wattson_app_startup_threads.sql",
    "wattson_atrace_apps_rails.sql",
<<<<<<< HEAD
=======
    "wattson_atrace_apps_threads.sql",
>>>>>>> dc046ead
    "wattson_markers_rails.sql",
    "wattson_markers_threads.sql",
    "wattson_rail_relations.sql",
    "wattson_tasks_attribution.sql",
    "wattson_trace_rails.sql",
    "wattson_trace_threads.sql",
  ]
}<|MERGE_RESOLUTION|>--- conflicted
+++ resolved
@@ -146,10 +146,7 @@
     "wattson_app_startup_rails.sql",
     "wattson_app_startup_threads.sql",
     "wattson_atrace_apps_rails.sql",
-<<<<<<< HEAD
-=======
     "wattson_atrace_apps_threads.sql",
->>>>>>> dc046ead
     "wattson_markers_rails.sql",
     "wattson_markers_threads.sql",
     "wattson_rail_relations.sql",
