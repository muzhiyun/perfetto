// Copyright (C) 2024 The Android Open Source Project
//
// Licensed under the Apache License, Version 2.0 (the "License");
// you may not use this file except in compliance with the License.
// You may obtain a copy of the License at
//
//      http://www.apache.org/licenses/LICENSE-2.0
//
// Unless required by applicable law or agreed to in writing, software
// distributed under the License is distributed on an "AS IS" BASIS,
// WITHOUT WARRANTIES OR CONDITIONS OF ANY KIND, either express or implied.
// See the License for the specific language governing permissions and
// limitations under the License.

import m from 'mithril';
import {assertUnreachable} from '../base/logging';
import {Icons} from '../base/semantic_icons';
import {Timestamp} from '../components/widgets/timestamp';
import {TraceImpl} from '../core/trace_impl';
import {Note, SpanNote} from '../public/note';
import {NoteSelection} from '../public/selection';
import {Button} from '../widgets/button';
import {TextInput, TextInputAttrs} from '../widgets/text_input';
import {Tree, TreeNode} from '../widgets/tree';
import {DetailsShell} from '../widgets/details_shell';
import {Section} from '../widgets/section';
import {GridLayout} from '../widgets/grid_layout';

function getStartTimestamp(note: Note | SpanNote) {
  const noteType = note.noteType;
  switch (noteType) {
    case 'SPAN':
      return note.start;
    case 'DEFAULT':
      return note.timestamp;
    default:
      assertUnreachable(noteType);
  }
}

interface NodeDetailsPanelAttrs {
  readonly trace: TraceImpl;
  readonly selection: NoteSelection;
}

export class NoteEditor implements m.ClassComponent<NodeDetailsPanelAttrs> {
  view(vnode: m.CVnode<NodeDetailsPanelAttrs>) {
    const {selection, trace} = vnode.attrs;
    const id = selection.id;
    const note = trace.notes.getNote(id);
    if (note === undefined) {
      return m('.', `No Note with id ${id}`);
    }
    const startTime = getStartTimestamp(note);
    return m(
      DetailsShell,
      {
        title: 'Note',
        key: id, // Every note should get its own brand new DOM.
      },
      m(
<<<<<<< HEAD
        Stack,
        {orientation: 'horizontal'},
        m('span', `Annotation at `, m(Timestamp, {trace, ts: startTime})),
        m('input[type=text]', {
          oncreate: (v: m.VnodeDOM) => {
            // NOTE: due to bad design decisions elsewhere this component is
            // rendered every time the mouse moves on the canvas. We cannot set
            // `value: note.text` as an input as that will clobber the input
            // value as we move the mouse.
            const inputElement = v.dom as HTMLInputElement;
            inputElement.value = note.text;
          },
          onchange: (e: InputEvent) => {
            const newText = (e.target as HTMLInputElement).value;
            trace.notes.changeNote(id, {text: newText});
          },
        }),
=======
        GridLayout,
>>>>>>> 2b7473a6
        m(
          Section,
          {title: 'Details'},
          m(
            Tree,
            m(TreeNode, {
              left: 'Annotation',
              right: m(Timestamp, {ts: startTime}),
            }),
            m(TreeNode, {
              left: 'Name',
              right: m(TextInput, {
                oncreate: (v: m.VnodeDOM<TextInputAttrs>) => {
                  // NOTE: due to bad design decisions elsewhere this component is
                  // rendered every time the mouse moves on the canvas. We cannot set
                  // `value: note.text` as an input as that will clobber the input
                  // value as we move the mouse.
                  const inputElement = v.dom as HTMLInputElement;
                  inputElement.value = note.text;
                },
                onchange: (e: InputEvent) => {
                  const newText = (e.target as HTMLInputElement).value;
                  trace.notes.changeNote(id, {text: newText});
                },
              }),
            }),
            m(TreeNode, {
              left: 'Color',
              right: m('input[type=color]', {
                value: note.color,
                onchange: (e: Event) => {
                  const newColor = (e.target as HTMLInputElement).value;
                  trace.notes.changeNote(id, {color: newColor});
                },
              }),
            }),
            m(Button, {
              label: 'Remove',
              icon: Icons.Delete,
              onclick: () => trace.notes.removeNote(id),
            }),
          ),
        ),
      ),
    );
  }
}<|MERGE_RESOLUTION|>--- conflicted
+++ resolved
@@ -59,27 +59,7 @@
         key: id, // Every note should get its own brand new DOM.
       },
       m(
-<<<<<<< HEAD
-        Stack,
-        {orientation: 'horizontal'},
-        m('span', `Annotation at `, m(Timestamp, {trace, ts: startTime})),
-        m('input[type=text]', {
-          oncreate: (v: m.VnodeDOM) => {
-            // NOTE: due to bad design decisions elsewhere this component is
-            // rendered every time the mouse moves on the canvas. We cannot set
-            // `value: note.text` as an input as that will clobber the input
-            // value as we move the mouse.
-            const inputElement = v.dom as HTMLInputElement;
-            inputElement.value = note.text;
-          },
-          onchange: (e: InputEvent) => {
-            const newText = (e.target as HTMLInputElement).value;
-            trace.notes.changeNote(id, {text: newText});
-          },
-        }),
-=======
         GridLayout,
->>>>>>> 2b7473a6
         m(
           Section,
           {title: 'Details'},
@@ -87,7 +67,7 @@
             Tree,
             m(TreeNode, {
               left: 'Annotation',
-              right: m(Timestamp, {ts: startTime}),
+              right: m(Timestamp, {trace, ts: startTime}),
             }),
             m(TreeNode, {
               left: 'Name',
