--- conflicted
+++ resolved
@@ -1,19 +1,3 @@
-<<<<<<< HEAD
-# UI plugins
-
-The Perfetto UI can be extended with plugins. These plugins are shipped part of
-Perfetto.
-
-If this is your first time contributing to Perfetto, please first follow [Perfetto getting started](getting-started)
-and then setup specific to UI development in [UI getting started](ui-getting-started).
-
-## Create a plugin
-
-The guide below explains how to create a plugin for the Perfetto UI. You can
-browse the public plugin API [here](https://cs.android.com/android/platform/superproject/main/+/main:external/perfetto/ui/src/public).
-
-### Copy the plugin skeleton
-=======
 # UI Plugins
 
 UI plugins allow developers to add new visualizations and analysis tools
@@ -44,7 +28,6 @@
 ## Getting started
 
 Copy the skeleton plugin:
->>>>>>> 9f7bb693
 
 ```sh
 cp -r ui/src/plugins/com.example.Skeleton ui/src/plugins/<your-plugin-name>
@@ -55,11 +38,6 @@
 
 Notes on naming:
 
-<<<<<<< HEAD
-- Don't name the directory `XyzPlugin` just `Xyz`.
-- The `pluginId` and directory name must match.
-=======
->>>>>>> 9f7bb693
 - Plugins should be prefixed with the reversed components of a domain name you
   control. For example if `example.com` is your domain your plugin should be
   named `com.example.Foo`.
@@ -76,11 +54,7 @@
 
 Now navigate to [localhost:10000](http://localhost:10000/)
 
-<<<<<<< HEAD
-### Enable your plugin
-=======
 ### Enabling your plugin
->>>>>>> 9f7bb693
 
 - Navigate to the plugins page:
   [localhost:10000/#!/plugins](http://localhost:10000/#!/plugins).
@@ -98,12 +72,6 @@
   upload your PR to Github.
 - Once uploaded add `stevegolton@google.com` as a reviewer for your PR.
 
-<<<<<<< HEAD
-## Plugin Lifecycle
-
-To demonstrate the plugin's lifecycle, this is a minimal plugin that implements
-the key lifecycle hooks:
-=======
 ## Plugin lifecycle
 
 `onActivate` is called once when the app first starts up, passing in the `App`
@@ -128,7 +96,6 @@
 
 To demonstrate the lifecycle of a plugin, let's examine a minimal plugin that
 implements the key lifecycle hooks and logs to the terminal:
->>>>>>> 9f7bb693
 
 ```ts
 export default class implements PerfettoPlugin {
@@ -162,46 +129,6 @@
 
 ## Performance
 
-<<<<<<< HEAD
-The plugin class in instantiated when a trace is loaded (a new plugin instance
-is created for each trace). `onTraceLoad()` is called immediately after the
-class is instantiated, which is where you'll configure your plugin's trace
-dependent capabilities.
-
-`onTraceLoad()` is passed a `Trace` object which the plugin can use to configure
-entities that are scoped to a specific trace, such as tracks and tabs. `Trace`
-is a superset of `App`, so anything you can do with `App` you can also do with
-`Trace`, however, capabilities registered on `Trace` will typically be discarded
-when a new trace is loaded.
-
-A plugin will typically register capabilities with the core and return quickly.
-But these capabilities usually contain objects and callbacks which are called
-into later by the core during the runtime of the app. Most capabilities require
-a `Trace` or an `App` to do anything useful so these are usually bound into the
-capabilities at registration time using JavaScript classes or closures.
-
-```ts
-// Toy example: Code will not compile.
-async onTraceLoad(trace: Trace) {
-  // `trace` is captured in the closure and used later by the app
-  trace.regsterXYZ(() => trace.xyz);
-}
-```
-
-That way, the callback is bound to a specific trace object which and the trace
-object can outlive the runtime of the `onTraceLoad()` function, which is a very
-common pattern in Perfetto plugins.
-
-> Note: Some capabilities can be registered on either the `App` or the `Trace`
-> object (i.e. in `onActivate()` or in `onTraceLoad()`), if in doubt about which
-> one to use, use `onTraceLoad()` as this is more than likely the one you want.
-> Most plugins add tracks and tabs that depend on the trace. You'd usually have
-> to be doing something out of the ordinary if you need to use `onActivate()`.
-
-### Performance
-
-=======
->>>>>>> 9f7bb693
 `onActivate()` and `onTraceLoad()` should generally complete as quickly as
 possible, however sometimes `onTraceLoad()` may need to perform async operations
 on trace processor such as performing queries and/or creating views and tables.
@@ -226,29 +153,14 @@
 }
 ```
 
-<<<<<<< HEAD
-## Extension Points
-
-Plugins can extend functionality of Perfetto by registering capabilities via
-extension points on the `App` or `Trace` objects.
-=======
 ## Plugin API
->>>>>>> 9f7bb693
 
 For more detailed information and documentation please consult the API source in
 [ui/src/public/](https://github.com/google/perfetto/blob/main/ui/src/public) or
 one of the many example plugins (that start with `com.example.*`) in
 [ui/src/plugins/](https://github.com/google/perfetto/blob/main/ui/src/plugins).
 
-<<<<<<< HEAD
-### Commands
-
-Commands are user issuable shortcuts for actions in the UI. They are invoked via
-the command palette which can be opened by pressing Ctrl+Shift+P (or Cmd+Shift+P
-on Mac), or by typing a '>' into the omnibox.
-=======
 ### Getting the trace object from the app object
->>>>>>> 9f7bb693
 
 When a trace is loaded, `app.trace` will return the current trace object, or
 undefined if no trace is loaded.
@@ -258,11 +170,6 @@
 As soon as the plugin obtains a trace, it can execute queries against it using
 the trace's `engine` property.
 
-<<<<<<< HEAD
-Example of a command that doesn't require a trace.
-
-=======
->>>>>>> 9f7bb693
 ```ts
 const result = await trace.engine.query('select * from slice');
 const schema = {id: NUM, ts: LONG, dur: LONG, name: STR};
@@ -271,10 +178,6 @@
 }
 ```
 
-<<<<<<< HEAD
-Example of a command that requires a trace object - in this case the trace
-title.
-=======
 Typically queries returns a list of rows, which can be iterated through like in
 the example.
 
@@ -342,7 +245,6 @@
 #### Selecting a Track Event (event, slice, counter sample, etc)
 
 To select an individual event on a track:
->>>>>>> 9f7bb693
 
 ```ts
 trace.selection.selectTrackEvent('my.track', 123);
@@ -350,22 +252,6 @@
 
 #### Selecting an Area (Time Range)
 
-<<<<<<< HEAD
-Command arguments explained:
-
-- `id` is a unique string which identifies this command. The `id` should be
-  prefixed with the plugin id followed by a `#`. All command `id`s must be unique
-  system-wide.
-- `name` is a human readable name for the command, which is shown in the command
-  palette.
-- `callback()` is the callback which actually performs the action.
-
-#### Async commands
-
-It's common that commands will perform async operations in their callbacks. It's
-recommended to use async/await for this rather than `.then().catch()`. The
-easiest way to do this is to make the callback an async function.
-=======
 To select a specific time range, potentially across multiple tracks. The `Area`
 object requires `start` (time), `end` (time), and an array of `trackUris`
 (string[]).
@@ -382,7 +268,6 @@
 
 Selecting an entire track highlights it in the timeline and displays track
 details in the drawer.
->>>>>>> 9f7bb693
 
 ```ts
 trace.selection.selectTrack('my.track');
@@ -390,17 +275,6 @@
 
 #### Selecting an Event via SQL Table and ID
 
-<<<<<<< HEAD
-Examples:
-
-- [com.example.ExampleSimpleCommand](https://cs.android.com/android/platform/superproject/main/+/main:external/perfetto/ui/src/plugins/com.example.ExampleSimpleCommand/index.ts).
-- [perfetto.CoreCommands](https://cs.android.com/android/platform/superproject/main/+/main:external/perfetto/ui/src/core_plugins/commands/index.ts).
-- [com.example.ExampleState](https://cs.android.com/android/platform/superproject/main/+/main:external/perfetto/ui/src/plugins/com.example.ExampleState/index.ts).
-
-### Hotkeys
-
-A hotkey may be associated with a command at registration time.
-=======
 If you have an event's ID from a specific SQL table (e.g., `slice` table) but
 not its direct track URI, Perfetto can attempt to resolve and select it. Certain
 tracks do directly represent rows in the well known tables but it's up to the
@@ -411,7 +285,6 @@
 ```
 
 #### Clearing the Current Selection
->>>>>>> 9f7bb693
 
 To deselect whatever is currently selected in the UI:
 
@@ -759,13 +632,6 @@
 ### Tracks
 
 In order to add a new track to the timeline, you'll need to create two entities:
-<<<<<<< HEAD
-
-- A track 'renderer' which controls what the track looks like and how it fetches
-  data from trace processor.
-- A track 'node' controls where the track appears in the workspace.
-=======
->>>>>>> 9f7bb693
 
 - A track which controls what the track looks like and how it fetches data from
   trace processor.
@@ -803,11 +669,6 @@
 
 **Example:**
 
-<<<<<<< HEAD
-Example:
-
-=======
->>>>>>> 9f7bb693
 ```ts
 import {createQuerySliceTrack} from '../../components/tracks/query_slice_track';
 
@@ -882,11 +743,11 @@
 its `addChildXYZ()` methods. Nested tracks are rendered as a collapsible tree.
 
 ```ts
-const group = new TrackNode({ title: "Group" });
+const group = new TrackNode({title: 'Group'});
 trace.workspace.addChildInOrder(group);
-group.addChildLast(new TrackNode({ title: "Child Track A" }));
-group.addChildLast(new TrackNode({ title: "Child Track B" }));
-group.addChildLast(new TrackNode({ title: "Child Track C" }));
+group.addChildLast(new TrackNode({title: 'Child Track A'}));
+group.addChildLast(new TrackNode({title: 'Child Track B'}));
+group.addChildLast(new TrackNode({title: 'Child Track C'}));
 ```
 
 Tracks nodes with children can be collapsed and expanded manually by the user at
@@ -913,7 +774,7 @@
 list at creation time or set its `isSummary` property to true after creation.
 
 ```ts
-const group = new TrackNode({ title: "Group", isSummary: true });
+const group = new TrackNode({title: 'Group', isSummary: true});
 // ~~~ or ~~~
 group.isSummary = true;
 ```
@@ -922,21 +783,12 @@
 
 Examples
 
-<<<<<<< HEAD
-- [com.example.ExampleNestedTracks](https://cs.android.com/android/platform/superproject/main/+/main:external/perfetto/ui/src/plugins/com.example.ExampleNestedTracks/index.ts).
-
-#### Track Ordering
-
-Tracks can be manually reordered using the `addChildXYZ()` functions available on
-the track node api, including `addChildFirst()`, `addChildLast()`,
-=======
 - [com.example.ExampleNestedTracks](https://github.com/google/perfetto/blob/main/ui/src/plugins/com.example.ExampleNestedTracks/index.ts).
 
 #### Track Ordering
 
 Tracks can be manually reordered using the `addChildXYZ()` functions available
 on the track node api, including `addChildFirst()`, `addChildLast()`,
->>>>>>> 9f7bb693
 `addChildBefore()`, and `addChildAfter()`.
 
 See
@@ -955,10 +807,10 @@
 
 ```ts
 // PluginA
-workspace.addChildInOrder(new TrackNode({ title: "Foo", sortOrder: 10 }));
+workspace.addChildInOrder(new TrackNode({title: 'Foo', sortOrder: 10}));
 
 // Plugin B
-workspace.addChildInOrder(new TrackNode({ title: "Bar", sortOrder: -10 }));
+workspace.addChildInOrder(new TrackNode({title: 'Bar', sortOrder: -10}));
 ```
 
 Now it doesn't matter which order plugin are initialized, track `Bar` will
@@ -970,8 +822,6 @@
 > tracks to the `workspace`, especially if you want your plugin to be enabled by
 > default, as this will ensure it respects the sortOrder of other plugins.
 
-<<<<<<< HEAD
-=======
 #### DatasetSliceTrack
 
 `DatasetSliceTrack` is a versatile track renderer class that allows for more
@@ -1090,7 +940,6 @@
 and related interfaces for the most up-to-date details and advanced usage
 patterns.
 
->>>>>>> 9f7bb693
 ### Tabs
 
 Tabs are a useful way to display contextual information about the trace, the
@@ -1233,16 +1082,16 @@
 
 ```ts
 trace.commands.registerCommand({
-  id: "sayHi",
-  name: "Say hi",
-  callback: () => window.alert("hi"),
-  defaultHotkey: "Shift+H",
+  id: 'sayHi',
+  name: 'Say hi',
+  callback: () => window.alert('hi'),
+  defaultHotkey: 'Shift+H',
 });
 
 trace.sidebar.addMenuItem({
-  commandId: "sayHi",
-  section: "support",
-  icon: "waving_hand",
+  commandId: 'sayHi',
+  section: 'support',
+  icon: 'waving_hand',
 });
 ```
 
@@ -1253,9 +1102,9 @@
 
 ```ts
 trace.sidebar.addMenuItem({
-  section: "navigation",
-  text: "Plugins",
-  href: "#!/plugins",
+  section: 'navigation',
+  text: 'Plugins',
+  href: '#!/plugins',
 });
 ```
 
@@ -1266,9 +1115,9 @@
 
 ```ts
 trace.sidebar.addMenuItem({
-  section: "current_trace",
-  text: "Copy secrets to clipboard",
-  action: () => copyToClipboard("..."),
+  section: 'current_trace',
+  text: 'Copy secrets to clipboard',
+  action: () => copyToClipboard('...'),
 });
 ```
 
@@ -1277,8 +1126,8 @@
 
 ```ts
 trace.sidebar.addMenuItem({
-  section: "current_trace",
-  text: "Prepare the data...",
+  section: 'current_trace',
+  text: 'Prepare the data...',
   action: () => new Promise((r) => setTimeout(r, 1000)),
 });
 ```
@@ -1353,13 +1202,6 @@
 To add a statusbar item from a plugin, use the `trace.statusbar.registerItem`
 method.
 
-<<<<<<< HEAD
-Example of a trace-less page:
-
-```ts
-import m from "mithril";
-import { PageAttrs } from "../../public/page";
-=======
 ```ts
 trace.statusbar.registerItem({
   renderItem: () => ({
@@ -1381,7 +1223,6 @@
 
 The `popupContent` callback is optional and should return mithril content to be
 displayed in a popup when the statusbar item is clicked.
->>>>>>> 9f7bb693
 
 - [core_plugins/flags_page/index.ts](https://github.com/google/perfetto/blob/main/ui/src/core_plugins/flags_page/index.ts).
 
@@ -1448,18 +1289,6 @@
   }
 }
 
-<<<<<<< HEAD
-app.pages.registerPage({ route: "/mypage", page: MyPage, traceless: true });
-```
-
-```ts
-import m from "mithril";
-import { PageWithTraceAttrs } from "../../public/page";
-
-class MyPage implements m.ClassComponent<PageWithTraceAttrs> {
-  view(_vnode_: m.CVnode<PageWithTraceAttrs>) {
-    return "Hello from my page";
-=======
 // chooseColor(appOrTrace.omnibox);
 ```
 
@@ -1489,7 +1318,6 @@
       `User selected process: ${selectedProcess.name} (PID: ${selectedProcess.pid})`,
     );
     // Focus on the selected process
->>>>>>> 9f7bb693
   }
 }
 
@@ -1500,9 +1328,6 @@
 // selectProcess(appOrTrace.omnibox, exampleProcesses);
 ```
 
-<<<<<<< HEAD
-app.pages.registerPage({ route: "/mypage", page: MyPage });
-=======
 This feature allows for creating interactive workflows directly within the
 omnibox, guided by your plugin.
 
@@ -1522,7 +1347,6 @@
     return m('div', `Selected area: ${selection.start} - ${selection.end}`);
   },
 });
->>>>>>> 9f7bb693
 ```
 
 The `render` callback should return mithril content to be displayed in the tab.
@@ -1531,11 +1355,7 @@
 
 Examples:
 
-<<<<<<< HEAD
-- [dev.perfetto.ExplorePage](https://cs.android.com/android/platform/superproject/main/+/main:external/perfetto/ui/src/plugins/dev.perfetto.ExplorePage/index.ts).
-=======
 - [dev.perfetto.TraceProcessorTrack/index.ts](https://github.com/google/perfetto/blob/main/ui/src/plugins/dev.perfetto.TraceProcessorTrack/index.ts).
->>>>>>> 9f7bb693
 
 ### Metric Visualisations
 
@@ -1543,11 +1363,7 @@
 
 Examples:
 
-<<<<<<< HEAD
-- [dev.perfetto.AndroidBinderViz](https://cs.android.com/android/platform/superproject/main/+/main:external/perfetto/ui/src/plugins/dev.perfetto.AndroidBinderViz/index.ts).
-=======
 - [dev.perfetto.AndroidBinderViz](https://github.com/google/perfetto/blob/main/ui/src/plugins/dev.perfetto.AndroidBinderViz/index.ts).
->>>>>>> 9f7bb693
 
 ### State
 
@@ -1585,7 +1401,7 @@
 const store: Store<Foo> = getFooStoreSomehow();
 
 store.edit((draft) => {
-  draft.foo.bar = "Hello, world!";
+  draft.foo.bar = 'Hello, world!';
 });
 
 console.log(store.state.foo.bar);
@@ -1600,13 +1416,8 @@
 }
 ```
 
-<<<<<<< HEAD
-To access permalink state, call `mountStore()` on your `Trace`
-object, passing in a migration function.
-=======
 To access permalink state, call `mountStore()` on your `Trace` object, passing
 in a migration function.
->>>>>>> 9f7bb693
 
 ```typescript
 export default class implements PerfettoPlugin {
@@ -1630,7 +1441,7 @@
 this case you should return a default version of `MyState`:
 
 ```typescript
-const DEFAULT = { favouriteSlices: [] };
+const DEFAULT = {favouriteSlices: []};
 
 function migrate(initialState: unknown): MyState {
   if (initialState === undefined) {
@@ -1661,10 +1472,10 @@
 }
 
 const VERSION = 3;
-const DEFAULT = { favouriteSlices: [] };
+const DEFAULT = {favouriteSlices: []};
 
 function migrate(initialState: unknown): MyState {
-  if (initialState && (initialState as { version: any }).version === VERSION) {
+  if (initialState && (initialState as {version: any}).version === VERSION) {
     // Version number checks out, assume the structure is correct.
     return initialState as State;
   } else {
@@ -1678,15 +1489,6 @@
 Migration should be unit-tested to ensure compatibility.
 
 Examples:
-<<<<<<< HEAD
-
-- [dev.perfetto.ExampleState](https://cs.android.com/android/platform/superproject/main/+/main:external/perfetto/ui/src/plugins/dev.perfetto.ExampleState/index.ts).
-
-## Guide to the plugin API
-
-The plugin interfaces are defined in
-[ui/src/public/](https://cs.android.com/android/platform/superproject/main/+/main:external/perfetto/ui/src/public).
-=======
 
 - [dev.perfetto.ExampleState](https://github.com/google/perfetto/blob/main/ui/src/plugins/dev.perfetto.ExampleState/index.ts).
 
@@ -2225,7 +2027,6 @@
 
 By declaring dependencies, plugins can build upon each other, creating a more
 modular and extensible system.
->>>>>>> 9f7bb693
 
 ## Default plugins
 
@@ -2249,11 +2050,4 @@
 - Plugins must be licensed under
   [Apache-2.0](https://spdx.org/licenses/Apache-2.0.html) the same as all other
   code in the repository.
-<<<<<<< HEAD
-- Plugins are the responsibility of the OWNERS of that plugin to maintain, not
-  the responsibility of the Perfetto team. All efforts will be made to keep the
-  plugin API stable and existing plugins working however plugins that remain
-  unmaintained for long periods of time will be disabled and ultimately deleted.
-=======
-- Plugins
->>>>>>> 9f7bb693
+- Plugins