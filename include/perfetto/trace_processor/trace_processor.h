/*
 * Copyright (C) 2018 The Android Open Source Project
 *
 * Licensed under the Apache License, Version 2.0 (the "License");
 * you may not use this file except in compliance with the License.
 * You may obtain a copy of the License at
 *
 *      http://www.apache.org/licenses/LICENSE-2.0
 *
 * Unless required by applicable law or agreed to in writing, software
 * distributed under the License is distributed on an "AS IS" BASIS,
 * WITHOUT WARRANTIES OR CONDITIONS OF ANY KIND, either express or implied.
 * See the License for the specific language governing permissions and
 * limitations under the License.
 */

#ifndef INCLUDE_PERFETTO_TRACE_PROCESSOR_TRACE_PROCESSOR_H_
#define INCLUDE_PERFETTO_TRACE_PROCESSOR_TRACE_PROCESSOR_H_

#include <cstddef>
#include <cstdint>
#include <memory>
#include <string>
#include <vector>

#include "perfetto/base/export.h"
#include "perfetto/base/status.h"
#include "perfetto/trace_processor/basic_types.h"
#include "perfetto/trace_processor/iterator.h"
#include "perfetto/trace_processor/metatrace_config.h"
#include "perfetto/trace_processor/trace_blob_view.h"
#include "perfetto/trace_processor/trace_processor_storage.h"

namespace perfetto::trace_processor {

// Extends TraceProcessorStorage to support execution of SQL queries on loaded
// traces. See TraceProcessorStorage for parsing of trace files.
class PERFETTO_EXPORT_COMPONENT TraceProcessor : public TraceProcessorStorage {
 public:
  // For legacy API clients. Iterator used to be a nested class here. Many API
  // clients depends on it at this point.
  using Iterator = ::perfetto::trace_processor::Iterator;

  // Creates a new instance of TraceProcessor.
  static std::unique_ptr<TraceProcessor> CreateInstance(const Config&);

  ~TraceProcessor() override;

  // =================================================================
  // |        PerfettoSQL related functionality starts here          |
  // =================================================================

  // Executes the SQL on the loaded portion of the trace.
  //
  // More than one SQL statement can be passed to this function; all but the
  // last will be fully executed by this function before retuning. The last
  // statement will be executed and will yield rows as the caller calls Next()
  // over the returned Iterator.
  //
  // See documentation of the Iterator class for an example on how to use
  // the returned iterator.
  virtual Iterator ExecuteQuery(const std::string& sql) = 0;

  // Registers SQL files with the associated path under the package named
  // |sql_package.name|.
  //
  // For example, if you registered a package called "camera" with a file path
  // "camera/cpu/metrics.sql" you can include it (run the file) using "INCLUDE
  // PERFETTO MODULE camera.cpu.metrics". The first word of the string has to be
  // a package name and there can be only one package registered with a given
  // name.
  virtual base::Status RegisterSqlPackage(SqlPackage) = 0;

  // =================================================================
  // |        Trace summary related functionality starts here        |
  // =================================================================

<<<<<<< HEAD
  // Computes the v2 metrics (if non-empty, only the ones given by `metric_ids`)
  // on the currently loaded trace based on the metric specifications inside
  // `specs`.
=======
  // Creates a summary of the trace as defined by the `computation` and `specs`
  // parameters.
  //
  // `computation` is a `TraceSummaryComputationSpec` struct which decides how
  // the trace should be summarized. It does not contain any business logic
  // itself, instead just referencing the contents of `specs`.
>>>>>>> dc046ead
  //
  // Each entry in `specs` should point to an instance of the `TraceSummarySpec`
  // proto with `spec_format` defining the file format of each specs. This
  // function accepts a vector to make it easy to compute metrics in the common
  // case of having many different `TraceSummarySpec` files, each with a subset
<<<<<<< HEAD
  // of the metrics which need to be computed.
  //
  // The result of computing the metrics will be returned in `output` (with a
  // schema specified by the `TraceSummary` proto) with `output_format` defining
  // the format that the data should be returned in.
  //
  // `metric_ids` is an optional parameter which controls which metric ids from
  // the specs should be computed. If empty, *all* metrics in all provided specs
  // will be computed. If specified, every id must match the id of a metric in
  // the spec or an error will be returned.
  //
  // Note: this function will only consider the `metric_spec` and `shared_query`
  // fields of all the provided specs: any other fields will be silently
  // ignored.
  //
  // Note: this function will only populate the `metric` field of the output,
  // any other fields are guaranteed to be empty.
  //
  // Implementation note: after this function returns, any or all of the
  // referenced PerfettoSQL modules in any computed metrics will remain
  // included. This behaviour is *not* considered part of the API and should not
  // be relied on. It is possible this will change in the future.
  virtual base::Status ComputeV2Metrics(
      const std::vector<TraceSummarySpecBytes>& specs,
      std::vector<uint8_t>* output,
      TraceSummaryOutputFormat output_format,
      const std::vector<std::string>& metric_ids = {}) = 0;

  // =================================================================
  // |        Metatracing related functionality starts here          |
  // =================================================================

  // Enables "meta-tracing" of trace processor.
  // Metatracing involves tracing trace processor itself to root-cause
  // performace issues in trace processor. See |DisableAndReadMetatrace| for
  // more information on the format of the metatrace.
  using MetatraceConfig = metatrace::MetatraceConfig;
  using MetatraceCategories = metatrace::MetatraceCategories;
  virtual void EnableMetatrace(MetatraceConfig config = {}) = 0;

  // Disables "meta-tracing" of trace processor and writes the trace as a
  // sequence of |TracePackets| into |trace_proto| returning the status of this
  // read.
  virtual base::Status DisableAndReadMetatrace(
      std::vector<uint8_t>* trace_proto) = 0;

  // =================================================================
  // |              Advanced functionality starts here               |
  // =================================================================

  // Sets/returns the name of the currently loaded trace or an empty string if
  // no trace is fully loaded yet. This has no effect on the Trace Processor
  // functionality and is used for UI purposes only.
  // The returned name is NOT a path and will contain extra text w.r.t. the
  // argument originally passed to SetCurrentTraceName(), e.g., "file (42 MB)".
  virtual std::string GetCurrentTraceName() = 0;
  virtual void SetCurrentTraceName(const std::string&) = 0;

  // Registers the contents of a file.
  // This method can be used to pass out of band data to the trace processor
  // which can be used by importers to do some advanced processing. For example
  // if you pass binaries these are used to decode ETM traces.
  // Registering the same file twice will return an error.
  virtual base::Status RegisterFileContent(const std::string& path,
                                           TraceBlobView content) = 0;

  // Interrupts the current query. Typically used by Ctrl-C handler.
  virtual void InterruptQuery() = 0;

  // Restores Trace Processor to its pristine state. It preserves the built-in
  // tables/views/functions created by the ingestion process. Returns the number
  // of objects created in runtime that has been deleted.
  // NOTE: No Iterators can active when called.
  virtual size_t RestoreInitialTables() = 0;

  // Deprecated. Use |RegisterSqlPackage()| instead, which is identical in
  // functionality to |RegisterSqlModule()| and the only difference is in
  // the argument, which is directly translatable to |SqlPackage|.
  virtual base::Status RegisterSqlModule(SqlModule) = 0;

  // =================================================================
  // |  Trace-based metrics (v1) related functionality starts here   |
  // =================================================================
  //
  // WARNING: The metrics v1 system is "soft" deprecated: no new metrics are
  // allowed but we still fully support any existing metrics written using this
  // system.
  //
=======
  // of the summary to be computed (e.g. metrics shareded across multiple
  // files).
  //
  // The result of computing the summary will be returned in `output` (with a
  // schema specified by the `TraceSummary` proto) with `output_spec` defining
  // the format that the data should be returned in.
  //
  // Conceptual note: this function is designed with a split in `computation`
  // vs `specs` is to allow for `specs` to be stored as self-contained set of
  // protos on the filesystem or in a git repo which are then referenced by the
  // embedder of trace processor to actually decide which parts of the spec
  // matter for a particular trace. This allows decoupling what should be
  // computed from how that computation should happen.
  //
  // Implementation note: after this function returns, any or all of the
  // referenced PerfettoSQL modules in any computed metrics will remain
  // included. This behaviour is *not* considered part of the API and should not
  // be relied on. It is likely this will change in the future.
  virtual base::Status Summarize(
      const TraceSummaryComputationSpec& computation,
      const std::vector<TraceSummarySpecBytes>& specs,
      std::vector<uint8_t>* output,
      const TraceSummaryOutputSpec& output_spec) = 0;

  // =================================================================
  // |        Metatracing related functionality starts here          |
  // =================================================================

  // Enables "meta-tracing" of trace processor.
  // Metatracing involves tracing trace processor itself to root-cause
  // performace issues in trace processor. See |DisableAndReadMetatrace| for
  // more information on the format of the metatrace.
  using MetatraceConfig = metatrace::MetatraceConfig;
  using MetatraceCategories = metatrace::MetatraceCategories;
  virtual void EnableMetatrace(MetatraceConfig config = {}) = 0;

  // Disables "meta-tracing" of trace processor and writes the trace as a
  // sequence of |TracePackets| into |trace_proto| returning the status of this
  // read.
  virtual base::Status DisableAndReadMetatrace(
      std::vector<uint8_t>* trace_proto) = 0;

  // =================================================================
  // |              Advanced functionality starts here               |
  // =================================================================

  // Sets/returns the name of the currently loaded trace or an empty string if
  // no trace is fully loaded yet. This has no effect on the Trace Processor
  // functionality and is used for UI purposes only.
  // The returned name is NOT a path and will contain extra text w.r.t. the
  // argument originally passed to SetCurrentTraceName(), e.g., "file (42 MB)".
  virtual std::string GetCurrentTraceName() = 0;
  virtual void SetCurrentTraceName(const std::string&) = 0;

  // Registers the contents of a file.
  // This method can be used to pass out of band data to the trace processor
  // which can be used by importers to do some advanced processing. For example
  // if you pass binaries these are used to decode ETM traces.
  // Registering the same file twice will return an error.
  virtual base::Status RegisterFileContent(const std::string& path,
                                           TraceBlobView content) = 0;

  // Interrupts the current query. Typically used by Ctrl-C handler.
  virtual void InterruptQuery() = 0;

  // Restores Trace Processor to its pristine state. It preserves the built-in
  // tables/views/functions created by the ingestion process. Returns the number
  // of objects created in runtime that has been deleted.
  // NOTE: No Iterators can active when called.
  virtual size_t RestoreInitialTables() = 0;

  // Deprecated. Use |RegisterSqlPackage()| instead, which is identical in
  // functionality to |RegisterSqlModule()| and the only difference is in
  // the argument, which is directly translatable to |SqlPackage|.
  virtual base::Status RegisterSqlModule(SqlModule) = 0;

  // =================================================================
  // |  Trace-based metrics (v1) related functionality starts here   |
  // =================================================================
  //
  // WARNING: The metrics v1 system is "soft" deprecated: no new metrics are
  // allowed but we still fully support any existing metrics written using this
  // system.
  //
>>>>>>> dc046ead
  // If possible, prefer using the metrics v2 methods above for any new
  // usecases.

  // Registers a metric at the given path which will run the specified SQL.
  virtual base::Status RegisterMetric(const std::string& path,
                                      const std::string& sql) = 0;

  // Reads the FileDescriptorSet proto message given by |data| and |size| and
  // adds any extensions to the metrics proto to allow them to be available as
  // proto builder functions when computing metrics.
  virtual base::Status ExtendMetricsProto(const uint8_t* data, size_t size) = 0;

  // Behaves exactly as ExtendMetricsProto, except any FileDescriptor with
  // filename matching a prefix in |skip_prefixes| is skipped.
  virtual base::Status ExtendMetricsProto(
      const uint8_t* data,
      size_t size,
      const std::vector<std::string>& skip_prefixes) = 0;

  // Computes the given metrics on the loded portion of the trace. If
  // successful, the output argument |metrics_proto| will be filled with the
  // proto-encoded bytes for the message TraceMetrics in
  // perfetto/metrics/metrics.proto.
  virtual base::Status ComputeMetric(
      const std::vector<std::string>& metric_names,
      std::vector<uint8_t>* metrics_proto) = 0;

  enum MetricResultFormat {
    kProtoText = 0,
    kJson = 1,
  };

  // Computes metrics as the ComputeMetric function above, but instead of
  // producing proto encoded bytes, the output argument |metrics_string| is
  // filled with the metric formatted in the requested |format|.
  virtual base::Status ComputeMetricText(
      const std::vector<std::string>& metric_names,
      MetricResultFormat format,
      std::string* metrics_string) = 0;

  // Gets all the currently loaded proto descriptors used in metric computation.
  // This includes all compiled-in binary descriptors, and all proto descriptors
  // loaded by trace processor shell at runtime. The message is encoded as
  // DescriptorSet, defined in perfetto/trace_processor/trace_processor.proto.
  virtual std::vector<uint8_t> GetMetricDescriptors() = 0;

  // =================================================================
  // |                        Experimental                           |
  // =================================================================

  virtual base::Status AnalyzeStructuredQueries(
      const std::vector<StructuredQueryBytes>& queries,
      std::vector<AnalyzedStructuredQuery>* output) = 0;
};

}  // namespace perfetto::trace_processor

#endif  // INCLUDE_PERFETTO_TRACE_PROCESSOR_TRACE_PROCESSOR_H_<|MERGE_RESOLUTION|>--- conflicted
+++ resolved
@@ -75,113 +75,17 @@
   // |        Trace summary related functionality starts here        |
   // =================================================================
 
-<<<<<<< HEAD
-  // Computes the v2 metrics (if non-empty, only the ones given by `metric_ids`)
-  // on the currently loaded trace based on the metric specifications inside
-  // `specs`.
-=======
   // Creates a summary of the trace as defined by the `computation` and `specs`
   // parameters.
   //
   // `computation` is a `TraceSummaryComputationSpec` struct which decides how
   // the trace should be summarized. It does not contain any business logic
   // itself, instead just referencing the contents of `specs`.
->>>>>>> dc046ead
   //
   // Each entry in `specs` should point to an instance of the `TraceSummarySpec`
   // proto with `spec_format` defining the file format of each specs. This
   // function accepts a vector to make it easy to compute metrics in the common
   // case of having many different `TraceSummarySpec` files, each with a subset
-<<<<<<< HEAD
-  // of the metrics which need to be computed.
-  //
-  // The result of computing the metrics will be returned in `output` (with a
-  // schema specified by the `TraceSummary` proto) with `output_format` defining
-  // the format that the data should be returned in.
-  //
-  // `metric_ids` is an optional parameter which controls which metric ids from
-  // the specs should be computed. If empty, *all* metrics in all provided specs
-  // will be computed. If specified, every id must match the id of a metric in
-  // the spec or an error will be returned.
-  //
-  // Note: this function will only consider the `metric_spec` and `shared_query`
-  // fields of all the provided specs: any other fields will be silently
-  // ignored.
-  //
-  // Note: this function will only populate the `metric` field of the output,
-  // any other fields are guaranteed to be empty.
-  //
-  // Implementation note: after this function returns, any or all of the
-  // referenced PerfettoSQL modules in any computed metrics will remain
-  // included. This behaviour is *not* considered part of the API and should not
-  // be relied on. It is possible this will change in the future.
-  virtual base::Status ComputeV2Metrics(
-      const std::vector<TraceSummarySpecBytes>& specs,
-      std::vector<uint8_t>* output,
-      TraceSummaryOutputFormat output_format,
-      const std::vector<std::string>& metric_ids = {}) = 0;
-
-  // =================================================================
-  // |        Metatracing related functionality starts here          |
-  // =================================================================
-
-  // Enables "meta-tracing" of trace processor.
-  // Metatracing involves tracing trace processor itself to root-cause
-  // performace issues in trace processor. See |DisableAndReadMetatrace| for
-  // more information on the format of the metatrace.
-  using MetatraceConfig = metatrace::MetatraceConfig;
-  using MetatraceCategories = metatrace::MetatraceCategories;
-  virtual void EnableMetatrace(MetatraceConfig config = {}) = 0;
-
-  // Disables "meta-tracing" of trace processor and writes the trace as a
-  // sequence of |TracePackets| into |trace_proto| returning the status of this
-  // read.
-  virtual base::Status DisableAndReadMetatrace(
-      std::vector<uint8_t>* trace_proto) = 0;
-
-  // =================================================================
-  // |              Advanced functionality starts here               |
-  // =================================================================
-
-  // Sets/returns the name of the currently loaded trace or an empty string if
-  // no trace is fully loaded yet. This has no effect on the Trace Processor
-  // functionality and is used for UI purposes only.
-  // The returned name is NOT a path and will contain extra text w.r.t. the
-  // argument originally passed to SetCurrentTraceName(), e.g., "file (42 MB)".
-  virtual std::string GetCurrentTraceName() = 0;
-  virtual void SetCurrentTraceName(const std::string&) = 0;
-
-  // Registers the contents of a file.
-  // This method can be used to pass out of band data to the trace processor
-  // which can be used by importers to do some advanced processing. For example
-  // if you pass binaries these are used to decode ETM traces.
-  // Registering the same file twice will return an error.
-  virtual base::Status RegisterFileContent(const std::string& path,
-                                           TraceBlobView content) = 0;
-
-  // Interrupts the current query. Typically used by Ctrl-C handler.
-  virtual void InterruptQuery() = 0;
-
-  // Restores Trace Processor to its pristine state. It preserves the built-in
-  // tables/views/functions created by the ingestion process. Returns the number
-  // of objects created in runtime that has been deleted.
-  // NOTE: No Iterators can active when called.
-  virtual size_t RestoreInitialTables() = 0;
-
-  // Deprecated. Use |RegisterSqlPackage()| instead, which is identical in
-  // functionality to |RegisterSqlModule()| and the only difference is in
-  // the argument, which is directly translatable to |SqlPackage|.
-  virtual base::Status RegisterSqlModule(SqlModule) = 0;
-
-  // =================================================================
-  // |  Trace-based metrics (v1) related functionality starts here   |
-  // =================================================================
-  //
-  // WARNING: The metrics v1 system is "soft" deprecated: no new metrics are
-  // allowed but we still fully support any existing metrics written using this
-  // system.
-  //
-=======
   // of the summary to be computed (e.g. metrics shareded across multiple
   // files).
   //
@@ -266,7 +170,6 @@
   // allowed but we still fully support any existing metrics written using this
   // system.
   //
->>>>>>> dc046ead
   // If possible, prefer using the metrics v2 methods above for any new
   // usecases.
 
