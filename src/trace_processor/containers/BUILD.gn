# Copyright (C) 2019 The Android Open Source Project
#
# Licensed under the Apache License, Version 2.0 (the "License");
# you may not use this file except in compliance with the License.
# You may obtain a copy of the License at
#
#      http://www.apache.org/licenses/LICENSE-2.0
#
# Unless required by applicable law or agreed to in writing, software
# distributed under the License is distributed on an "AS IS" BASIS,
# WITHOUT WARRANTIES OR CONDITIONS OF ANY KIND, either express or implied.
# See the License for the specific language governing permissions and
# limitations under the License.

import("../../../gn/perfetto_component.gni")
import("../../../gn/test.gni")

# Used by two static libs - trace_processor and libpprofbuilder, hence using
# perfetto_component to turn this into a cc_library in bazel builds.
# The 'public' section gets converted to 'hdrs', and is necessary for the bazel
# build to pass strict header checks.
perfetto_component("containers") {
  public = [
    "bit_vector.h",
    "implicit_segment_forest.h",
    "interval_intersector.h",
    "interval_tree.h",
    "null_term_string_view.h",
    "row_map.h",
    "row_map_algorithms.h",
    "string_pool.h",
  ]
  sources = [
    "bit_vector.cc",
    "row_map.cc",
    "string_pool.cc",
  ]
  deps = [
    "../../../gn:default_deps",
    "../../../include/perfetto/protozero",
    "../../../protos/perfetto/trace_processor:zero",
    "../../base",
  ]
}

perfetto_unittest_source_set("unittests") {
  testonly = true
  sources = [
    "bit_vector_unittest.cc",
    "implicit_segment_forest_unittest.cc",
    "interval_intersector_unittest.cc",
    "interval_tree_unittest.cc",
    "null_term_string_view_unittest.cc",
    "row_map_unittest.cc",
    "string_pool_unittest.cc",
  ]
  deps = [
    ":containers",
    "../../../gn:default_deps",
    "../../../gn:gtest_and_gmock",
    "../../../include/perfetto/protozero",
    "../../../protos/perfetto/trace_processor:zero",
<<<<<<< HEAD
=======
    "../../base",
>>>>>>> 6540d290
  ]
}

if (enable_perfetto_benchmarks) {
  source_set("benchmarks") {
    testonly = true
    deps = [
      ":containers",
      "../../../gn:benchmark",
      "../../../gn:default_deps",
      "../../base",
    ]
    sources = [
      "bit_vector_benchmark.cc",
      "row_map_algorithms_benchmark.cc",
      "row_map_benchmark.cc",
      "string_pool_benchmark.cc",
    ]
  }
}<|MERGE_RESOLUTION|>--- conflicted
+++ resolved
@@ -60,10 +60,7 @@
     "../../../gn:gtest_and_gmock",
     "../../../include/perfetto/protozero",
     "../../../protos/perfetto/trace_processor:zero",
-<<<<<<< HEAD
-=======
     "../../base",
->>>>>>> 6540d290
   ]
 }
 
