/*
 * Copyright (C) 2019 The Android Open Source Project
 *
 * Licensed under the Apache License, Version 2.0 (the "License");
 * you may not use this file except in compliance with the License.
 * You may obtain a copy of the License at
 *
 *      http://www.apache.org/licenses/LICENSE-2.0
 *
 * Unless required by applicable law or agreed to in writing, software
 * distributed under the License is distributed on an "AS IS" BASIS,
 * WITHOUT WARRANTIES OR CONDITIONS OF ANY KIND, either express or implied.
 * See the License for the specific language governing permissions and
 * limitations under the License.
 */

#include "src/trace_processor/containers/bit_vector.h"

#include <algorithm>
#include <cstddef>
#include <cstdint>
#include <cstring>
#include <initializer_list>
#include <limits>
#include <utility>
#include <vector>

#include "perfetto/base/build_config.h"
#include "perfetto/base/compiler.h"
#include "perfetto/base/logging.h"
#include "perfetto/public/compiler.h"

#include "protos/perfetto/trace_processor/serialization.pbzero.h"

#if PERFETTO_BUILDFLAG(PERFETTO_X64_CPU_OPT)
#include <immintrin.h>
#endif

namespace perfetto::trace_processor {
namespace {

// This function implements the PDEP instruction in x64 as a loop.
// See https://www.felixcloutier.com/x86/pdep for details on what PDEP does.
//
// Unfortunately, as we're emulating this in software, it scales with the number
// of set bits in |mask| rather than being a constant time instruction:
// therefore, this should be avoided where real instructions are available.
PERFETTO_ALWAYS_INLINE uint64_t PdepSlow(uint64_t word, uint64_t mask) {
  if (word == 0 || mask == std::numeric_limits<uint64_t>::max())
    return word;

  // This algorithm is for calculating PDEP was found to be the fastest "simple"
  // one among those tested when writing this function.
  uint64_t result = 0;
  for (uint64_t bb = 1; mask; bb += bb) {
    if (word & bb) {
      // MSVC doesn't like -mask so work around this by doing 0 - mask.
      result |= mask & (0ull - mask);
    }
    mask &= mask - 1;
  }
  return result;
}

// See |PdepSlow| for information on PDEP.
PERFETTO_ALWAYS_INLINE uint64_t Pdep(uint64_t word, uint64_t mask) {
#if PERFETTO_BUILDFLAG(PERFETTO_X64_CPU_OPT)
  base::ignore_result(PdepSlow);
  return _pdep_u64(word, mask);
#else
  return PdepSlow(word, mask);
#endif
}

// This function implements the PEXT instruction in x64 as a loop.
// See https://www.felixcloutier.com/x86/pext for details on what PEXT does.
//
// Unfortunately, as we're emulating this in software, it scales with the number
// of set bits in |mask| rather than being a constant time instruction:
// therefore, this should be avoided where real instructions are available.
PERFETTO_ALWAYS_INLINE uint64_t PextSlow(uint64_t word, uint64_t mask) {
  if (word == 0 || mask == std::numeric_limits<uint64_t>::max())
    return word;

  // This algorithm is for calculating PEXT was found to be the fastest "simple"
  // one among those tested when writing this function.
  uint64_t result = 0;
  for (uint64_t bb = 1; mask; bb += bb) {
    // MSVC doesn't like -mask so work around this by doing 0 - mask.
    if (word & mask & (0ull - mask)) {
      result |= bb;
    }
    mask &= mask - 1;
  }
  return result;
}

// See |PextSlow| for information on PEXT.
PERFETTO_ALWAYS_INLINE uint64_t Pext(uint64_t word, uint64_t mask) {
#if PERFETTO_BUILDFLAG(PERFETTO_X64_CPU_OPT)
  base::ignore_result(PextSlow);
  return _pext_u64(word, mask);
#else
  return PextSlow(word, mask);
#endif
}

// This function implements the tzcnt instruction.
// See https://www.felixcloutier.com/x86/tzcnt for details on what tzcnt does.
PERFETTO_ALWAYS_INLINE uint32_t Tzcnt(uint64_t value) {
#if PERFETTO_BUILDFLAG(PERFETTO_X64_CPU_OPT)
  return static_cast<uint32_t>(_tzcnt_u64(value));
#elif defined(__GNUC__) || defined(__clang__)
  return value ? static_cast<uint32_t>(__builtin_ctzll(value)) : 64u;
#else
  unsigned long out;
  return _BitScanForward64(&out, value) ? static_cast<uint32_t>(out) : 64u;
#endif
}

}  // namespace

BitVector::BitVector() = default;

BitVector::BitVector(std::initializer_list<bool> init) {
  for (bool x : init) {
    if (x) {
      AppendTrue();
    } else {
      AppendFalse();
    }
  }
}

BitVector::BitVector(uint32_t count, bool value) {
  Resize(count, value);
}

BitVector::BitVector(std::vector<uint64_t> words,
                     std::vector<uint32_t> counts,
                     uint32_t size)
    : size_(size), counts_(std::move(counts)), words_(std::move(words)) {
  PERFETTO_CHECK(words_.size() % Block::kWords == 0);
}

void BitVector::Resize(uint32_t new_size, bool filler) {
  uint32_t old_size = size_;
  if (new_size == old_size)
    return;

  // Empty bitvectors should be memory efficient so we don't keep any data
  // around in the bitvector.
  if (new_size == 0) {
    words_.clear();
    counts_.clear();
    size_ = 0;
    return;
  }

  // Compute the address of the new last bit in the bitvector.
  Address last_addr = IndexToAddress(new_size - 1);
  auto old_blocks_size = static_cast<uint32_t>(counts_.size());
  uint32_t new_blocks_size = last_addr.block_idx + 1;

  // Resize the block and count vectors to have the correct number of entries.
  words_.resize(Block::kWords * new_blocks_size);
  counts_.resize(new_blocks_size);

  if (new_size > old_size) {
    if (filler) {
      // If the new space should be filled with ones, then set all the bits
      // between the address of the old size and the new last address.
      const Address& start_filler = IndexToAddress(old_size);
      Set(start_filler, last_addr);

      // If `start_filler` is at the start of a block, we need to update the
      // last old block `counts_` manually.
      if (old_size % kBitsInBlock == 0) {
        counts_[start_filler.block_idx] = CountSetBits();
      }

      // We then need to update the counts vector to match the changes we
      // made to the blocks.

      // We start by adding the bits we set in the first block to the
      // cumulative count before the range we changed.
      Address end_of_block = {start_filler.block_idx,
                              {Block::kWords - 1, BitWord::kBits - 1}};
      uint32_t count_in_block_after_end =
          AddressToIndex(end_of_block) - AddressToIndex(start_filler) + 1;
      uint32_t set_count = CountSetBits() + count_in_block_after_end;

      for (uint32_t i = start_filler.block_idx + 1; i <= last_addr.block_idx;
           ++i) {
        // Set the count to the cumulative count so far.
        counts_[i] = set_count;

        // Add a full block of set bits to the count.
        set_count += Block::kBits;
      }
    } else {
      // If the newly added bits are false, we just need to update the
      // counts vector with the current size of the bitvector for all
      // the newly added blocks.
      if (new_blocks_size > old_blocks_size) {
        uint32_t count = CountSetBits();
        for (uint32_t i = old_blocks_size; i < new_blocks_size; ++i) {
          counts_[i] = count;
        }
      }
    }
  } else {
    // Throw away all the bits after the new last bit. We do this to make
    // future lookup, append and resize operations not have to worrying about
    // trailing garbage bits in the last block.
    BlockFromIndex(last_addr.block_idx).ClearAfter(last_addr.block_offset);
  }

  // Actually update the size.
  size_ = new_size;
}

BitVector BitVector::Copy() const {
  return {words_, counts_, size_};
}

void BitVector::Not() {
  if (size_ == 0) {
    return;
<<<<<<< HEAD
  }

  for (uint64_t& word : words_) {
    BitWord(&word).Not();
  }

=======
  }

  for (uint64_t& word : words_) {
    BitWord(&word).Not();
  }

>>>>>>> dc046ead
  // Make sure to reset the last block's trailing bits to zero to preserve the
  // invariant of BitVector.
  Address last_addr = IndexToAddress(size_ - 1);
  BlockFromIndex(last_addr.block_idx).ClearAfter(last_addr.block_offset);

  for (uint32_t i = 1; i < counts_.size(); ++i) {
    counts_[i] = kBitsInBlock * i - counts_[i];
  }
}

void BitVector::Or(const BitVector& sec) {
  PERFETTO_CHECK(size_ == sec.size());
  for (uint32_t i = 0; i < words_.size(); ++i) {
    BitWord(&words_[i]).Or(sec.words_[i]);
  }
  UpdateCounts(words_, counts_);
}

void BitVector::And(const BitVector& sec) {
  Resize(std::min(size_, sec.size_));
  for (uint32_t i = 0; i < words_.size(); ++i) {
    BitWord(&words_[i]).And(sec.words_[i]);
  }
  UpdateCounts(words_, counts_);
}

void BitVector::UpdateSetBits(const BitVector& update) {
  if (update.CountSetBits() == 0 || CountSetBits() == 0) {
    *this = BitVector();
    return;
  }
  PERFETTO_DCHECK(update.size() <= CountSetBits());

  // Get the start and end ptrs for the current bitvector.
  // Safe because of the static_assert above.
  uint64_t* ptr = words_.data();
  const uint64_t* ptr_end = ptr + WordCount(size());

  // Get the start and end ptrs for the update bitvector.
  // Safe because of the static_assert above.
  const uint64_t* update_ptr = update.words_.data();
  const uint64_t* update_ptr_end = update_ptr + WordCount(update.size());

  // |update_unused_bits| contains |unused_bits_count| bits at the bottom
  // which indicates how the next |unused_bits_count| set bits in |this|
  // should be changed. This is necessary because word boundaries in |this| will
  // almost always *not* match the word boundaries in |update|.
  uint64_t update_unused_bits = 0;
  uint8_t unused_bits_count = 0;

  // The basic premise of this loop is, for each word in |this| we find
  // enough bits from |update| to cover every set bit in the word. We then use
  // the PDEP x64 instruction (or equivalent instructions/software emulation) to
  // update the word and store it back in |this|.
  for (; ptr != ptr_end; ++ptr) {
    uint64_t current = *ptr;

    // If the current value is all zeros, there's nothing to update.
    if (PERFETTO_UNLIKELY(current == 0))
      continue;

    auto popcount = static_cast<uint8_t>(PERFETTO_POPCOUNT(current));
    PERFETTO_DCHECK(popcount >= 1);

    // Check if we have enough unused bits from the previous iteration - if so,
    // we don't need to read anything from |update|.
    uint64_t update_for_current = update_unused_bits;
    if (unused_bits_count >= popcount) {
      // We have enough bits so just do the accounting to not reuse these bits
      // for the future.
      unused_bits_count -= popcount;
      update_unused_bits = popcount == 64 ? 0 : update_unused_bits >> popcount;
    } else {
      // We don't have enough bits so we need to read the next word of bits from
      // |current|.
      uint64_t next_update = update_ptr == update_ptr_end ? 0 : *update_ptr++;

      // Bitwise or |64 - unused_bits_count| bits from the bottom of
      // |next_update| to the top of |update_for_current|. Only |popcount| bits
      // will actually be used by PDEP but masking off the unused bits takes
      // *more* instructions than not doing anything.
      update_for_current |= next_update << unused_bits_count;

      // PDEP will use |popcount| bits from update: this means it will use
      // |unused_bits_count| from |update_for_current| and |popcount -
      // unused_bits_count| from |next_update|
      uint8_t used_next_bits = popcount - unused_bits_count;

      // Shift off any bits which will be used by current and store the
      // remainder for use in the next iteration.
      update_unused_bits =
          used_next_bits == 64 ? 0 : next_update >> used_next_bits;
      unused_bits_count = 64 - used_next_bits;
    }

    // We should never end up with more than 64 bits available.
    PERFETTO_CHECK(unused_bits_count <= 64);

    // PDEP precisely captures the notion of "updating set bits" for a single
    // word.
    *ptr = Pdep(update_for_current, current);
  }

  // We shouldn't have any non-zero unused bits and we should have consumed the
  // whole |update| bitvector. Note that we cannot really say anything about
  // |unused_bits_count| because it's possible for the above algorithm to use
  // some bits which are "past the end" of |update|; as long as these bits are
  // zero, it meets the pre-condition of this function.
  PERFETTO_DCHECK(update_unused_bits == 0);
  PERFETTO_DCHECK(update_ptr == update_ptr_end);

  UpdateCounts(words_, counts_);

  // After the loop, we should have precisely the same number of bits
  // set as |update|.
  PERFETTO_DCHECK(update.CountSetBits() == CountSetBits());
}

void BitVector::SelectBits(const BitVector& mask_bv) {
  // Verify the precondition on the function: the algorithm relies on this
  // being the case.
  PERFETTO_DCHECK(size() <= mask_bv.size());

  // Get the set bits in the mask up to the end of |this|: this will precisely
  // equal the number of bits in |this| at the end of this function.
  uint32_t set_bits_in_mask = mask_bv.CountSetBits(size());

  const uint64_t* cur_word = words_.data();
  const uint64_t* end_word = words_.data() + WordCount(size());
  const uint64_t* cur_mask = mask_bv.words_.data();

  // Used to track the number of bits already set (i.e. by a previous loop
  // iteration) in |out_word|.
  uint32_t out_word_bits = 0;
  uint64_t* out_word = words_.data();
  for (; cur_word != end_word; ++cur_word, ++cur_mask) {
    // Loop invariant: we should always have out_word and out_word_bits set
    // such that there is room for at least one more bit.
    PERFETTO_DCHECK(out_word_bits < 64);

    // The crux of this function: efficient parallel extract all bits in |this|
    // which correspond to set bit positions in |this|.
    uint64_t ext = Pext(*cur_word, *cur_mask);

    // If there are no bits in |out_word| from a previous iteration, set it to
    // |ext|. Otherwise, concat the newly added bits to the top of the existing
    // bits.
    *out_word = out_word_bits == 0 ? ext : *out_word | (ext << out_word_bits);

    // Update the number of bits used in |out_word| by adding the number of set
    // bit positions in |mask|.
    auto popcount = static_cast<uint32_t>(PERFETTO_POPCOUNT(*cur_mask));
    out_word_bits += popcount;

    // The below is a branch-free way to increment |out_word| pointer when we've
    // packed 64 bits into it.
    bool spillover = out_word_bits > 64;
    out_word += out_word_bits >= 64;
    out_word_bits %= 64;

    // If there was any "spillover" bits (i.e. bits which did not fit in the
    // previous word), add them into the new out_word. Important: we *must* not
    // change out_word if there was no spillover as |out_word| could be pointing
    // to |data + 1| which needs to be preserved for the next loop iteration.
    if (spillover) {
      *out_word = ext >> (popcount - out_word_bits);
    }
  }

  // Loop post-condition: we must have written as many words as is required
  // to store |set_bits_in_mask|.
  PERFETTO_DCHECK(static_cast<uint32_t>(out_word - words_.data()) <=
                  WordCount(set_bits_in_mask));

  // Resize the BitVector to equal to the number of elements in the  mask we
  // calculated at the start of the loop.
  Resize(set_bits_in_mask);

  // Fix up the counts to match the new values. The Resize above should ensure
  // that a) the counts vector is correctly sized, b) the bits after
<<<<<<< HEAD
  // |set_bits_in_mask| are cleared (allowing this count algortihm to be
=======
  // |set_bits_in_mask| are cleared (allowing this count algorithm to be
>>>>>>> dc046ead
  // accurate).
  UpdateCounts(words_, counts_);
}

BitVector BitVector::FromSortedIndexVector(
    const std::vector<int64_t>& indices) {
  // The rest of the algorithm depends on |indices| being non empty.
  if (indices.empty()) {
    return {};
  }

  // We are creating the smallest BitVector that can have all of the values
  // from |indices| set. As we assume that |indices| is sorted, the size would
  // be the last element + 1 and the last bit of the final BitVector will be
  // set.
  auto size = static_cast<uint32_t>(indices.back() + 1);

  uint32_t block_count = BlockCount(size);
  std::vector<uint64_t> words(block_count * Block::kWords);
  for (const int64_t i : indices) {
    auto word_idx = static_cast<uint32_t>(i / kBitsInWord);
    auto in_word_idx = static_cast<uint32_t>(i % kBitsInWord);
    BitVector::BitWord(&words[word_idx]).Set(in_word_idx);
  }

  std::vector<uint32_t> counts(block_count);
  UpdateCounts(words, counts);
  return {words, counts, size};
}

BitVector BitVector::FromUnsortedIndexVector(
    const std::vector<uint32_t>& indices) {
  // The rest of the algorithm depends on |indices| being non empty.
  if (indices.empty()) {
    return {};
  }

  std::vector<uint64_t> words;
  uint32_t max_idx = 0;
  for (const uint32_t i : indices) {
    auto word_idx = static_cast<uint32_t>(i / kBitsInWord);
    max_idx = std::max(max_idx, i);
    if (word_idx >= words.size()) {
      words.resize(word_idx + 1);
    }
    auto in_word_idx = static_cast<uint32_t>(i % kBitsInWord);
    BitVector::BitWord(&words[word_idx]).Set(in_word_idx);
  }

  auto block_count = BlockCount(max_idx + 1);
  words.resize(block_count * Block::kWords);
  std::vector<uint32_t> counts(block_count);
  UpdateCounts(words, counts);
  return {words, counts, max_idx + 1};
}

BitVector BitVector::IntersectRange(uint32_t range_start,
                                    uint32_t range_end) const {
  // We should skip all bits until the index of first set bit bigger than
  // |range_start|.
  uint32_t end_idx = std::min(range_end, size());

  if (range_start >= end_idx)
    return {};

  Builder builder(end_idx, range_start);
  uint32_t front_bits = builder.BitsUntilWordBoundaryOrFull();
  uint32_t cur_index = range_start;
  for (uint32_t i = 0; i < front_bits; ++i, ++cur_index) {
    builder.Append(IsSet(cur_index));
  }

  PERFETTO_DCHECK(cur_index == end_idx || cur_index % BitWord::kBits == 0);
  uint32_t cur_words = cur_index / BitWord::kBits;
  uint32_t full_words = builder.BitsInCompleteWordsUntilFull() / BitWord::kBits;
  uint32_t total_full_words = cur_words + full_words;
  for (; cur_words < total_full_words; ++cur_words) {
    builder.AppendWord(words_[cur_words]);
  }

  uint32_t last_bits = builder.BitsUntilFull();
  cur_index += full_words * BitWord::kBits;
  for (uint32_t i = 0; i < last_bits; ++i, ++cur_index) {
    builder.Append(IsSet(cur_index));
  }

  return std::move(builder).Build();
}

std::vector<uint32_t> BitVector::GetSetBitIndices() const {
  uint32_t set_bits = CountSetBits();
  if (set_bits == 0) {
    return {};
  }
  std::vector<uint32_t> res(set_bits);

  // After measuring we discovered that not doing `push_back` creates a tangible
  // performance improvement due to compiler unrolling the inner loop.
  uint32_t res_idx = 0;
  for (uint32_t i = 0; i < size_; i += BitWord::kBits) {
    for (uint64_t word = words_[i / BitWord::kBits]; word; word &= word - 1) {
      res[res_idx++] = i + Tzcnt(word);
    }
  }
  return res;
}

void BitVector::Serialize(
    protos::pbzero::SerializedColumn::BitVector* msg) const {
  msg->set_size(size_);
  if (!counts_.empty()) {
    msg->set_counts(reinterpret_cast<const uint8_t*>(counts_.data()),
                    sizeof(uint32_t) * counts_.size());
  }
  if (!words_.empty()) {
    msg->set_words(reinterpret_cast<const uint8_t*>(words_.data()),
                   sizeof(uint64_t) * words_.size());
  }
}

// Deserialize BitVector from proto.
void BitVector::Deserialize(
    const protos::pbzero::SerializedColumn::BitVector::Decoder& bv_msg) {
  size_ = bv_msg.size();
  if (bv_msg.has_counts()) {
    counts_.resize(
        static_cast<size_t>(bv_msg.counts().size / sizeof(uint32_t)));
    memcpy(counts_.data(), bv_msg.counts().data, bv_msg.counts().size);
  } else {
    counts_.clear();
  }

  if (bv_msg.has_words()) {
    words_.resize(static_cast<size_t>(bv_msg.words().size / sizeof(uint64_t)));
    memcpy(words_.data(), bv_msg.words().data, bv_msg.words().size);
  } else {
    words_.clear();
  }
}

}  // namespace perfetto::trace_processor<|MERGE_RESOLUTION|>--- conflicted
+++ resolved
@@ -227,21 +227,12 @@
 void BitVector::Not() {
   if (size_ == 0) {
     return;
-<<<<<<< HEAD
   }
 
   for (uint64_t& word : words_) {
     BitWord(&word).Not();
   }
 
-=======
-  }
-
-  for (uint64_t& word : words_) {
-    BitWord(&word).Not();
-  }
-
->>>>>>> dc046ead
   // Make sure to reset the last block's trailing bits to zero to preserve the
   // invariant of BitVector.
   Address last_addr = IndexToAddress(size_ - 1);
@@ -422,11 +413,7 @@
 
   // Fix up the counts to match the new values. The Resize above should ensure
   // that a) the counts vector is correctly sized, b) the bits after
-<<<<<<< HEAD
-  // |set_bits_in_mask| are cleared (allowing this count algortihm to be
-=======
   // |set_bits_in_mask| are cleared (allowing this count algorithm to be
->>>>>>> dc046ead
   // accurate).
   UpdateCounts(words_, counts_);
 }
