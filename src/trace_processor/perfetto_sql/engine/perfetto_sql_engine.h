--- conflicted
+++ resolved
@@ -39,17 +39,11 @@
 #include "src/trace_processor/perfetto_sql/parser/function_util.h"
 #include "src/trace_processor/perfetto_sql/parser/perfetto_sql_parser.h"
 #include "src/trace_processor/perfetto_sql/preprocessor/perfetto_sql_preprocessor.h"
-<<<<<<< HEAD
-#include "src/trace_processor/sqlite/bindings/sqlite_result.h"
-#include "src/trace_processor/sqlite/bindings/sqlite_window_function.h"
-#include "src/trace_processor/sqlite/db_sqlite_table.h"
-=======
 #include "src/trace_processor/sqlite/bindings/sqlite_module.h"
 #include "src/trace_processor/sqlite/bindings/sqlite_result.h"
 #include "src/trace_processor/sqlite/bindings/sqlite_window_function.h"
 #include "src/trace_processor/sqlite/db_sqlite_table.h"
 #include "src/trace_processor/sqlite/module_state_manager.h"
->>>>>>> 883878f1
 #include "src/trace_processor/sqlite/sql_source.h"
 #include "src/trace_processor/sqlite/sqlite_engine.h"
 #include "src/trace_processor/sqlite/sqlite_utils.h"
@@ -100,8 +94,6 @@
   base::StatusOr<SqliteEngine::PreparedStatement> PrepareSqliteStatement(
       SqlSource sql);
 
-<<<<<<< HEAD
-=======
   // Registers a virtual table module with the given name.
   //
   // |name|: name of the module in SQL.
@@ -146,7 +138,6 @@
         [](void* ptr) { delete static_cast<typename Module::Context*>(ptr); });
   }
 
->>>>>>> 883878f1
   // Registers a trace processor C++ function to be runnable from SQL.
   //
   // The format of the function is given by the |SqlFunction|.
@@ -232,11 +223,7 @@
   // of |return_type| and is implemented by executing the SQL statement |sql|.
   base::Status RegisterRuntimeFunction(bool replace,
                                        const FunctionPrototype& prototype,
-<<<<<<< HEAD
-                                       const std::string& return_type,
-=======
                                        sql_argument::Type return_type,
->>>>>>> 883878f1
                                        SqlSource sql);
 
   // Enables memoization for the given SQL function.
@@ -275,13 +262,9 @@
         "UNION ALL SELECT * FROM sqlite_temp_master)";
     auto stmt = ExecuteUntilLastStatement(
         SqlSource::FromTraceProcessorImplementation(kAllTablesQuery));
-<<<<<<< HEAD
-    PERFETTO_CHECK(stmt.ok());
-=======
     if (!stmt.ok()) {
       PERFETTO_FATAL("%s", stmt.status().c_message());
     }
->>>>>>> 883878f1
     uint32_t query_count =
         static_cast<uint32_t>(sqlite3_column_int(stmt->stmt.sqlite_stmt(), 0));
     PERFETTO_CHECK(!stmt->stmt.Step());
@@ -295,13 +278,6 @@
   }
 
   // Find table (Static or Runtime) registered with engine with provided name.
-<<<<<<< HEAD
-  const Table* GetTableOrNull(std::string_view name) const {
-    if (const auto* r = GetRuntimeTableOrNull(name); r) {
-      return r;
-    }
-    return GetStaticTableOrNull(name);
-=======
   //
   // This function is O(n) in the number of tables registered with the engine so
   // should not be called in performance sensitive contexts.
@@ -310,7 +286,6 @@
       return r;
     }
     return GetStaticTableOrNullSlow(name);
->>>>>>> 883878f1
   }
 
  private:
@@ -324,28 +299,19 @@
       const PerfettoSqlParser::CreateTable& create_table);
 
   base::Status ExecuteCreateView(const PerfettoSqlParser::CreateView&);
-<<<<<<< HEAD
 
   base::Status ExecuteCreateMacro(const PerfettoSqlParser::CreateMacro&);
 
-=======
-
-  base::Status ExecuteCreateMacro(const PerfettoSqlParser::CreateMacro&);
-
->>>>>>> 883878f1
   base::Status ExecuteCreateIndex(const PerfettoSqlParser::CreateIndex&);
 
   base::Status ExecuteDropIndex(const PerfettoSqlParser::DropIndex&);
 
-<<<<<<< HEAD
-=======
   base::Status ExecuteCreateTableUsingRuntimeTable(
       const PerfettoSqlParser::CreateTable& create_table,
       SqliteEngine::PreparedStatement stmt,
       const std::vector<std::string>& column_names,
       const std::vector<sql_argument::ArgumentDefinition>& effective_schema);
 
->>>>>>> 883878f1
   enum class CreateTableType {
     kCreateTable,
     // For now, bytes columns are not supported in CREATE PERFETTO TABLE,
@@ -355,12 +321,8 @@
   };
   // |effective_schema| should have been normalised and its column order
   // should match |column_names|.
-<<<<<<< HEAD
-  base::StatusOr<std::unique_ptr<RuntimeTable>> CreateTableImpl(
-=======
   base::StatusOr<std::unique_ptr<RuntimeTable>>
   CreateTableUsingRuntimeTableImpl(
->>>>>>> 883878f1
       const char* tag,
       const std::string& name,
       SqliteEngine::PreparedStatement source,
@@ -375,26 +337,6 @@
       std::unique_ptr<typename Function::Context> ctx,
       bool deterministic = true);
 
-<<<<<<< HEAD
-  // Get the column names from a statement.
-  // |tag| is used in the error message if the statement is invalid.
-  base::StatusOr<std::vector<std::string>> GetColumnNamesFromSelectStatement(
-      const SqliteEngine::PreparedStatement& stmt,
-      const char* tag) const;
-
-  // Validates that the column names in |column_names| match the |schema|.
-  // Given that PerfettoSQL supports an arbitrary order of columns in the
-  // schema, this function also normalises the schema by reordering the schema
-  // columns to match the order of columns in the query. |tag| is used in the
-  // error message if the statement is invalid.
-  base::StatusOr<std::vector<sql_argument::ArgumentDefinition>>
-  ValidateAndGetEffectiveSchema(
-      const std::vector<std::string>& column_names,
-      const std::vector<sql_argument::ArgumentDefinition>& schema,
-      const char* tag) const;
-
-=======
->>>>>>> 883878f1
   // Given a package and a key, include the correct file(s) from the package.
   // The key can contain a wildcard to include all files in the module with the
   // matching prefix.
@@ -407,29 +349,6 @@
                                  const std::string& key,
                                  const PerfettoSqlParser&);
 
-<<<<<<< HEAD
-  // Find table (Static or Runtime) registered with engine with provided name.
-  Table* GetTableOrNull(std::string_view name) {
-    if (auto* maybe_runtime = GetRuntimeTableOrNull(name); maybe_runtime) {
-      return maybe_runtime;
-    }
-    return GetStaticTableOrNull(name);
-  }
-
-  // Find RuntimeTable registered with engine with provided name.
-  RuntimeTable* GetRuntimeTableOrNull(std::string_view);
-
-  // Find static table registered with engine with provided name.
-  Table* GetStaticTableOrNull(std::string_view);
-
-  // Find RuntimeTable registered with engine with provided name.
-  const RuntimeTable* GetRuntimeTableOrNull(std::string_view) const;
-
-  // Find static table registered with engine with provided name.
-  const Table* GetStaticTableOrNull(std::string_view) const;
-
-  StringPool* pool_ = nullptr;
-=======
   // Called when a transaction is committed by SQLite; that is, the result of
   // running some SQL is considered "perm".
   //
@@ -467,7 +386,6 @@
 
   StringPool* pool_ = nullptr;
 
->>>>>>> 883878f1
   // If true, engine will perform additional consistency checks when e.g.
   // creating tables and views.
   const bool enable_extra_checks_;
@@ -477,13 +395,10 @@
   uint64_t static_window_function_count_ = 0;
   uint64_t runtime_function_count_ = 0;
 
-<<<<<<< HEAD
-=======
   // Contains the pointers for all registered virtual table modules where the
   // context class of the module inherits from ModuleStateManagerBase.
   std::vector<sqlite::ModuleStateManagerBase*> virtual_module_state_managers_;
 
->>>>>>> 883878f1
   RuntimeTableFunctionModule::Context* runtime_table_fn_context_ = nullptr;
   DbSqliteModule::Context* runtime_table_context_ = nullptr;
   DbSqliteModule::Context* static_table_context_ = nullptr;
