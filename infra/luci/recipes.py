#!/bin/sh
# Copyright 2019 The LUCI Authors. All rights reserved.
# Use of this source code is governed under the Apache License, Version 2.0
# that can be found in the LICENSE file.

# We want to run python in unbuffered mode; however shebangs on linux grab the
# entire rest of the shebang line as a single argument, leading to errors like:
#
#   /usr/bin/env: 'python3 -u': No such file or directory
#
# This little shell hack is a triple-quoted noop in python, but in sh it
# evaluates to re-exec'ing this script in unbuffered mode.
# pylint: disable=pointless-string-statement
''''exec python3 -u -- "$0" ${1+"$@"} # '''
"""Bootstrap script to clone and forward to the recipe engine tool.

*******************
** DO NOT MODIFY **
*******************

This is a copy of https://chromium.googlesource.com/infra/luci/recipes-py/+/main/recipes.py.
To fix bugs, fix in the googlesource repo then run the autoroller.
"""

# pylint: disable=wrong-import-position
import argparse
import errno
import json
import logging
import os
import shutil
import subprocess
import sys

import urllib.parse as urlparse
<<<<<<< HEAD

from collections import namedtuple

=======

from collections import namedtuple
>>>>>>> 6540d290

# The dependency entry for the recipe_engine in the client repo's recipes.cfg
#
# url (str) - the url to the engine repo we want to use.
# revision (str) - the git revision for the engine to get.
# branch (str) - the branch to fetch for the engine as an absolute ref (e.g.
#   refs/heads/main)
EngineDep = namedtuple('EngineDep', 'url revision branch')


class MalformedRecipesCfg(Exception):

  def __init__(self, msg, path):
    full_message = f'malformed recipes.cfg: {msg}: {path!r}'
    super().__init__(full_message)


def parse(repo_root, recipes_cfg_path):
  """Parse is a lightweight a recipes.cfg file parser.

  Args:
    repo_root (str) - native path to the root of the repo we're trying to run
      recipes for.
    recipes_cfg_path (str) - native path to the recipes.cfg file to process.

  Returns (as tuple):
    engine_dep (EngineDep|None): The recipe_engine dependency, or None, if the
      current repo IS the recipe_engine.
    recipes_path (str) - native path to where the recipes live inside of the
      current repo (i.e. the folder containing `recipes/` and/or
      `recipe_modules`)
  """
  with open(recipes_cfg_path, 'r', encoding='utf-8') as file:
    recipes_cfg = json.load(file)

  try:
    if (version := recipes_cfg['api_version']) != 2:
      raise MalformedRecipesCfg(f'unknown version {version}', recipes_cfg_path)

    # If we're running ./recipes.py from the recipe_engine repo itself, then
    # return None to signal that there's no EngineDep.
    repo_name = recipes_cfg.get('repo_name')
    if not repo_name:
      repo_name = recipes_cfg['project_id']
    if repo_name == 'recipe_engine':
      return None, recipes_cfg.get('recipes_path', '')

    engine = recipes_cfg['deps']['recipe_engine']

    if 'url' not in engine:
      raise MalformedRecipesCfg(
          'Required field "url" in dependency "recipe_engine" not found',
          recipes_cfg_path)

    engine.setdefault('revision', '')
    engine.setdefault('branch', 'refs/heads/main')
    recipes_path = recipes_cfg.get('recipes_path', '')

    # TODO(iannucci): only support absolute refs
    if not engine['branch'].startswith('refs/'):
      engine['branch'] = 'refs/heads/' + engine['branch']

    recipes_path = os.path.join(repo_root,
                                recipes_path.replace('/', os.path.sep))
    return EngineDep(**engine), recipes_path
  except KeyError as ex:
    raise MalformedRecipesCfg(str(ex), recipes_cfg_path) from ex


IS_WIN = sys.platform.startswith(('win', 'cygwin'))

_BAT = '.bat' if IS_WIN else ''
GIT = 'git' + _BAT
CIPD = 'cipd' + _BAT
REQUIRED_BINARIES = {GIT, CIPD}


def _is_executable(path):
  return os.path.isfile(path) and os.access(path, os.X_OK)


def _subprocess_call(argv, **kwargs):
  logging.info('Running %r', argv)
  return subprocess.call(argv, **kwargs)


def _git_check_call(argv, **kwargs):
  argv = [GIT] + argv
  logging.info('Running %r', argv)
  subprocess.check_call(argv, **kwargs)


def _git_output(argv, **kwargs):
  argv = [GIT] + argv
  logging.info('Running %r', argv)
  return subprocess.check_output(argv, **kwargs)


def parse_args(argv):
  """This extracts a subset of the arguments that this bootstrap script cares
  about. Currently this consists of:
    * an override for the recipe engine in the form of `-O recipe_engine=/path`
    * the --package option.
  """
  override_prefix = 'recipe_engine='

  parser = argparse.ArgumentParser(add_help=False)
  parser.add_argument('-O', '--project-override', action='append')
  parser.add_argument('--package', type=os.path.abspath)
  args, _ = parser.parse_known_args(argv)
  for override in args.project_override or ():
    if override.startswith(override_prefix):
      return override[len(override_prefix):], args.package
  return None, args.package


def checkout_engine(engine_path, repo_root, recipes_cfg_path):
  """Checks out the recipe_engine repo pinned in recipes.cfg.

  Returns the path to the recipe engine repo.
  """
  dep, recipes_path = parse(repo_root, recipes_cfg_path)
  if dep is None:
    # we're running from the engine repo already!
    return os.path.join(repo_root, recipes_path)

  url = dep.url

  if not engine_path and url.startswith('file://'):
    engine_path = urlparse.urlparse(url).path

  if not engine_path:
    revision = dep.revision
    branch = dep.branch

    # Ensure that we have the recipe engine cloned.
    engine_path = os.path.join(recipes_path, '.recipe_deps', 'recipe_engine')

    # Note: this logic mirrors the logic in recipe_engine/fetch.py
    _git_check_call(['init', engine_path], stdout=subprocess.DEVNULL)

    try:
      _git_check_call(['rev-parse', '--verify', f'{revision}^{{commit}}'],
                      cwd=engine_path,
                      stdout=subprocess.DEVNULL,
                      stderr=subprocess.DEVNULL)
    except subprocess.CalledProcessError:
      _git_check_call(['fetch', '--quiet', url, branch],
                      cwd=engine_path,
                      stdout=subprocess.DEVNULL)

    try:
      _git_check_call(['diff', '--quiet', revision], cwd=engine_path)
    except subprocess.CalledProcessError:
      index_lock = os.path.join(engine_path, '.git', 'index.lock')
      try:
        os.remove(index_lock)
      except OSError as exc:
        if exc.errno != errno.ENOENT:
          logging.warning('failed to remove %r, reset will fail: %s',
                          index_lock, exc)
      _git_check_call(['reset', '-q', '--hard', revision], cwd=engine_path)

    # If the engine has refactored/moved modules we need to clean all .pyc files
    # or things will get squirrely.
    _git_check_call(['clean', '-qxf'], cwd=engine_path)

  return engine_path


def main():
  for required_binary in REQUIRED_BINARIES:
    if not shutil.which(required_binary):
      return f'Required binary is not found on PATH: {required_binary}'

  if '--verbose' in sys.argv:
    logging.getLogger().setLevel(logging.INFO)

  args = sys.argv[1:]
  engine_override, recipes_cfg_path = parse_args(args)

  if recipes_cfg_path:
    # calculate repo_root from recipes_cfg_path
    repo_root = os.path.dirname(
        os.path.dirname(os.path.dirname(recipes_cfg_path)))
  else:
    # find repo_root with git and calculate recipes_cfg_path
    repo_root = (
        _git_output(['rev-parse', '--show-toplevel'],
                    cwd=os.path.abspath(os.path.dirname(__file__))).strip())
    repo_root = os.path.abspath(repo_root).decode()
    recipes_cfg_path = os.path.join(repo_root, 'infra', 'config', 'recipes.cfg')
    args = ['--package', recipes_cfg_path] + args
  engine_path = checkout_engine(engine_override, repo_root, recipes_cfg_path)

  vpython = 'vpython3' + _BAT
  if not shutil.which(vpython):
    return f'Required binary is not found on PATH: {vpython}'

  # We overwrite PYTHONPATH here on purpose; We don't want any conflicting
  # environmental path leaking through into the recipe_engine which manages its
  # environment entirely via vpython.
  os.environ['PYTHONPATH'] = engine_path

  spec = '.vpython3'
  debugger = os.environ.get('RECIPE_DEBUGGER', '')
  if debugger.startswith('pycharm'):
    spec = '.pycharm.vpython3'
  elif debugger.startswith('vscode'):
    spec = '.vscode.vpython3'

  argv = ([
      vpython,
      '-vpython-spec',
      os.path.join(engine_path, spec),
      '-u',
      os.path.join(engine_path, 'recipe_engine', 'main.py'),
  ] + args)

  if IS_WIN:
    # No real 'exec' on windows; set these signals to ignore so that they
    # propagate to our children but we still wait for the child process to quit.
    import signal  # pylint: disable=import-outside-toplevel
    signal.signal(signal.SIGBREAK, signal.SIG_IGN)  # pylint: disable=no-member
    signal.signal(signal.SIGINT, signal.SIG_IGN)
    signal.signal(signal.SIGTERM, signal.SIG_IGN)
    return _subprocess_call(argv)

  os.execvp(argv[0], argv)
  return -1  # should never occur


if __name__ == '__main__':
  sys.exit(main())<|MERGE_RESOLUTION|>--- conflicted
+++ resolved
@@ -33,14 +33,8 @@
 import sys
 
 import urllib.parse as urlparse
-<<<<<<< HEAD
 
 from collections import namedtuple
-
-=======
-
-from collections import namedtuple
->>>>>>> 6540d290
 
 # The dependency entry for the recipe_engine in the client repo's recipes.cfg
 #
