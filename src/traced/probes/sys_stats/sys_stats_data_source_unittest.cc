/*
 * Copyright (C) 2018 The Android Open Source Project
 *
 * Licensed under the Apache License, Version 2.0 (the "License");
 * you may not use this file except in compliance with the License.
 * You may obtain a copy of the License at
 *
 *      http://www.apache.org/licenses/LICENSE-2.0
 *
 * Unless required by applicable law or agreed to in writing, software
 * distributed under the License is distributed on an "AS IS" BASIS,
 * WITHOUT WARRANTIES OR CONDITIONS OF ANY KIND, either express or implied.
 * See the License for the specific language governing permissions and
 * limitations under the License.
 */

#include <unistd.h>

#include "perfetto/base/compiler.h"
#include "perfetto/ext/base/file_utils.h"
#include "perfetto/ext/base/string_utils.h"
#include "perfetto/ext/base/temp_file.h"
#include "src/base/test/test_task_runner.h"
#include "src/traced/probes/common/cpu_freq_info_for_testing.h"
#include "src/traced/probes/sys_stats/sys_stats_data_source.h"
#include "src/tracing/core/trace_writer_for_testing.h"
#include "test/gtest_and_gmock.h"

#include "protos/perfetto/common/sys_stats_counters.gen.h"
#include "protos/perfetto/config/data_source_config.gen.h"
#include "protos/perfetto/config/sys_stats/sys_stats_config.gen.h"
#include "protos/perfetto/trace/sys_stats/sys_stats.gen.h"

using ::testing::_;
using ::testing::Invoke;
using ::testing::Return;
using ::testing::UnorderedElementsAre;

namespace perfetto {
namespace {

const char kMockMeminfo[] = R"(
MemTotal:        3744240 kB
MemFree:           73328 kB
MemAvailable:     629896 kB
Buffers:           19296 kB
Cached:           731032 kB
SwapCached:         4936 kB
Active:          1616348 kB
Inactive:         745492 kB
Active(anon):    1322636 kB
Inactive(anon):   449172 kB
Active(file):     293712 kB
Inactive(file):   296320 kB
Unevictable:      142152 kB
Mlocked:          142152 kB
SwapTotal:        524284 kB
SwapFree:            128 kB
Dirty:                 0 kB
Writeback:             0 kB
AnonPages:       1751140 kB
Mapped:           508372 kB
Shmem:             18604 kB
Slab:             240352 kB
SReclaimable:      64684 kB
SUnreclaim:       175668 kB
KernelStack:       62672 kB
PageTables:        70108 kB
NFS_Unstable:          0 kB
Bounce:                0 kB
WritebackTmp:          0 kB
CommitLimit:     2396404 kB
Committed_AS:   81911488 kB
VmallocTotal:   258867136 kB
VmallocUsed:           0 kB
VmallocChunk:          0 kB
CmaTotal:         196608 kB
CmaFree:              60 kB)";

const char kMockVmstat[] = R"(
nr_free_pages 16449
nr_alloc_batch 79
nr_inactive_anon 112545
nr_active_anon 322027
nr_inactive_file 75904
nr_active_file 87939
nr_unevictable 35538
nr_mlock 35538
nr_anon_pages 429005
nr_mapped 125844
nr_file_pages 205523
nr_dirty 23
nr_writeback 0
nr_slab_reclaimable 15840
nr_slab_unreclaimable 43912
nr_page_table_pages 17158
nr_kernel_stack 3822
nr_overhead 0
nr_unstable 0
nr_bounce 0
nr_vmscan_write 558690
nr_vmscan_immediate_reclaim 14853
nr_writeback_temp 0
nr_isolated_anon 0
nr_isolated_file 0
nr_shmem 5027
nr_dirtied 6732417
nr_written 6945513
nr_pages_scanned 0
workingset_refault 32784684
workingset_activate 8200928
workingset_nodereclaim 0
nr_anon_transparent_hugepages 0
nr_free_cma 0
nr_swapcache 1254
nr_dirty_threshold 33922
nr_dirty_background_threshold 8449
pgpgin 161257156
pgpgout 35973852
pgpgoutclean 37181384
pswpin 185308
pswpout 557662
pgalloc_dma 79259070
pgalloc_normal 88265512
pgalloc_movable 0
pgfree 175051592
pgactivate 11897892
pgdeactivate 20412230
pgfault 181696234
pgmajfault 1060871
pgrefill_dma 12970047
pgrefill_normal 14391564
pgrefill_movable 0
pgsteal_kswapd_dma 19471476
pgsteal_kswapd_normal 21138380
pgsteal_kswapd_movable 0
pgsteal_direct 91537
pgsteal_direct_dma 40625
pgsteal_direct_normal 50912
pgsteal_direct_movable 0
pgscan_kswapd_dma 23544417
pgscan_kswapd_normal 25623715
pgscan_kswapd_movable 0
pgscan_direct_dma 50369
pgscan_direct_normal 66284
pgscan_direct_movable 0
pgscan_direct_throttle 0
pginodesteal 0
slabs_scanned 39582828
kswapd_inodesteal 110199
kswapd_low_wmark_hit_quickly 21321
kswapd_high_wmark_hit_quickly 4112
pageoutrun 37666
allocstall 1587
pgrotated 12086
drop_pagecache 0
drop_slab 0
pgmigrate_success 5923482
pgmigrate_fail 3439
compact_migrate_scanned 92906456
compact_free_scanned 467077168
compact_isolated 13456528
compact_stall 197
compact_fail 42
compact_success 155
compact_daemon_wake 2131
unevictable_pgs_culled 50170
unevictable_pgs_scanned 0
unevictable_pgs_rescued 14640
unevictable_pgs_mlocked 52520
unevictable_pgs_munlocked 14640
unevictable_pgs_cleared 2342
unevictable_pgs_stranded 2342
vma_lock_abort 1173728)";

const char kMockStat[] = R"(
cpu  2655987 822682 2352153 8801203 41917 322733 175055 0 0 0
cpu0 762178 198125 902284 8678856 41716 152974 68262 72386 0 0
cpu1 613833 243394 504323 15194 96 60625 28785 0 0 0
cpu2 207349 95060 248856 17351 42 32148 26108 0 0 0
cpu3 138474 92158 174852 17537 48 25076 25035 0 0 0
cpu4 278720 34689 141048 18117 1 20782 5873 0 0 0
cpu5 235376 33907 85098 18278 2 10049 3774 0 0 0
cpu6 239568 67149 155814 17890 5 11518 3807 0 0 0
cpu7 180484 58196 139874 17975 3 9556 13407 28643 0 0
intr 238128517 0 0 0 63500984 0 6253792 6 4 5 0 0 0 0 0 0 0 160331 0 0 14 0 0 0 0 0 0 0 0 0 0 0 20430 2279 11 11 83272 0 0 0 0 0 0 0 5754 220829 0 154753 908545 1824602 7314228 0 0 0 6898259 0 0 10 0 0 2 0 0 0 0 0 0 0 42 0 0 0 0 0 0 0 0 0 0 0 0 0 0 0 0 0 0 0 0 0 0 0 0 0 0 0 0 0 0 0 0 0 0 0 0 0 0 0 0 0 0 6 575816 1447531 134022 0 0 0 0 0 435008 319921 2755476 0 0 0 0 91 310212 0 0 0 0 0 0 0 0 0 0 0 0 0 0 0 0 0 0 0 0 0 0 0 0 0 0 0 0 0 0 0 0 0 0 0 0 0 0 0 0 0 0 0 0 0 0 0 0 0 0 0 0 0 0 0 6 4 0 0 545 901 554 9 3377 4184 12 10 588851 0 2 1109045 1 0 0 0 0 0 0 0 0 0 0 0 0 0 0 0 0 0 0 0 0 0 0 0 0 0 0 6 8 0 0 0 0 0 0 0 0 0 0 0 0 497 0 0 0 0 0 26172 0 0 0 0 0 0 0 1362 0 0 0 0 0 0 0 424 0 0 0 0 0 0 0 0 0 0 0 0 0 0 0 0 0 0 0 0 0 0 0 23427 0 0 0 0 1 1298 0 0 0 0 0 0 0 0 0 0 0 0 0 0 0 0 0 0 0 0 0 0 0 0 0 0 0 0 108 0 0 0 0 86 0 0 0 0 0 0 0 0 0 0 0 0 0 0 0 0 0 0 0 0 0 0 0 0 0 0 1784935 407979 2140 10562241 52374 74699 6976 84926 222 169088 0 0 0 0 174 0 0 0 0 0 0 0 0 0 0 0 0 0 0 0 0 0 0 0 0 0 0 0 0 0 0 0 0 0 0 0 0 0 0 0 0 0 0 0 0 0 0 0 0 0 0 0 0 0 0 0 0 0 0 0 0 0 0 0 0 0 0 0 0 0 0 0 0 0 0 0 0 0 0 0 0 0 0 0 0 0 0 0 0 0 0 0 0 0 0 0 0 0 0 0 0 0 0 0 0 0 0 0 0 0 0 0 0 0 0 0 0 0 0 0 0 0 0 0 0 0 0 0 0 0 0 0 0 0 0 2789 51543 0 83 0 0 0 0 0 0 0 0 0 0 0 0 0 0 8 8 0 13 11 17 1393 0 0 0 0 0 0 0 0 0 0 26 0 0 2 106 0 0 0 1 1 0 0 0 0 0 0 0 0 0 0 0 0 0 0 0 0 0 0 0 0 0 0 0 0 0 0 0 0 0 0 1 1 0 0 0 0 0 0 0 0 0 0 0 0 0 0 0 0 0 0 0 0 0 0 0 0 0 0 0 0 0 0 1 1 0 0 0 0 0 0 0 0 0 0 0 0 0 0 0 0 0 0 0 0 0 0 0 0 0 0 0 0 0 0 0 0 0 0 0 0 0 0 0 0 0 0 0 0 0 0 0 0 0 0 0 0 0 0 0 0 0 0 0 0 0 0 0 0 0 0 0 0 0 0 0 0 0 0 0 0 0 0 0 0 0 0 0 0 0 0 0 0 0 0 0 0 0 0 0 0 0 0 0 0 0 0 0 0 0 0 0 0 0 0 0 0 0 0 0 0 0 0 0 0 0 0 0 0 0 11150 0 13 0 1 390 6 0 6 4 0 0 0 0 352 284743 2 0 0 24 3 0 3 0 0 0 12 0 668788 2 0 0 0 0 0 0 0 0 0 0 0 0 0 0 0 0 0 0 0 0 0 0 0 0 0 0 0 0 680 0 0
ctxt 373122860
btime 1536912218
processes 243320
procs_running 1
procs_blocked 0
softirq 84611084 10220177 28299167 155083 3035679 6390543 66234 4396819 15604187 0 16443195)";

const char kMockBuddy[] = R"(
Node 0, zone  DMA      2743  1659  2063  685   27   4  0  0  0  0  0
Node 0, zone  Normal   143   744   89    1080  105  1  0  2  0  2  2
Node 0, zone  HighMem  345   90    156   3     5    2  0  0  0  0  0
Node 1, zone  Normal   233   123   453   10    5    1  0  2  0  0  3)";

const char kDevfreq1[] = "1000000";
const char kDevfreq2[] = "20000000";

const char kMockDiskStat[] = R"(
 253       0 zram0 13886 0 111088 128 57298 0 458384 48 0 15248 176 0 0 0 0 0 0
   8       0 sda 54133 5368 8221736 75929 30333 1157434 9599744 143190 0 63672 249858 9595 0 2160072 19411 6649 11327
   8       1 sda1 18 6 632 7 39 49 704 92 0 156 100 0 0 0 0 0 0)";

const char kMockPsi[] = R"(
some avg10=23.10 avg60=5.06 avg300=15.10 total=417963
full avg10=9.00 avg60=19.20 avg300=3.23 total=205933)";

const uint64_t kMockThermalTemp = 25000;
const char kMockThermalType[] = "TSR0";
const uint64_t kMockCpuIdleStateTime = 10000;
const char kMockCpuIdleStateName[] = "MOCK_STATE_NAME";
const uint64_t kMockIntelGpuFreq = 300;
// kMockAMDGpuFreq whitespace is intentional.
const char kMockAMDGpuFreq[] = R"(
0: 200Mhz 
1: 400Mhz *
2: 2000Mhz 
)";
class TestSysStatsDataSource : public SysStatsDataSource {
 public:
  TestSysStatsDataSource(base::TaskRunner* task_runner,
                         TracingSessionID id,
                         std::unique_ptr<TraceWriter> writer,
                         const DataSourceConfig& config,
                         std::unique_ptr<CpuFreqInfo> cpu_freq_info,
                         OpenFunction open_fn)
      : SysStatsDataSource(task_runner,
                           id,
                           std::move(writer),
                           config,
                           std::move(cpu_freq_info),
                           open_fn) {}

  MOCK_METHOD(base::ScopedDir,
              OpenDirAndLogOnErrorOnce,
              (const std::string& dir_path, bool* already_logged),
              (override));
  MOCK_METHOD(const char*,
              ReadDevfreqCurFreq,
              (const std::string& deviceName),
              (override));
  MOCK_METHOD(std::optional<uint64_t>,
              ReadFileToUInt64,
              (const std::string& name),
              (override));
  MOCK_METHOD(std::optional<std::string>,
              ReadFileToString,
              (const std::string& name),
              (override));
  bool* GetDevfreqErrorLoggedAddress() { return &devfreq_error_logged_; }
  bool* GetThermalErrorLoggedAddress() { return &thermal_error_logged_; }
  bool* GetCpuIdleErrorLoggedAddress() { return &cpuidle_error_logged_; }
};

base::ScopedFile MockOpenReadOnly(const char* path) {
  base::TempFile tmp_ = base::TempFile::CreateUnlinked();
  if (!strcmp(path, "/proc/meminfo")) {
    EXPECT_GT(pwrite(tmp_.fd(), kMockMeminfo, strlen(kMockMeminfo), 0), 0);
  } else if (!strcmp(path, "/proc/vmstat")) {
    EXPECT_GT(pwrite(tmp_.fd(), kMockVmstat, strlen(kMockVmstat), 0), 0);
  } else if (!strcmp(path, "/proc/stat")) {
    EXPECT_GT(pwrite(tmp_.fd(), kMockStat, strlen(kMockStat), 0), 0);
  } else if (!strcmp(path, "/proc/buddyinfo")) {
    EXPECT_GT(pwrite(tmp_.fd(), kMockBuddy, strlen(kMockBuddy), 0), 0);
  } else if (!strcmp(path, "/proc/diskstats")) {
    EXPECT_GT(pwrite(tmp_.fd(), kMockDiskStat, strlen(kMockDiskStat), 0), 0);
  } else if (base::StartsWith(path, "/proc/pressure/")) {
    EXPECT_GT(pwrite(tmp_.fd(), kMockPsi, strlen(kMockPsi), 0), 0);
  } else {
    PERFETTO_FATAL("Unexpected file opened %s", path);
  }
  return tmp_.ReleaseFD();
}

class SysStatsDataSourceTest : public ::testing::Test {
 protected:
  std::unique_ptr<TestSysStatsDataSource> GetSysStatsDataSource(
      const DataSourceConfig& cfg) {
    auto writer =
        std::unique_ptr<TraceWriterForTesting>(new TraceWriterForTesting());
    writer_raw_ = writer.get();
    auto instance =
        std::unique_ptr<TestSysStatsDataSource>(new TestSysStatsDataSource(
            &task_runner_, 0, std::move(writer), cfg,
            cpu_freq_info_for_testing_.GetInstance(), MockOpenReadOnly));
    instance->set_ns_per_user_hz_for_testing(1000000000ull / 100);  // 100 Hz.
    instance->Start();
    return instance;
  }

  void Poller(SysStatsDataSource* ds, std::function<void()> checkpoint) {
    if (ds->tick_for_testing())
      checkpoint();
    else
      task_runner_.PostDelayedTask(
          [ds, checkpoint, this] { Poller(ds, checkpoint); }, 1);
  }

  void WaitTick(SysStatsDataSource* data_source) {
    auto checkpoint = task_runner_.CreateCheckpoint("on_tick");
    Poller(data_source, checkpoint);
    task_runner_.RunUntilCheckpoint("on_tick");
  }

  TraceWriterForTesting* writer_raw_ = nullptr;
  base::TestTaskRunner task_runner_;
  CpuFreqInfoForTesting cpu_freq_info_for_testing_;
};

TEST_F(SysStatsDataSourceTest, Meminfo) {
  using C = protos::gen::MeminfoCounters;
  DataSourceConfig config;
  protos::gen::SysStatsConfig sys_cfg;
  sys_cfg.set_meminfo_period_ms(10);
  sys_cfg.add_meminfo_counters(C::MEMINFO_MEM_TOTAL);
  sys_cfg.add_meminfo_counters(C::MEMINFO_MEM_FREE);
  sys_cfg.add_meminfo_counters(C::MEMINFO_ACTIVE_ANON);
  sys_cfg.add_meminfo_counters(C::MEMINFO_INACTIVE_FILE);
  sys_cfg.add_meminfo_counters(C::MEMINFO_CMA_FREE);
  config.set_sys_stats_config_raw(sys_cfg.SerializeAsString());
  auto data_source = GetSysStatsDataSource(config);

  WaitTick(data_source.get());

  protos::gen::TracePacket packet = writer_raw_->GetOnlyTracePacket();
  ASSERT_TRUE(packet.has_sys_stats());
  const auto& sys_stats = packet.sys_stats();
  EXPECT_EQ(sys_stats.vmstat_size(), 0);
  EXPECT_EQ(sys_stats.buddy_info_size(), 0);
  EXPECT_EQ(sys_stats.cpu_stat_size(), 0);
  EXPECT_EQ(sys_stats.devfreq_size(), 0);

  using KV = std::pair<int, uint64_t>;
  std::vector<KV> kvs;
  for (const auto& kv : sys_stats.meminfo())
    kvs.push_back({kv.key(), kv.value()});

  EXPECT_THAT(kvs,
              UnorderedElementsAre(KV{C::MEMINFO_MEM_TOTAL, 3744240},     //
                                   KV{C::MEMINFO_MEM_FREE, 73328},        //
                                   KV{C::MEMINFO_ACTIVE_ANON, 1322636},   //
                                   KV{C::MEMINFO_INACTIVE_FILE, 296320},  //
                                   KV{C::MEMINFO_CMA_FREE, 60}));
}

TEST_F(SysStatsDataSourceTest, MeminfoAll) {
  DataSourceConfig config;
  protos::gen::SysStatsConfig sys_cfg;
  sys_cfg.set_meminfo_period_ms(10);
  config.set_sys_stats_config_raw(sys_cfg.SerializeAsString());
  auto data_source = GetSysStatsDataSource(config);

  WaitTick(data_source.get());

  protos::gen::TracePacket packet = writer_raw_->GetOnlyTracePacket();
  ASSERT_TRUE(packet.has_sys_stats());
  const auto& sys_stats = packet.sys_stats();
  EXPECT_EQ(sys_stats.vmstat_size(), 0);
  EXPECT_EQ(sys_stats.buddy_info_size(), 0);
  EXPECT_EQ(sys_stats.cpu_stat_size(), 0);
  EXPECT_EQ(sys_stats.devfreq_size(), 0);
  EXPECT_GE(sys_stats.meminfo_size(), 10);
}

TEST_F(SysStatsDataSourceTest, Vmstat) {
  using C = protos::gen::VmstatCounters;
  DataSourceConfig config;
  protos::gen::SysStatsConfig sys_cfg;
  sys_cfg.set_vmstat_period_ms(10);
  sys_cfg.add_vmstat_counters(C::VMSTAT_NR_FREE_PAGES);
  sys_cfg.add_vmstat_counters(C::VMSTAT_PGACTIVATE);
  sys_cfg.add_vmstat_counters(C::VMSTAT_PGMIGRATE_FAIL);
  sys_cfg.add_vmstat_counters(C::VMSTAT_PGSTEAL_DIRECT);
  sys_cfg.add_vmstat_counters(C::VMSTAT_VMA_LOCK_ABORT);
  config.set_sys_stats_config_raw(sys_cfg.SerializeAsString());
  auto data_source = GetSysStatsDataSource(config);

  WaitTick(data_source.get());

  protos::gen::TracePacket packet = writer_raw_->GetOnlyTracePacket();
  ASSERT_TRUE(packet.has_sys_stats());
  const auto& sys_stats = packet.sys_stats();
  EXPECT_EQ(sys_stats.meminfo_size(), 0);
  EXPECT_EQ(sys_stats.cpu_stat_size(), 0);
  EXPECT_EQ(sys_stats.devfreq_size(), 0);

  using KV = std::pair<int, uint64_t>;
  std::vector<KV> kvs;
  for (const auto& kv : sys_stats.vmstat())
    kvs.push_back({kv.key(), kv.value()});

  EXPECT_THAT(kvs,
              UnorderedElementsAre(KV{C::VMSTAT_NR_FREE_PAGES, 16449},    //
                                   KV{C::VMSTAT_PGACTIVATE, 11897892},    //
                                   KV{C::VMSTAT_PGMIGRATE_FAIL, 3439},    //
                                   KV{C::VMSTAT_PGSTEAL_DIRECT, 91537},   //
                                   KV{C::VMSTAT_VMA_LOCK_ABORT, 1173728}  //
                                   ));
}

TEST_F(SysStatsDataSourceTest, VmstatAll) {
  DataSourceConfig config;
  protos::gen::SysStatsConfig sys_cfg;
  sys_cfg.set_vmstat_period_ms(10);
  config.set_sys_stats_config_raw(sys_cfg.SerializeAsString());
  auto data_source = GetSysStatsDataSource(config);

  WaitTick(data_source.get());

  protos::gen::TracePacket packet = writer_raw_->GetOnlyTracePacket();
  ASSERT_TRUE(packet.has_sys_stats());
  const auto& sys_stats = packet.sys_stats();
  EXPECT_EQ(sys_stats.meminfo_size(), 0);
  EXPECT_EQ(sys_stats.cpu_stat_size(), 0);
  EXPECT_EQ(sys_stats.devfreq_size(), 0);
  EXPECT_EQ(sys_stats.buddy_info_size(), 0);
  EXPECT_GE(sys_stats.vmstat_size(), 10);
}

TEST_F(SysStatsDataSourceTest, BuddyinfoAll) {
  DataSourceConfig config;
  protos::gen::SysStatsConfig sys_cfg;
  sys_cfg.set_buddyinfo_period_ms(10);
  config.set_sys_stats_config_raw(sys_cfg.SerializeAsString());
  auto data_source = GetSysStatsDataSource(config);

  WaitTick(data_source.get());

  protos::gen::TracePacket packet = writer_raw_->GetOnlyTracePacket();
  ASSERT_TRUE(packet.has_sys_stats());
  const auto& sys_stats = packet.sys_stats();
  EXPECT_EQ(sys_stats.meminfo_size(), 0);
  EXPECT_EQ(sys_stats.cpu_stat_size(), 0);
  EXPECT_EQ(sys_stats.devfreq_size(), 0);
  EXPECT_GE(sys_stats.vmstat_size(), 0);
  EXPECT_EQ(sys_stats.buddy_info_size(), 4);

  EXPECT_EQ(sys_stats.buddy_info()[0].node(), "0");
  EXPECT_EQ(sys_stats.buddy_info()[0].zone(), "DMA");
  EXPECT_EQ(sys_stats.buddy_info()[0].order_pages()[0], 2743u);
  EXPECT_EQ(sys_stats.buddy_info()[0].order_pages()[5], 4u);
  EXPECT_EQ(sys_stats.buddy_info()[0].order_pages()[10], 0u);

  EXPECT_EQ(sys_stats.buddy_info()[1].node(), "0");
  EXPECT_EQ(sys_stats.buddy_info()[1].zone(), "Normal");
  EXPECT_EQ(sys_stats.buddy_info()[1].order_pages()[0], 143u);
  EXPECT_EQ(sys_stats.buddy_info()[1].order_pages()[5], 1u);
  EXPECT_EQ(sys_stats.buddy_info()[1].order_pages()[10], 2u);

  EXPECT_EQ(sys_stats.buddy_info()[2].node(), "0");
  EXPECT_EQ(sys_stats.buddy_info()[2].zone(), "HighMem");
  EXPECT_EQ(sys_stats.buddy_info()[2].order_pages()[0], 345u);
  EXPECT_EQ(sys_stats.buddy_info()[2].order_pages()[5], 2u);
  EXPECT_EQ(sys_stats.buddy_info()[2].order_pages()[10], 0u);

  EXPECT_EQ(sys_stats.buddy_info()[3].node(), "1");
  EXPECT_EQ(sys_stats.buddy_info()[3].zone(), "Normal");
  EXPECT_EQ(sys_stats.buddy_info()[3].order_pages()[0], 233u);
  EXPECT_EQ(sys_stats.buddy_info()[3].order_pages()[5], 1u);
  EXPECT_EQ(sys_stats.buddy_info()[3].order_pages()[10], 3u);
}

TEST_F(SysStatsDataSourceTest, ThermalZones) {
  DataSourceConfig config;
  protos::gen::SysStatsConfig sys_cfg;
  sys_cfg.set_thermal_period_ms(10);
  config.set_sys_stats_config_raw(sys_cfg.SerializeAsString());
  auto data_source = GetSysStatsDataSource(config);

  // Create dirs and symlinks, but only read the symlinks.
  std::vector<std::string> dirs_to_delete;
  std::vector<std::string> symlinks_to_delete;
  auto make_thermal_paths = [&symlinks_to_delete, &dirs_to_delete](
                                base::TempDir& temp_dir, base::TempDir& sym_dir,
                                const char* name) {
    base::StackString<256> path("%s/%s", temp_dir.path().c_str(), name);
    dirs_to_delete.push_back(path.ToStdString());
    mkdir(path.c_str(), 0755);
    base::StackString<256> sym_path("%s/%s", sym_dir.path().c_str(), name);
    symlinks_to_delete.push_back(sym_path.ToStdString());
<<<<<<< HEAD
    symlink(path.c_str(), sym_path.c_str());
=======
    base::ignore_result(symlink(path.c_str(), sym_path.c_str()));
>>>>>>> 3d891536
  };
  auto fake_thermal = base::TempDir::Create();
  auto fake_thermal_symdir = base::TempDir::Create();
  static const char* const thermalzone_names[] = {"thermal_zone0"};
  for (auto dev : thermalzone_names) {
    make_thermal_paths(fake_thermal, fake_thermal_symdir, dev);
  }

  EXPECT_CALL(*data_source, OpenDirAndLogOnErrorOnce(
                                "/sys/class/thermal/",
                                data_source->GetThermalErrorLoggedAddress()))
      .WillRepeatedly(Invoke([&fake_thermal_symdir] {
        return base::ScopedDir(opendir(fake_thermal_symdir.path().c_str()));
      }));

  EXPECT_CALL(*data_source,
              ReadFileToUInt64("/sys/class/thermal/thermal_zone0/temp"))
      .WillRepeatedly(Return(std::optional<uint64_t>(kMockThermalTemp)));
  EXPECT_CALL(*data_source,
              ReadFileToString("/sys/class/thermal/thermal_zone0/type"))
      .WillRepeatedly(Return(std::optional<std::string>(kMockThermalType)));

  WaitTick(data_source.get());

  protos::gen::TracePacket packet = writer_raw_->GetOnlyTracePacket();
  ASSERT_TRUE(packet.has_sys_stats());
  const auto& sys_stats = packet.sys_stats();

  ASSERT_EQ(sys_stats.thermal_zone_size(), 1);
  EXPECT_EQ(sys_stats.thermal_zone()[0].name(), "thermal_zone0");
  EXPECT_EQ(sys_stats.thermal_zone()[0].temp(), kMockThermalTemp / 1000);
  EXPECT_EQ(sys_stats.thermal_zone()[0].type(), kMockThermalType);

  for (const std::string& path : dirs_to_delete)
    base::Rmdir(path);
  for (const std::string& path : symlinks_to_delete)
    remove(path.c_str());
}

TEST_F(SysStatsDataSourceTest, CpuIdleStates) {
  DataSourceConfig config;
  protos::gen::SysStatsConfig sys_cfg;
  sys_cfg.set_cpuidle_period_ms(10);
  config.set_sys_stats_config_raw(sys_cfg.SerializeAsString());
  auto data_source = GetSysStatsDataSource(config);

  // Create dirs.
  std::vector<std::string> dirs_to_delete;
  auto make_cpuidle_paths = [&dirs_to_delete](base::TempDir& temp_dir,
                                              std::string name) {
    std::string path = temp_dir.path() + "/" + name;
    dirs_to_delete.push_back(path);
    mkdir(path.c_str(), 0755);
  };
  auto fake_cpuidle = base::TempDir::Create();

  std::string cpu_name[3] = {"/cpu0", "/cpu0/cpuidle", "/cpu0/cpuidle/state0"};
  for (const std::string& path : cpu_name) {
    make_cpuidle_paths(fake_cpuidle, path);
  }

  EXPECT_CALL(*data_source, OpenDirAndLogOnErrorOnce(
                                "/sys/devices/system/cpu/",
                                data_source->GetCpuIdleErrorLoggedAddress()))
      .WillOnce(Invoke([&fake_cpuidle] {
        return base::ScopedDir(opendir(fake_cpuidle.path().c_str()));
      }));

  EXPECT_CALL(*data_source, OpenDirAndLogOnErrorOnce(
                                "/sys/devices/system/cpu/cpu0/cpuidle/",
                                data_source->GetCpuIdleErrorLoggedAddress()))
      .WillRepeatedly(Invoke([&fake_cpuidle] {
        std::string path = fake_cpuidle.path() + "/cpu0/cpuidle";
        return base::ScopedDir(opendir(path.c_str()));
      }));

  EXPECT_CALL(
      *data_source,
      ReadFileToUInt64("/sys/devices/system/cpu/cpu0/cpuidle/state0/time"))
      .WillRepeatedly(Return(std::optional<uint64_t>(kMockCpuIdleStateTime)));
  EXPECT_CALL(
      *data_source,
      ReadFileToString("/sys/devices/system/cpu/cpu0/cpuidle/state0/name"))
      .WillRepeatedly(
          Return(std::optional<std::string>(kMockCpuIdleStateName)));

  WaitTick(data_source.get());

  protos::gen::TracePacket packet = writer_raw_->GetOnlyTracePacket();
  ASSERT_TRUE(packet.has_sys_stats());
  const auto& sys_stats = packet.sys_stats();
  EXPECT_EQ(sys_stats.cpuidle_state_size(), 1);
  uint32_t cpu_id = 0;
  EXPECT_EQ(sys_stats.cpuidle_state()[0].cpu_id(), cpu_id);
  EXPECT_EQ(sys_stats.cpuidle_state()[0].cpuidle_state_entry_size(), 1);
  EXPECT_EQ(sys_stats.cpuidle_state()[0].cpuidle_state_entry()[0].state(),
            kMockCpuIdleStateName);
  EXPECT_EQ(sys_stats.cpuidle_state()[0].cpuidle_state_entry()[0].duration_us(),
            kMockCpuIdleStateTime);

  for (auto i = dirs_to_delete.size(); i > 0; i--) {
    base::Rmdir(dirs_to_delete[i - 1]);
  }
}

TEST_F(SysStatsDataSourceTest, IntelGpuFrequency) {
  DataSourceConfig config;
  protos::gen::SysStatsConfig sys_cfg;
  sys_cfg.set_gpufreq_period_ms(10);
  config.set_sys_stats_config_raw(sys_cfg.SerializeAsString());
  auto data_source = GetSysStatsDataSource(config);

  EXPECT_CALL(*data_source,
              ReadFileToUInt64("/sys/class/drm/card0/gt_act_freq_mhz"))
      .WillRepeatedly(Return(std::optional<uint64_t>(kMockIntelGpuFreq)));

  WaitTick(data_source.get());

  protos::gen::TracePacket packet = writer_raw_->GetOnlyTracePacket();
  ASSERT_TRUE(packet.has_sys_stats());
  const auto& sys_stats = packet.sys_stats();
  EXPECT_EQ(sys_stats.gpufreq_mhz_size(), 1);
  uint32_t intel_gpufreq = 300;
  EXPECT_EQ(sys_stats.gpufreq_mhz()[0], intel_gpufreq);
}

TEST_F(SysStatsDataSourceTest, AMDGpuFrequency) {
  DataSourceConfig config;
  protos::gen::SysStatsConfig sys_cfg;
  sys_cfg.set_gpufreq_period_ms(10);
  config.set_sys_stats_config_raw(sys_cfg.SerializeAsString());
  auto data_source = GetSysStatsDataSource(config);

  // Ignore other GPU freq calls.
  EXPECT_CALL(*data_source,
              ReadFileToUInt64("/sys/class/drm/card0/gt_act_freq_mhz"));
  EXPECT_CALL(*data_source,
              ReadFileToString("/sys/class/drm/card0/device/pp_dpm_sclk"))
      .WillRepeatedly(Return(std::optional<std::string>(kMockAMDGpuFreq)));

  WaitTick(data_source.get());

  protos::gen::TracePacket packet = writer_raw_->GetOnlyTracePacket();
  ASSERT_TRUE(packet.has_sys_stats());
  const auto& sys_stats = packet.sys_stats();
  EXPECT_EQ(sys_stats.gpufreq_mhz_size(), 1);
  uint32_t amd_gpufreq = 400;
  EXPECT_EQ(sys_stats.gpufreq_mhz()[0], amd_gpufreq);
}

TEST_F(SysStatsDataSourceTest, DevfreqAll) {
  DataSourceConfig config;
  protos::gen::SysStatsConfig sys_cfg;
  sys_cfg.set_devfreq_period_ms(10);
  config.set_sys_stats_config_raw(sys_cfg.SerializeAsString());
  auto data_source = GetSysStatsDataSource(config);

  // Create dirs and symlinks, but only read the symlinks.
  std::vector<std::string> dirs_to_delete;
  std::vector<std::string> symlinks_to_delete;
  auto make_devfreq_paths = [&symlinks_to_delete, &dirs_to_delete](
                                base::TempDir& temp_dir, base::TempDir& sym_dir,
                                const char* name) {
    base::StackString<256> path("%s/%s", temp_dir.path().c_str(), name);
    dirs_to_delete.push_back(path.ToStdString());
    mkdir(path.c_str(), 0755);
    base::StackString<256> sym_path("%s/%s", sym_dir.path().c_str(), name);
    symlinks_to_delete.push_back(sym_path.ToStdString());
    base::ignore_result(symlink(path.c_str(), sym_path.c_str()));
  };
  auto fake_devfreq = base::TempDir::Create();
  auto fake_devfreq_symdir = base::TempDir::Create();
  static const char* const devfreq_names[] = {"10010.devfreq_device_a",
                                              "10020.devfreq_device_b"};
  for (auto dev : devfreq_names) {
    make_devfreq_paths(fake_devfreq, fake_devfreq_symdir, dev);
  }

  EXPECT_CALL(*data_source, OpenDirAndLogOnErrorOnce(
                                "/sys/class/devfreq/",
                                data_source->GetDevfreqErrorLoggedAddress()))
      .WillRepeatedly(Invoke([&fake_devfreq_symdir] {
        return base::ScopedDir(opendir(fake_devfreq_symdir.path().c_str()));
      }));
  EXPECT_CALL(*data_source, ReadDevfreqCurFreq("10010.devfreq_device_a"))
      .WillRepeatedly(Return(kDevfreq1));
  EXPECT_CALL(*data_source, ReadDevfreqCurFreq("10020.devfreq_device_b"))
      .WillRepeatedly(Return(kDevfreq2));

  WaitTick(data_source.get());

  protos::gen::TracePacket packet = writer_raw_->GetOnlyTracePacket();
  ASSERT_TRUE(packet.has_sys_stats());
  const auto& sys_stats = packet.sys_stats();
  EXPECT_EQ(sys_stats.meminfo_size(), 0);
  EXPECT_EQ(sys_stats.cpu_stat_size(), 0);

  using KV = std::pair<std::string, uint64_t>;
  std::vector<KV> kvs;
  for (const auto& kv : sys_stats.devfreq())
    kvs.push_back({kv.key(), kv.value()});
  EXPECT_THAT(kvs,
              UnorderedElementsAre(KV{"10010.devfreq_device_a", 1000000},
                                   KV{"10020.devfreq_device_b", 20000000}));
  for (const std::string& path : dirs_to_delete)
    base::Rmdir(path);
  for (const std::string& path : symlinks_to_delete)
    remove(path.c_str());
}

TEST_F(SysStatsDataSourceTest, StatAll) {
  DataSourceConfig config;
  protos::gen::SysStatsConfig sys_cfg;
  sys_cfg.set_stat_period_ms(10);
  config.set_sys_stats_config_raw(sys_cfg.SerializeAsString());
  auto data_source = GetSysStatsDataSource(config);

  WaitTick(data_source.get());

  protos::gen::TracePacket packet = writer_raw_->GetOnlyTracePacket();
  ASSERT_TRUE(packet.has_sys_stats());
  const auto& sys_stats = packet.sys_stats();
  EXPECT_EQ(sys_stats.meminfo_size(), 0);
  EXPECT_EQ(sys_stats.vmstat_size(), 0);
  EXPECT_EQ(sys_stats.buddy_info_size(), 0);

  ASSERT_EQ(sys_stats.cpu_stat_size(), 8);
  EXPECT_EQ(sys_stats.cpu_stat()[0].user_ns(), 762178 * 10000000ull);
  EXPECT_EQ(sys_stats.cpu_stat()[0].system_mode_ns(), 902284 * 10000000ull);
  EXPECT_EQ(sys_stats.cpu_stat()[0].softirq_ns(), 68262 * 10000000ull);
  EXPECT_EQ(sys_stats.cpu_stat()[0].steal_ns(), 72386 * 10000000ull);
  EXPECT_EQ(sys_stats.cpu_stat()[7].user_ns(), 180484 * 10000000ull);
  EXPECT_EQ(sys_stats.cpu_stat()[7].system_mode_ns(), 139874 * 10000000ull);
  EXPECT_EQ(sys_stats.cpu_stat()[7].softirq_ns(), 13407 * 10000000ull);
  EXPECT_EQ(sys_stats.cpu_stat()[7].steal_ns(), 28643 * 10000000ull);

  EXPECT_EQ(sys_stats.num_forks(), 243320u);

  EXPECT_EQ(sys_stats.num_irq_total(), 238128517u);
  ASSERT_EQ(sys_stats.num_irq_size(), 102);
  EXPECT_EQ(sys_stats.num_irq()[0].count(), 63500984u);
  EXPECT_EQ(sys_stats.num_irq()[0].irq(), 3);
  EXPECT_EQ(sys_stats.num_irq()[1].count(), 6253792u);
  EXPECT_EQ(sys_stats.num_irq()[1].irq(), 5);
  EXPECT_EQ(sys_stats.num_irq()[101].count(), 680u);

  EXPECT_EQ(sys_stats.num_softirq_total(), 84611084u);
  ASSERT_EQ(sys_stats.num_softirq_size(), 10);
  EXPECT_EQ(sys_stats.num_softirq()[0].count(), 10220177u);
  EXPECT_EQ(sys_stats.num_softirq()[9].count(), 16443195u);

  EXPECT_EQ(sys_stats.num_softirq_total(), 84611084u);
}

TEST_F(SysStatsDataSourceTest, StatForksOnly) {
  protos::gen::SysStatsConfig cfg;
  cfg.set_stat_period_ms(10);
  cfg.add_stat_counters(protos::gen::SysStatsConfig::STAT_FORK_COUNT);
  DataSourceConfig config_obj;
  config_obj.set_sys_stats_config_raw(cfg.SerializeAsString());
  auto data_source = GetSysStatsDataSource(config_obj);

  WaitTick(data_source.get());

  protos::gen::TracePacket packet = writer_raw_->GetOnlyTracePacket();
  ASSERT_TRUE(packet.has_sys_stats());
  const auto& sys_stats = packet.sys_stats();
  EXPECT_EQ(sys_stats.meminfo_size(), 0);
  EXPECT_EQ(sys_stats.vmstat_size(), 0);
  EXPECT_EQ(sys_stats.buddy_info_size(), 0);
  ASSERT_EQ(sys_stats.cpu_stat_size(), 0);
  EXPECT_EQ(sys_stats.num_forks(), 243320u);
  EXPECT_EQ(sys_stats.num_irq_total(), 0u);
  ASSERT_EQ(sys_stats.num_irq_size(), 0);
  EXPECT_EQ(sys_stats.num_softirq_total(), 0u);
  ASSERT_EQ(sys_stats.num_softirq_size(), 0);
}

TEST_F(SysStatsDataSourceTest, Cpufreq) {
  protos::gen::SysStatsConfig cfg;
  cfg.set_cpufreq_period_ms(10);
  DataSourceConfig config_obj;
  config_obj.set_sys_stats_config_raw(cfg.SerializeAsString());
  auto data_source = GetSysStatsDataSource(config_obj);

  WaitTick(data_source.get());

  protos::gen::TracePacket packet = writer_raw_->GetOnlyTracePacket();
  ASSERT_TRUE(packet.has_sys_stats());
  const auto& sys_stats = packet.sys_stats();
  EXPECT_GT(sys_stats.cpufreq_khz_size(), 0);
  EXPECT_EQ(sys_stats.cpufreq_khz()[0], 2650000u);
  if (sys_stats.cpufreq_khz_size() > 1) {
    // We emulated 2 CPUs but it is possible the test system is single core.
    EXPECT_EQ(sys_stats.cpufreq_khz()[1], 3698200u);
  }
  for (unsigned int i = 2;
       i < static_cast<unsigned int>(sys_stats.cpufreq_khz_size()); i++) {
    // For cpux which scaling_cur_freq was not emulated in unittest, cpufreq
    // should be recorded as 0
    EXPECT_EQ(sys_stats.cpufreq_khz()[i], 0u);
  }
}

TEST_F(SysStatsDataSourceTest, DiskStat) {
  protos::gen::SysStatsConfig cfg;
  cfg.set_diskstat_period_ms(10);
  DataSourceConfig config_obj;
  config_obj.set_sys_stats_config_raw(cfg.SerializeAsString());
  auto data_source = GetSysStatsDataSource(config_obj);

  WaitTick(data_source.get());

  protos::gen::TracePacket packet = writer_raw_->GetOnlyTracePacket();
  ASSERT_TRUE(packet.has_sys_stats());
  const auto& sys_stats = packet.sys_stats();
  EXPECT_EQ(sys_stats.disk_stat_size(), 3);

  EXPECT_EQ(sys_stats.disk_stat()[0].device_name(), "zram0");
  EXPECT_EQ(sys_stats.disk_stat()[0].read_sectors(), 111088u);
  EXPECT_EQ(sys_stats.disk_stat()[0].write_sectors(), 458384u);
  EXPECT_EQ(sys_stats.disk_stat()[0].discard_sectors(), 0u);
  EXPECT_EQ(sys_stats.disk_stat()[0].flush_count(), 0u);
  EXPECT_EQ(sys_stats.disk_stat()[0].read_time_ms(), 128u);
  EXPECT_EQ(sys_stats.disk_stat()[0].write_time_ms(), 48u);
  EXPECT_EQ(sys_stats.disk_stat()[0].discard_time_ms(), 0u);
  EXPECT_EQ(sys_stats.disk_stat()[0].flush_time_ms(), 0u);
  EXPECT_EQ(sys_stats.disk_stat()[1].device_name(), "sda");
  EXPECT_EQ(sys_stats.disk_stat()[1].read_sectors(), 8221736u);
  EXPECT_EQ(sys_stats.disk_stat()[1].write_sectors(), 9599744u);
  EXPECT_EQ(sys_stats.disk_stat()[1].discard_sectors(), 2160072u);
  EXPECT_EQ(sys_stats.disk_stat()[1].flush_count(), 6649u);
  EXPECT_EQ(sys_stats.disk_stat()[1].read_time_ms(), 75929u);
  EXPECT_EQ(sys_stats.disk_stat()[1].write_time_ms(), 143190u);
  EXPECT_EQ(sys_stats.disk_stat()[1].discard_time_ms(), 19411u);
  EXPECT_EQ(sys_stats.disk_stat()[1].flush_time_ms(), 11327u);
  EXPECT_EQ(sys_stats.disk_stat()[2].device_name(), "sda1");
  EXPECT_EQ(sys_stats.disk_stat()[2].read_sectors(), 632u);
  EXPECT_EQ(sys_stats.disk_stat()[2].write_sectors(), 704u);
  EXPECT_EQ(sys_stats.disk_stat()[2].discard_sectors(), 0u);
  EXPECT_EQ(sys_stats.disk_stat()[2].flush_count(), 0u);
  EXPECT_EQ(sys_stats.disk_stat()[2].read_time_ms(), 7u);
  EXPECT_EQ(sys_stats.disk_stat()[2].write_time_ms(), 92u);
  EXPECT_EQ(sys_stats.disk_stat()[2].discard_time_ms(), 0u);
  EXPECT_EQ(sys_stats.disk_stat()[2].flush_time_ms(), 0u);
}

TEST_F(SysStatsDataSourceTest, Psi) {
  protos::gen::SysStatsConfig cfg;
  cfg.set_psi_period_ms(10);
  DataSourceConfig config_obj;
  config_obj.set_sys_stats_config_raw(cfg.SerializeAsString());
  auto data_source = GetSysStatsDataSource(config_obj);

  WaitTick(data_source.get());

  protos::gen::TracePacket packet = writer_raw_->GetOnlyTracePacket();
  ASSERT_TRUE(packet.has_sys_stats());
  const auto& sys_stats = packet.sys_stats();
  ASSERT_EQ(sys_stats.psi_size(), 6);

  using PsiSample = protos::gen::SysStats::PsiSample;
  EXPECT_EQ(sys_stats.psi()[0].resource(), PsiSample::PSI_RESOURCE_CPU_SOME);
  EXPECT_EQ(sys_stats.psi()[0].total_ns(), 417963000u);
  EXPECT_EQ(sys_stats.psi()[1].resource(), PsiSample::PSI_RESOURCE_CPU_FULL);
  EXPECT_EQ(sys_stats.psi()[1].total_ns(), 205933000U);
  EXPECT_EQ(sys_stats.psi()[2].resource(), PsiSample::PSI_RESOURCE_IO_SOME);
  EXPECT_EQ(sys_stats.psi()[2].total_ns(), 417963000u);
  EXPECT_EQ(sys_stats.psi()[3].resource(), PsiSample::PSI_RESOURCE_IO_FULL);
  EXPECT_EQ(sys_stats.psi()[3].total_ns(), 205933000U);
  EXPECT_EQ(sys_stats.psi()[4].resource(), PsiSample::PSI_RESOURCE_MEMORY_SOME);
  EXPECT_EQ(sys_stats.psi()[4].total_ns(), 417963000u);
  EXPECT_EQ(sys_stats.psi()[5].resource(), PsiSample::PSI_RESOURCE_MEMORY_FULL);
  EXPECT_EQ(sys_stats.psi()[5].total_ns(), 205933000U);
}

}  // namespace
}  // namespace perfetto<|MERGE_RESOLUTION|>--- conflicted
+++ resolved
@@ -482,11 +482,7 @@
     mkdir(path.c_str(), 0755);
     base::StackString<256> sym_path("%s/%s", sym_dir.path().c_str(), name);
     symlinks_to_delete.push_back(sym_path.ToStdString());
-<<<<<<< HEAD
-    symlink(path.c_str(), sym_path.c_str());
-=======
     base::ignore_result(symlink(path.c_str(), sym_path.c_str()));
->>>>>>> 3d891536
   };
   auto fake_thermal = base::TempDir::Create();
   auto fake_thermal_symdir = base::TempDir::Create();
