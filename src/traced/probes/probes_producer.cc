/*
 * Copyright (C) 2018 The Android Open Source Project
 *
 * Licensed under the Apache License, Version 2.0 (the "License");
 * you may not use this file except in compliance with the License.
 * You may obtain a copy of the License at
 *
 *      http://www.apache.org/licenses/LICENSE-2.0
 *
 * Unless required by applicable law or agreed to in writing,
 * software distributed under the License is distributed on an "AS
 * IS" BASIS, WITHOUT WARRANTIES OR CONDITIONS OF ANY KIND, either
 * express or implied. See the License for the specific language
 * governing permissions and limitations under the License.
 */
#include "src/traced/probes/probes_producer.h"

#include <stdio.h>
#include <sys/stat.h>

#include <memory>
#include <string>

#include "perfetto/base/logging.h"
#include "perfetto/ext/base/utils.h"
#include "perfetto/ext/base/watchdog.h"
#include "perfetto/ext/base/weak_ptr.h"
#include "perfetto/ext/tracing/core/basic_types.h"
#include "perfetto/ext/tracing/ipc/producer_ipc_client.h"
#include "perfetto/tracing/buffer_exhausted_policy.h"
#include "perfetto/tracing/core/data_source_config.h"
#include "perfetto/tracing/core/data_source_descriptor.h"
#include "perfetto/tracing/core/forward_decls.h"
#include "src/traced/probes/android_game_intervention_list/android_game_intervention_list_data_source.h"
#include "src/traced/probes/android_kernel_wakelocks/android_kernel_wakelocks_data_source.h"
#include "src/traced/probes/android_log/android_log_data_source.h"
#include "src/traced/probes/android_system_property/android_system_property_data_source.h"
#include "src/traced/probes/filesystem/inode_file_data_source.h"
#include "src/traced/probes/ftrace/frozen_ftrace_data_source.h"
#include "src/traced/probes/ftrace/ftrace_data_source.h"
#include "src/traced/probes/initial_display_state/initial_display_state_data_source.h"
#include "src/traced/probes/metatrace/metatrace_data_source.h"
#include "src/traced/probes/packages_list/packages_list_data_source.h"
#include "src/traced/probes/power/android_power_data_source.h"
#include "src/traced/probes/power/linux_power_sysfs_data_source.h"
#include "src/traced/probes/probes_data_source.h"
#include "src/traced/probes/ps/process_stats_data_source.h"
#include "src/traced/probes/statsd_client/statsd_binder_data_source.h"
#include "src/traced/probes/sys_stats/sys_stats_data_source.h"
#include "src/traced/probes/system_info/system_info_data_source.h"

namespace perfetto {
namespace {

constexpr uint32_t kInitialConnectionBackoffMs = 100;
constexpr uint32_t kMaxConnectionBackoffMs = 30 * 1000;

// Should be larger than FtraceController::kControllerFlushTimeoutMs.
constexpr uint32_t kFlushTimeoutMs = 1000;

constexpr size_t kTracingSharedMemSizeHintBytes = 1024 * 1024;
constexpr size_t kTracingSharedMemPageSizeHintBytes = 32 * 1024;

}  // namespace

// State transition diagram:
//                    +----------------------------+
//                    v                            +
// NotStarted -> NotConnected -> Connecting -> Connected
//                    ^              +
//                    +--------------+
//

ProbesProducer* ProbesProducer::instance_ = nullptr;

ProbesProducer* ProbesProducer::GetInstance() {
  return instance_;
}

ProbesProducer::ProbesProducer() : weak_factory_(this) {
  PERFETTO_CHECK(instance_ == nullptr);
  instance_ = this;
}

ProbesProducer::~ProbesProducer() {
  instance_ = nullptr;
  // The ftrace data sources must be deleted before the ftrace controller.
  data_sources_.clear();
  ftrace_.reset();
}

void ProbesProducer::Restart() {
  // We lost the connection with the tracing service. At this point we need
  // to reset all the data sources. Trying to handle that manually is going to
  // be error prone. What we do here is simply destroying the instance and
  // recreating it again.

  base::TaskRunner* task_runner = task_runner_;
  const char* socket_name = socket_name_;

  // Invoke destructor and then the constructor again.
  this->~ProbesProducer();
  new (this) ProbesProducer();

  ConnectWithRetries(socket_name, task_runner);
}

template <>
std::unique_ptr<ProbesDataSource>
ProbesProducer::CreateDSInstance<FtraceDataSource>(
    TracingSessionID session_id,
    const DataSourceConfig& config) {
  // Don't retry if FtraceController::Create() failed once.
  // This can legitimately happen on user builds where we cannot access the
  // debug paths, e.g., because of SELinux rules.
  if (ftrace_creation_failed_)
    return nullptr;

  FtraceConfig ftrace_config;
  ftrace_config.ParseFromString(config.ftrace_config_raw());
  // Lazily create on the first instance.
  if (!ftrace_) {
    ftrace_ = FtraceController::Create(task_runner_, this);

    if (!ftrace_) {
      PERFETTO_ELOG("Failed to create FtraceController");
      ftrace_creation_failed_ = true;
      return nullptr;
    }
  }

  PERFETTO_LOG("Ftrace setup (target_buf=%" PRIu32 ")", config.target_buffer());
  const BufferID buffer_id = static_cast<BufferID>(config.target_buffer());
  std::unique_ptr<FtraceDataSource> data_source(new FtraceDataSource(
      ftrace_->GetWeakPtr(), session_id, std::move(ftrace_config),
      endpoint_->CreateTraceWriter(buffer_id, BufferExhaustedPolicy::kStall)));
  if (!ftrace_->AddDataSource(data_source.get())) {
    PERFETTO_ELOG("Failed to setup ftrace");
    return nullptr;
  }
  return std::unique_ptr<ProbesDataSource>(std::move(data_source));
}

template <>
std::unique_ptr<ProbesDataSource>
ProbesProducer::CreateDSInstance<InodeFileDataSource>(
    TracingSessionID session_id,
    const DataSourceConfig& source_config) {
  PERFETTO_LOG("Inode file map setup (target_buf=%" PRIu32 ")",
               source_config.target_buffer());
  auto buffer_id = static_cast<BufferID>(source_config.target_buffer());
  if (system_inodes_.empty())
    CreateStaticDeviceToInodeMap("/system", &system_inodes_);
  return std::make_unique<InodeFileDataSource>(
      source_config, task_runner_, session_id, &system_inodes_, &cache_,
      endpoint_->CreateTraceWriter(buffer_id, BufferExhaustedPolicy::kStall));
}

template <>
std::unique_ptr<ProbesDataSource>
ProbesProducer::CreateDSInstance<ProcessStatsDataSource>(
    TracingSessionID session_id,
    const DataSourceConfig& config) {
  auto buffer_id = static_cast<BufferID>(config.target_buffer());
  return std::make_unique<ProcessStatsDataSource>(
      task_runner_, session_id,
      endpoint_->CreateTraceWriter(buffer_id, BufferExhaustedPolicy::kStall),
      config);
}

template <>
std::unique_ptr<ProbesDataSource>
ProbesProducer::CreateDSInstance<StatsdBinderDataSource>(
    TracingSessionID session_id,
    const DataSourceConfig& config) {
  auto buffer_id = static_cast<BufferID>(config.target_buffer());
  return std::make_unique<StatsdBinderDataSource>(
      task_runner_, session_id,
      endpoint_->CreateTraceWriter(buffer_id, BufferExhaustedPolicy::kStall),
      config);
}

template <>
std::unique_ptr<ProbesDataSource>
ProbesProducer::CreateDSInstance<AndroidPowerDataSource>(
    TracingSessionID session_id,
    const DataSourceConfig& config) {
  auto buffer_id = static_cast<BufferID>(config.target_buffer());
  return std::make_unique<AndroidPowerDataSource>(
      config, task_runner_, session_id,
      endpoint_->CreateTraceWriter(buffer_id, BufferExhaustedPolicy::kStall));
}

template <>
std::unique_ptr<ProbesDataSource>
ProbesProducer::CreateDSInstance<LinuxPowerSysfsDataSource>(
    TracingSessionID session_id,
    const DataSourceConfig& config) {
  auto buffer_id = static_cast<BufferID>(config.target_buffer());
  return std::make_unique<LinuxPowerSysfsDataSource>(
      config, task_runner_, session_id,
      endpoint_->CreateTraceWriter(buffer_id, BufferExhaustedPolicy::kStall));
}

template <>
std::unique_ptr<ProbesDataSource>
ProbesProducer::CreateDSInstance<AndroidKernelWakelocksDataSource>(
    TracingSessionID session_id,
    const DataSourceConfig& config) {
  auto buffer_id = static_cast<BufferID>(config.target_buffer());
  return std::make_unique<AndroidKernelWakelocksDataSource>(
      config, task_runner_, session_id,
      endpoint_->CreateTraceWriter(buffer_id, BufferExhaustedPolicy::kStall));
}

template <>
std::unique_ptr<ProbesDataSource>
ProbesProducer::CreateDSInstance<AndroidLogDataSource>(
    TracingSessionID session_id,
    const DataSourceConfig& config) {
  auto buffer_id = static_cast<BufferID>(config.target_buffer());
  return std::make_unique<AndroidLogDataSource>(
      config, task_runner_, session_id,
      endpoint_->CreateTraceWriter(buffer_id, BufferExhaustedPolicy::kStall));
}

template <>
std::unique_ptr<ProbesDataSource>
ProbesProducer::CreateDSInstance<PackagesListDataSource>(
    TracingSessionID session_id,
    const DataSourceConfig& config) {
  auto buffer_id = static_cast<BufferID>(config.target_buffer());
  return std::make_unique<PackagesListDataSource>(
      config, session_id,
      endpoint_->CreateTraceWriter(buffer_id, BufferExhaustedPolicy::kStall));
}

template <>
std::unique_ptr<ProbesDataSource>
ProbesProducer::CreateDSInstance<AndroidGameInterventionListDataSource>(
    TracingSessionID session_id,
    const DataSourceConfig& config) {
  auto buffer_id = static_cast<BufferID>(config.target_buffer());
  return std::make_unique<AndroidGameInterventionListDataSource>(
      config, session_id,
      endpoint_->CreateTraceWriter(buffer_id, BufferExhaustedPolicy::kStall));
}

template <>
std::unique_ptr<ProbesDataSource>
ProbesProducer::CreateDSInstance<SysStatsDataSource>(
    TracingSessionID session_id,
    const DataSourceConfig& config) {
  auto buffer_id = static_cast<BufferID>(config.target_buffer());
  return std::make_unique<SysStatsDataSource>(
      task_runner_, session_id,
      endpoint_->CreateTraceWriter(buffer_id, BufferExhaustedPolicy::kStall),
      config, std::make_unique<CpuFreqInfo>());
}

template <>
std::unique_ptr<ProbesDataSource>
ProbesProducer::CreateDSInstance<MetatraceDataSource>(
    TracingSessionID session_id,
    const DataSourceConfig& config) {
  auto buffer_id = static_cast<BufferID>(config.target_buffer());
  return std::make_unique<MetatraceDataSource>(
      task_runner_, session_id,
      endpoint_->CreateTraceWriter(buffer_id, BufferExhaustedPolicy::kStall));
}

template <>
std::unique_ptr<ProbesDataSource>
ProbesProducer::CreateDSInstance<SystemInfoDataSource>(
    TracingSessionID session_id,
    const DataSourceConfig& config) {
  auto buffer_id = static_cast<BufferID>(config.target_buffer());
  return std::make_unique<SystemInfoDataSource>(
      session_id,
      endpoint_->CreateTraceWriter(buffer_id, BufferExhaustedPolicy::kStall),
      std::make_unique<CpuFreqInfo>());
}

template <>
std::unique_ptr<ProbesDataSource>
ProbesProducer::CreateDSInstance<InitialDisplayStateDataSource>(
    TracingSessionID session_id,
    const DataSourceConfig& config) {
  auto buffer_id = static_cast<BufferID>(config.target_buffer());
  return std::make_unique<InitialDisplayStateDataSource>(
      task_runner_, config, session_id,
      endpoint_->CreateTraceWriter(buffer_id, BufferExhaustedPolicy::kStall));
}

template <>
std::unique_ptr<ProbesDataSource>
ProbesProducer::CreateDSInstance<AndroidSystemPropertyDataSource>(
    TracingSessionID session_id,
    const DataSourceConfig& config) {
  auto buffer_id = static_cast<BufferID>(config.target_buffer());
  return std::make_unique<AndroidSystemPropertyDataSource>(
<<<<<<< HEAD
=======
      task_runner_, config, session_id,
      endpoint_->CreateTraceWriter(buffer_id, BufferExhaustedPolicy::kStall));
}

template <>
std::unique_ptr<ProbesDataSource>
ProbesProducer::CreateDSInstance<FrozenFtraceDataSource>(
    TracingSessionID session_id,
    const DataSourceConfig& config) {
  auto buffer_id = static_cast<BufferID>(config.target_buffer());
  return std::make_unique<FrozenFtraceDataSource>(
>>>>>>> 3d891536
      task_runner_, config, session_id,
      endpoint_->CreateTraceWriter(buffer_id, BufferExhaustedPolicy::kStall));
}

// Another anonymous namespace. This cannot be moved into the anonymous
// namespace on top (it would fail to compile), because the CreateDSInstance
// methods need to be fully declared before.
namespace {

using ProbesDataSourceFactoryFunc = std::unique_ptr<ProbesDataSource> (
    ProbesProducer::*)(TracingSessionID, const DataSourceConfig&);

struct DataSourceTraits {
  const ProbesDataSource::Descriptor* descriptor;
  ProbesDataSourceFactoryFunc factory_func;
};

template <typename T>
constexpr DataSourceTraits Ds() {
  return DataSourceTraits{&T::descriptor, &ProbesProducer::CreateDSInstance<T>};
}

constexpr const DataSourceTraits kAllDataSources[] = {
    Ds<AndroidGameInterventionListDataSource>(),
    Ds<AndroidKernelWakelocksDataSource>(),
    Ds<AndroidLogDataSource>(),
    Ds<AndroidPowerDataSource>(),
    Ds<AndroidSystemPropertyDataSource>(),
    Ds<FrozenFtraceDataSource>(),
    Ds<FtraceDataSource>(),
    Ds<InitialDisplayStateDataSource>(),
    Ds<InodeFileDataSource>(),
    Ds<LinuxPowerSysfsDataSource>(),
    Ds<MetatraceDataSource>(),
    Ds<PackagesListDataSource>(),
    Ds<ProcessStatsDataSource>(),
#if PERFETTO_BUILDFLAG(PERFETTO_ANDROID_BUILD)
    Ds<StatsdBinderDataSource>(),
#endif
    Ds<SysStatsDataSource>(),
    Ds<SystemInfoDataSource>(),
};

}  // namespace

void ProbesProducer::OnConnect() {
  PERFETTO_DCHECK(state_ == kConnecting);
  state_ = kConnected;
  ResetConnectionBackoff();
  PERFETTO_LOG("Connected to the service");

  std::array<DataSourceDescriptor, base::ArraySize(kAllDataSources)>
      proto_descs;
  // Generate all data source descriptors.
  for (size_t i = 0; i < proto_descs.size(); i++) {
    DataSourceDescriptor& proto_desc = proto_descs[i];
    const ProbesDataSource::Descriptor* desc = kAllDataSources[i].descriptor;
    for (size_t j = i + 1; j < proto_descs.size(); j++) {
      if (kAllDataSources[i].descriptor == kAllDataSources[j].descriptor) {
        PERFETTO_FATAL("Duplicate descriptor name %s",
                       kAllDataSources[i].descriptor->name);
      }
    }

    proto_desc.set_name(desc->name);
    proto_desc.set_will_notify_on_start(true);
    proto_desc.set_will_notify_on_stop(true);
    using Flags = ProbesDataSource::Descriptor::Flags;
    if (desc->flags & Flags::kHandlesIncrementalState)
      proto_desc.set_handles_incremental_state_clear(true);
    if (desc->fill_descriptor_func) {
      desc->fill_descriptor_func(&proto_desc);
    }
  }

  // Register all the data sources. Separate from the above loop because, if
  // generating a data source descriptor takes too long, we don't want to be in
  // a state where only some data sources are registered.
  for (const DataSourceDescriptor& proto_desc : proto_descs) {
    endpoint_->RegisterDataSource(proto_desc);
  }

  // Used by tracebox to synchronize with traced_probes being registered.
  if (all_data_sources_registered_cb_) {
    endpoint_->Sync(all_data_sources_registered_cb_);
  }
}

void ProbesProducer::OnDisconnect() {
  PERFETTO_DCHECK(state_ == kConnected || state_ == kConnecting);
  PERFETTO_LOG("Disconnected from tracing service");
  if (state_ == kConnected)
    return task_runner_->PostTask([this] { this->Restart(); });

  state_ = kNotConnected;
  IncreaseConnectionBackoff();
  task_runner_->PostDelayedTask([this] { this->Connect(); },
                                connection_backoff_ms_);
}

void ProbesProducer::SetupDataSource(DataSourceInstanceID instance_id,
                                     const DataSourceConfig& config) {
  PERFETTO_DLOG("SetupDataSource(id=%" PRIu64 ", name=%s)", instance_id,
                config.name().c_str());
  PERFETTO_DCHECK(data_sources_.count(instance_id) == 0);
  TracingSessionID session_id = config.tracing_session_id();
  PERFETTO_CHECK(session_id > 0);

  std::unique_ptr<ProbesDataSource> data_source;

  for (const DataSourceTraits& rds : kAllDataSources) {
    if (rds.descriptor->name != config.name()) {
      continue;
    }
    data_source = (this->*(rds.factory_func))(session_id, config);
    break;
  }

  if (!data_source) {
    PERFETTO_ELOG("Failed to create data source '%s'", config.name().c_str());
    return;
  }

  session_data_sources_[session_id].emplace(data_source->descriptor,
                                            data_source.get());
  data_sources_[instance_id] = std::move(data_source);
}

void ProbesProducer::StartDataSource(DataSourceInstanceID instance_id,
                                     const DataSourceConfig& config) {
  PERFETTO_DLOG("StartDataSource(id=%" PRIu64 ", name=%s)", instance_id,
                config.name().c_str());
  auto it = data_sources_.find(instance_id);
  if (it == data_sources_.end()) {
    // Can happen if SetupDataSource() failed (e.g. ftrace was busy).
    PERFETTO_ELOG("Data source id=%" PRIu64 " not found", instance_id);
    return;
  }
  ProbesDataSource* data_source = it->second.get();
  if (data_source->started)
    return;
  if (config.trace_duration_ms() != 0) {
    // We need to ensure this timeout is worse than the worst case
    // time from us starting to traced managing to disable us.
    // See b/236814186#comment8 for context
    // Note: when using prefer_suspend_clock_for_duration the actual duration
    // might be < timeout measured in in wall time. But this is fine
    // because the resulting timeout will be conservative (it will be accurate
    // if the device never suspends, and will be more lax if it does).
    uint32_t timeout =
        2 * (kDefaultFlushTimeoutMs + config.trace_duration_ms() +
             config.stop_timeout_ms());
    watchdogs_.emplace(
        instance_id, base::Watchdog::GetInstance()->CreateFatalTimer(
                         timeout, base::WatchdogCrashReason::kTraceDidntStop));
  }
  data_source->started = true;
  data_source->Start();
  endpoint_->NotifyDataSourceStarted(instance_id);
}

void ProbesProducer::StopDataSource(DataSourceInstanceID id) {
  PERFETTO_LOG("Producer stop (id=%" PRIu64 ")", id);
  auto it = data_sources_.find(id);
  if (it == data_sources_.end()) {
    // Can happen if SetupDataSource() failed (e.g. ftrace was busy).
    PERFETTO_ELOG("Cannot stop data source id=%" PRIu64 ", not found", id);
    return;
  }
  ProbesDataSource* data_source = it->second.get();

  // MetatraceDataSource special case: re-flush to record the final flushes of
  // other data sources.
  if (data_source->descriptor == &MetatraceDataSource::descriptor)
    data_source->Flush(FlushRequestID{0}, [] {});

  TracingSessionID session_id = data_source->tracing_session_id;

  auto session_it = session_data_sources_.find(session_id);
  if (session_it != session_data_sources_.end()) {
    auto desc_range = session_it->second.equal_range(data_source->descriptor);
    for (auto ds_it = desc_range.first; ds_it != desc_range.second; ds_it++) {
      if (ds_it->second == data_source) {
        session_it->second.erase(ds_it);
        if (session_it->second.empty()) {
          session_data_sources_.erase(session_it);
        }
        break;
      }
    }
  }
  data_sources_.erase(it);
  watchdogs_.erase(id);

  // We could (and used to) acknowledge the stop before tearing the local state
  // down, allowing the tracing service and the consumer to carry on quicker.
  // However in the case of tracebox, the traced_probes subprocess gets killed
  // as soon as the trace is considered finished (i.e. all data source stops
  // were acked), and therefore the kill would race against the tracefs
  // cleanup.
  endpoint_->NotifyDataSourceStopped(id);
}

void ProbesProducer::OnTracingSetup() {
  // shared_memory() can be null in test environments when running in-process.
  if (endpoint_->shared_memory()) {
    base::Watchdog::GetInstance()->SetMemoryLimit(
        endpoint_->shared_memory()->size() + base::kWatchdogDefaultMemorySlack,
        base::kWatchdogDefaultMemoryWindow);
  }
}

void ProbesProducer::Flush(FlushRequestID flush_request_id,
                           const DataSourceInstanceID* data_source_ids,
                           size_t num_data_sources,
                           FlushFlags) {
  PERFETTO_DLOG("ProbesProducer::Flush(%" PRIu64 ") begin", flush_request_id);
  PERFETTO_DCHECK(flush_request_id);
  auto log_on_exit = base::OnScopeExit([&] {
    PERFETTO_DLOG("ProbesProducer::Flush(%" PRIu64 ") end", flush_request_id);
  });

  // Issue a Flush() to all started data sources.
  std::vector<std::pair<DataSourceInstanceID, ProbesDataSource*>> ds_to_flush;
  for (size_t i = 0; i < num_data_sources; i++) {
    DataSourceInstanceID ds_id = data_source_ids[i];
    auto it = data_sources_.find(ds_id);
    if (it == data_sources_.end() || !it->second->started)
      continue;
    pending_flushes_.emplace(flush_request_id, ds_id);
    ds_to_flush.emplace_back(ds_id, it->second.get());
  }

  // If there is nothing to flush, ack immediately.
  if (ds_to_flush.empty()) {
    endpoint_->NotifyFlushComplete(flush_request_id);
    return;
  }

  // Otherwise post the timeout task and issue all flushes in order.
  auto weak_this = weak_factory_.GetWeakPtr();
  task_runner_->PostDelayedTask(
      [weak_this, flush_request_id] {
        if (weak_this)
          weak_this->OnFlushTimeout(flush_request_id);
      },
      kFlushTimeoutMs);

  // Issue all the flushes in order. We do this in a separate loop to deal with
  // the case of data sources invoking the callback synchronously (b/295189870).
  for (const auto& kv : ds_to_flush) {
    const DataSourceInstanceID ds_id = kv.first;
    ProbesDataSource* const data_source = kv.second;
    auto flush_callback = [weak_this, flush_request_id, ds_id] {
      if (weak_this)
        weak_this->OnDataSourceFlushComplete(flush_request_id, ds_id);
    };
    PERFETTO_DLOG("Flushing data source %" PRIu64 " %s", ds_id,
                  data_source->descriptor->name);
    data_source->Flush(flush_request_id, flush_callback);
  }
}

void ProbesProducer::OnDataSourceFlushComplete(FlushRequestID flush_request_id,
                                               DataSourceInstanceID ds_id) {
  PERFETTO_DLOG("Flush %" PRIu64 " acked by data source %" PRIu64,
                flush_request_id, ds_id);
  auto range = pending_flushes_.equal_range(flush_request_id);
  for (auto it = range.first; it != range.second; it++) {
    if (it->second == ds_id) {
      pending_flushes_.erase(it);
      break;
    }
  }

  if (pending_flushes_.count(flush_request_id))
    return;  // Still waiting for other data sources to ack.

  PERFETTO_DLOG("All data sources acked to flush %" PRIu64, flush_request_id);
  endpoint_->NotifyFlushComplete(flush_request_id);
}

void ProbesProducer::OnFlushTimeout(FlushRequestID flush_request_id) {
  if (pending_flushes_.count(flush_request_id) == 0)
    return;  // All acked.
  PERFETTO_ELOG("Flush(%" PRIu64 ") timed out", flush_request_id);
  pending_flushes_.erase(flush_request_id);
  endpoint_->NotifyFlushComplete(flush_request_id);
}

void ProbesProducer::ClearIncrementalState(
    const DataSourceInstanceID* data_source_ids,
    size_t num_data_sources) {
  for (size_t i = 0; i < num_data_sources; i++) {
    DataSourceInstanceID ds_id = data_source_ids[i];
    auto it = data_sources_.find(ds_id);
    if (it == data_sources_.end() || !it->second->started)
      continue;

    it->second->ClearIncrementalState();
  }
}

// This function is called by the FtraceController in batches, whenever it has
// read one or more pages from one or more cpus and written that into the
// userspace tracing buffer. If more than one ftrace data sources are active,
// this call typically happens after writing for all session has been handled.
void ProbesProducer::OnFtraceDataWrittenIntoDataSourceBuffers() {
  for (const auto& tracing_session : session_data_sources_) {
    // Take the metadata (e.g. new pids) collected from ftrace and pass it to
    // other interested data sources (e.g. the process scraper to get command
    // lines on new pids and tgid<>tid mappings). Note: there can be more than
    // one ftrace data source per session. All of them should be considered
    // (b/169226092).
    const std::unordered_multimap<const ProbesDataSource::Descriptor*,
                                  ProbesDataSource*>& ds_by_type =
        tracing_session.second;
    auto ft_range = ds_by_type.equal_range(&FtraceDataSource::descriptor);

    auto ino_range = ds_by_type.equal_range(&InodeFileDataSource::descriptor);
    auto ps_range = ds_by_type.equal_range(&ProcessStatsDataSource::descriptor);
    for (auto ft_it = ft_range.first; ft_it != ft_range.second; ft_it++) {
      auto* ftrace_ds = static_cast<FtraceDataSource*>(ft_it->second);
      if (!ftrace_ds->started)
        continue;
      auto* metadata = ftrace_ds->mutable_metadata();
      for (auto ps_it = ps_range.first; ps_it != ps_range.second; ps_it++) {
        auto* ps_ds = static_cast<ProcessStatsDataSource*>(ps_it->second);
        if (!ps_ds->started || !ps_ds->on_demand_dumps_enabled())
          continue;
        // Ordering the rename pids before the seen pids is important so that
        // any renamed processes get scraped in the OnPids call.
        if (!metadata->rename_pids.empty())
          ps_ds->OnRenamePids(metadata->rename_pids);
        if (!metadata->pids.empty())
          ps_ds->OnPids(metadata->pids);
        if (!metadata->fds.empty())
          ps_ds->OnFds(metadata->fds);
      }
      for (auto in_it = ino_range.first; in_it != ino_range.second; in_it++) {
        auto* inode_ds = static_cast<InodeFileDataSource*>(in_it->second);
        if (!inode_ds->started)
          continue;
        inode_ds->OnInodes(metadata->inode_and_device);
      }
      metadata->Clear();
    }  // for (FtraceDataSource)
  }  // for (tracing_session)
}

void ProbesProducer::ConnectWithRetries(const char* socket_name,
                                        base::TaskRunner* task_runner) {
  PERFETTO_DCHECK(state_ == kNotStarted);
  state_ = kNotConnected;

  ResetConnectionBackoff();
  socket_name_ = socket_name;
  task_runner_ = task_runner;
  Connect();
}

void ProbesProducer::Connect() {
  PERFETTO_DCHECK(state_ == kNotConnected);
  state_ = kConnecting;
  endpoint_ = ProducerIPCClient::Connect(
      socket_name_, this, "perfetto.traced_probes", task_runner_,
      TracingService::ProducerSMBScrapingMode::kDisabled,
      kTracingSharedMemSizeHintBytes, kTracingSharedMemPageSizeHintBytes);
}

void ProbesProducer::IncreaseConnectionBackoff() {
  connection_backoff_ms_ *= 2;
  if (connection_backoff_ms_ > kMaxConnectionBackoffMs)
    connection_backoff_ms_ = kMaxConnectionBackoffMs;
}

void ProbesProducer::ResetConnectionBackoff() {
  connection_backoff_ms_ = kInitialConnectionBackoffMs;
}

void ProbesProducer::ActivateTrigger(std::string trigger) {
  task_runner_->PostTask(
      [this, trigger]() { endpoint_->ActivateTriggers({trigger}); });
}

}  // namespace perfetto<|MERGE_RESOLUTION|>--- conflicted
+++ resolved
@@ -299,8 +299,6 @@
     const DataSourceConfig& config) {
   auto buffer_id = static_cast<BufferID>(config.target_buffer());
   return std::make_unique<AndroidSystemPropertyDataSource>(
-<<<<<<< HEAD
-=======
       task_runner_, config, session_id,
       endpoint_->CreateTraceWriter(buffer_id, BufferExhaustedPolicy::kStall));
 }
@@ -312,7 +310,6 @@
     const DataSourceConfig& config) {
   auto buffer_id = static_cast<BufferID>(config.target_buffer());
   return std::make_unique<FrozenFtraceDataSource>(
->>>>>>> 3d891536
       task_runner_, config, session_id,
       endpoint_->CreateTraceWriter(buffer_id, BufferExhaustedPolicy::kStall));
 }
