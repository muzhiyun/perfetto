/*
 * Copyright (C) 2023 The Android Open Source Project
 *
 * Licensed under the Apache License, Version 2.0 (the "License");
 * you may not use this file except in compliance with the License.
 * You may obtain a copy of the License at
 *
 *      http://www.apache.org/licenses/LICENSE-2.0
 *
 * Unless required by applicable law or agreed to in writing, software
 * distributed under the License is distributed on an "AS IS" BASIS,
 * WITHOUT WARRANTIES OR CONDITIONS OF ANY KIND, either express or implied.
 * See the License for the specific language governing permissions and
 * limitations under the License.
 */

syntax = "proto2";

package perfetto.protos;

// Custom configuration for the "android.surfaceflinger.layers" data source.
message SurfaceFlingerLayersConfig {
  enum Mode {
    MODE_UNSPECIFIED = 0;

    // Trace layers snapshots. A snapshot is taken every time a layers change
    // occurs.
    MODE_ACTIVE = 1;

    // Generate layers snapshots from the transactions kept in the
    // SurfaceFlinger's internal ring buffer.
    // The layers snapshots generation occurs when this data source is flushed.
    MODE_GENERATED = 2;

    // Trace a single layers snapshot.
    MODE_DUMP = 3;

    // Default mode (applied by SurfaceFlinger if no mode is specified).
<<<<<<< HEAD
    // Same as MODE_GENERATED, but triggers the layers snapshots generation only when a bugreport
    // is taken.
=======
    // Same as MODE_GENERATED, but triggers the layers snapshots generation only
    // when a bugreport is taken.
>>>>>>> 6540d290
    MODE_GENERATED_BUGREPORT_ONLY = 4;
  }
  optional Mode mode = 1;

  enum TraceFlag {
    TRACE_FLAG_UNSPECIFIED = 0;
    TRACE_FLAG_INPUT = 0x02;
    TRACE_FLAG_COMPOSITION = 0x04;
    TRACE_FLAG_EXTRA = 0x08;
    TRACE_FLAG_HWC = 0x10;
    TRACE_FLAG_BUFFERS = 0x20;
    TRACE_FLAG_VIRTUAL_DISPLAYS = 0x40;

    // INPUT | COMPOSITION | EXTRA
    TRACE_FLAG_ALL = 0x0e;
  }
  repeated TraceFlag trace_flags = 2;
}<|MERGE_RESOLUTION|>--- conflicted
+++ resolved
@@ -36,13 +36,8 @@
     MODE_DUMP = 3;
 
     // Default mode (applied by SurfaceFlinger if no mode is specified).
-<<<<<<< HEAD
-    // Same as MODE_GENERATED, but triggers the layers snapshots generation only when a bugreport
-    // is taken.
-=======
     // Same as MODE_GENERATED, but triggers the layers snapshots generation only
     // when a bugreport is taken.
->>>>>>> 6540d290
     MODE_GENERATED_BUGREPORT_ONLY = 4;
   }
   optional Mode mode = 1;
