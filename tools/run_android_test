--- conflicted
+++ resolved
@@ -154,19 +154,12 @@
   AdbCall('shell', 'test -d "%s" || mkdir -p "%s"' % (2 * (trace_dir,)))
   AdbCall('shell', 'rm -rf "%s/*";  ' % trace_dir)
   AdbCall('shell', 'mkdir -p /data/nativetest')
-<<<<<<< HEAD
-  AdbCall('shell', 'test -f /sys/kernel/tracing/tracing_on ' +
-                   '&& echo 0 > /sys/kernel/tracing/tracing_on || true')
-  AdbCall('shell', 'test -f /sys/kernel/debug/tracing/tracing_on ' +
-                   '&& echo 0 > /sys/kernel/debug/tracing/tracing_on || true')
-=======
   AdbCall(
       'shell', 'test -f /sys/kernel/tracing/tracing_on ' +
       '&& echo 0 > /sys/kernel/tracing/tracing_on || true')
   AdbCall(
       'shell', 'test -f /sys/kernel/debug/tracing/tracing_on ' +
       '&& echo 0 > /sys/kernel/debug/tracing/tracing_on || true')
->>>>>>> 6540d290
 
   # This needs to go into /data/nativetest in order to have the system linker
   # namespace applied, which we need in order to link libdexfile.so.
